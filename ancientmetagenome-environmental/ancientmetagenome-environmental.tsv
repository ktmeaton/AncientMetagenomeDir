--- conflicted
+++ resolved
@@ -56,12 +56,6 @@
 Borry2020	2020	10.7717/peerj.9001	El Collado	38.92	-0.12	Spain	ECO004.D	7500	10.1086/504170	sediment	NA	ENA	ERS4181279
 Borry2020	2020	10.7717/peerj.9001	Cingle del Mas Nou	40.45	-0.11	Spain	CMN001.D	7000	10.7717/peerj.9001	sediment	NA	ENA	ERS4181277
 Borry2020	2020	10.7717/peerj.9001	Molpir	48.51	17.423	Slovakia	MLP001.A	2300	10.7717/peerj.9001	sediment	NA	ENA	ERS4181281
-<<<<<<< HEAD
-Smith2015	2015	10.1126/science.1261278	Bouldnor Cliff	50.7	-1.5	United Kingdom	S308-1	8000	10.1126/science.1261278	sediment	NA	ENA	ERS510180
-Smith2015	2015	10.1126/science.1261278	Bouldnor Cliff	50.7	-1.5	United Kingdom	S308-2	8000	10.1126/science.1261278	sediment	NA	ENA	ERS510181
-Smith2015	2015	10.1126/science.1261278	Bouldnor Cliff	50.7	-1.5	United Kingdom	S308-3	8000	10.1126/science.1261278	sediment	NA	ENA	ERS510182
-Smith2015	2015	10.1126/science.1261278	Bouldnor Cliff	50.7	-1.5	United Kingdom	S308-4	8000	10.1126/science.1261278	sediment	NA	ENA	ERS510183
-=======
 Slon2017	2017	10.1126/science.aam9695	Caune de l'Arago	42.839	2.752	France	SP3799	438000	10.1126/science.aam9695	sediment	2015	ENA	ERS1600710
 Slon2017	2017	10.1126/science.aam9695	Caune de l'Arago	42.839	2.752	France	SP3800	438000	10.1126/science.aam9695	sediment	2015	ENA	ERS1600711
 Slon2017	2017	10.1126/science.aam9695	Caune de l'Arago	42.839	2.752	France	SP3801	438000	10.1126/science.aam9695	sediment	2015	ENA	ERS1600712
@@ -147,4 +141,7 @@
 Slon2017	2017	10.1126/science.aam9695	Trou Al'Wesse	50.46	5.29	Belgium	SP3911	46000	10.1126/science.aam9695	sediment	2015	ENA	ERS1600792
 Slon2017	2017	10.1126/science.aam9695	Vindija Cave	46.302	16.078	Croatia	SP1736	42000	10.1126/science.aam9695	sediment	2007	ENA	ERS1600793
 Slon2017	2017	10.1126/science.aam9695	El Sidrón	43.386	-5.328	Spain	SP3609	48400	10.1126/science.aam9695	sediment	2007	ENA	ERS1600794
->>>>>>> 638ab2cb
+Smith2015	2015	10.1126/science.1261278	Bouldnor Cliff	50.7	-1.5	United Kingdom	S308-1	8000	10.1126/science.1261278	sediment	NA	ENA	ERS510180
+Smith2015	2015	10.1126/science.1261278	Bouldnor Cliff	50.7	-1.5	United Kingdom	S308-2	8000	10.1126/science.1261278	sediment	NA	ENA	ERS510181
+Smith2015	2015	10.1126/science.1261278	Bouldnor Cliff	50.7	-1.5	United Kingdom	S308-3	8000	10.1126/science.1261278	sediment	NA	ENA	ERS510182
+Smith2015	2015	10.1126/science.1261278	Bouldnor Cliff	50.7	-1.5	United Kingdom	S308-4	8000	10.1126/science.1261278	sediment	NA	ENA	ERS510183
