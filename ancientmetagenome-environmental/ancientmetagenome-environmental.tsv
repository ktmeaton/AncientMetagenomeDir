<<<<<<< HEAD
project_name	publication_year	publication_doi	site_name	latitude	longitude	geo_loc_name	sedimentary_sequence	depth	sample_name	sample_age	sample_age_doi	feature	material	collection_date	archive	archive_accession
Ahmed2018	2018	10.1016/j.quascirev.2017.11.037	Hässeldala Port	56.16	15.01	Sweden	Unknown	Unknown	HA1.1	13900	10.1111/bor.12207	lake	lake sediment	2015	ENA	SRS2040659
Ahmed2018	2018	10.1016/j.quascirev.2017.11.037	Hässeldala Port	56.16	15.01	Sweden	Unknown	Unknown	HA1.12	13900	10.1111/bor.12207	lake	lake sediment	2015	ENA	SRS2040658
Ahmed2018	2018	10.1016/j.quascirev.2017.11.037	Hässeldala Port	56.16	15.01	Sweden	Unknown	Unknown	HA3.1	13200	10.1111/bor.12207	lake	lake sediment	2015	ENA	SRS2040657
Ahmed2018	2018	10.1016/j.quascirev.2017.11.037	Hässeldala Port	56.16	15.01	Sweden	Unknown	Unknown	HA4.1	12800	10.1111/bor.12207	lake	lake sediment	2015	ENA	SRS2040656
Ahmed2018	2018	10.1016/j.quascirev.2017.11.037	Hässeldala Port	56.16	15.01	Sweden	Unknown	Unknown	HA4.12	12800	10.1111/bor.12207	lake	lake sediment	2015	ENA	SRS2040655
Ahmed2018	2018	10.1016/j.quascirev.2017.11.037	Hässeldala Port	56.16	15.01	Sweden	Unknown	Unknown	HA5.1	12500	10.1111/bor.12207	lake	lake sediment	2015	ENA	SRS2040654
Ahmed2018	2018	10.1016/j.quascirev.2017.11.037	Hässeldala Port	56.16	15.01	Sweden	Unknown	Unknown	HA6.1	12000	10.1111/bor.12207	lake	lake sediment	2015	ENA	SRS2040653
Ahmed2018	2018	10.1016/j.quascirev.2017.11.037	Hässeldala Port	56.16	15.01	Sweden	Unknown	Unknown	HA6.12	12000	10.1111/bor.12207	lake	lake sediment	2015	ENA	SRS2040652
Ahmed2018	2018	10.1016/j.quascirev.2017.11.037	Hässeldala Port	56.16	15.01	Sweden	Unknown	Unknown	HA7.1	11600	10.1111/bor.12207	lake	lake sediment	2015	ENA	SRS2040651
Ahmed2018	2018	10.1016/j.quascirev.2017.11.037	Hässeldala Port	56.16	15.01	Sweden	Unknown	Unknown	HA7.12	11600	10.1111/bor.12207	lake	lake sediment	2015	ENA	SRS2040650
Ahmed2018	2018	10.1016/j.quascirev.2017.11.037	Hässeldala Port	56.16	15.01	Sweden	Unknown	Unknown	HA8.1	11000	10.1111/bor.12207	lake	lake sediment	2015	ENA	SRS2040649
Ahmed2018	2018	10.1016/j.quascirev.2017.11.037	Hässeldala Port	56.16	15.01	Sweden	Unknown	Unknown	HA8.12	11000	10.1111/bor.12207	lake	lake sediment	2015	ENA	SRS2040648
Gaffney2020	2020	10.3390/geosciences10070270	Unknown	53.322	1.118	North Sea	Unknown	Unknown	ELF001A_95_S81_ELFM1D1	6000	10.3390/geosciences10070270	ocean	shallow marine sediment	2016	ENA	ERS3605424
Gaffney2020	2020	10.3390/geosciences10070270	Unknown	53.322	1.118	North Sea	Unknown	Unknown	ELF001A_95_S81_ELFM2D2	6000	10.3390/geosciences10070270	ocean	shallow marine sediment	2016	ENA	ERS3605425
Gaffney2020	2020	10.3390/geosciences10070270	Unknown	53.322	1.118	North Sea	Unknown	Unknown	ELF001A_95_S81_ELFN1D3	6000	10.3390/geosciences10070270	ocean	shallow marine sediment	2016	ENA	ERS3605426
Gaffney2020	2020	10.3390/geosciences10070270	Unknown	53.322	1.118	North Sea	Unknown	Unknown	ELF001A_95_S81_ELFN1D4	6000	10.3390/geosciences10070270	ocean	shallow marine sediment	2016	ENA	ERS3605427
Gaffney2020	2020	10.3390/geosciences10070270	Unknown	53.322	1.118	North Sea	Unknown	Unknown	ELF001A_104_S78_ELFM1D1	6000	10.3390/geosciences10070270	ocean	shallow marine sediment	2016	ENA	ERS3605428
Gaffney2020	2020	10.3390/geosciences10070270	Unknown	53.322	1.118	North Sea	Unknown	Unknown	ELF001A_104_S78_ELFM2D2	6000	10.3390/geosciences10070270	ocean	shallow marine sediment	2016	ENA	ERS3605429
Gaffney2020	2020	10.3390/geosciences10070270	Unknown	53.322	1.118	North Sea	Unknown	Unknown	ELF001A_104_S78_ELFN1D3	6000	10.3390/geosciences10070270	ocean	shallow marine sediment	2016	ENA	ERS3605430
Gaffney2020	2020	10.3390/geosciences10070270	Unknown	53.322	1.118	North Sea	Unknown	Unknown	ELF001A_104_S78_ELFN1D4	6000	10.3390/geosciences10070270	ocean	shallow marine sediment	2016	ENA	ERS3605431
Gaffney2020	2020	10.3390/geosciences10070270	Unknown	53.322	1.118	North Sea	Unknown	Unknown	ELF001A_120_D1_ELFN3D1	8100	10.3390/geosciences10070270	ocean	shallow marine sediment	2016	ENA	ERS3605432
Gaffney2020	2020	10.3390/geosciences10070270	Unknown	53.322	1.118	North Sea	Unknown	Unknown	ELF001A_120_D2_ELFN3D2	8100	10.3390/geosciences10070270	ocean	shallow marine sediment	2016	ENA	ERS3605433
Gaffney2020	2020	10.3390/geosciences10070270	Unknown	53.322	1.118	North Sea	Unknown	Unknown	ELF001A_126_E1_ELFN3D1	8000	10.3390/geosciences10070270	ocean	shallow marine sediment	2016	ENA	ERS3605434
Gaffney2020	2020	10.3390/geosciences10070270	Unknown	53.322	1.118	North Sea	Unknown	Unknown	ELF001A_126_E2_ELFN3D2	8000	10.3390/geosciences10070270	ocean	shallow marine sediment	2016	ENA	ERS3605435
Gaffney2020	2020	10.3390/geosciences10070270	Unknown	53.322	1.118	North Sea	Unknown	Unknown	ELF001A_138_F1_ELFN3D1	8000	10.3390/geosciences10070270	ocean	shallow marine sediment	2016	ENA	ERS3605436
Gaffney2020	2020	10.3390/geosciences10070270	Unknown	53.322	1.118	North Sea	Unknown	Unknown	ELF001A_138_F2_ELFN3D2	8000	10.3390/geosciences10070270	ocean	shallow marine sediment	2016	ENA	ERS3605437
Gaffney2020	2020	10.3390/geosciences10070270	Unknown	53.322	1.118	North Sea	Unknown	Unknown	ELF001A_138_S79_ELFM1D1	8000	10.3390/geosciences10070270	ocean	shallow marine sediment	2016	ENA	ERS3605438
Gaffney2020	2020	10.3390/geosciences10070270	Unknown	53.322	1.118	North Sea	Unknown	Unknown	ELF001A_138_S79_ELFM2D2	8000	10.3390/geosciences10070270	ocean	shallow marine sediment	2016	ENA	ERS3605439
Gaffney2020	2020	10.3390/geosciences10070270	Unknown	53.322	1.118	North Sea	Unknown	Unknown	ELF001A_138_S79_ELFN1D3	8000	10.3390/geosciences10070270	ocean	shallow marine sediment	2016	ENA	ERS3605440
Gaffney2020	2020	10.3390/geosciences10070270	Unknown	53.322	1.118	North Sea	Unknown	Unknown	ELF001A_138_S79_ELFN1D4	8000	10.3390/geosciences10070270	ocean	shallow marine sediment	2016	ENA	ERS3605441
Gaffney2020	2020	10.3390/geosciences10070270	Unknown	53.322	1.118	North Sea	Unknown	Unknown	ELF001A_149_G1_ELFN3D1	8100	10.3390/geosciences10070270	ocean	shallow marine sediment	2016	ENA	ERS3605442
Gaffney2020	2020	10.3390/geosciences10070270	Unknown	53.322	1.118	North Sea	Unknown	Unknown	ELF001A_149_G2_ELFN3D2	8100	10.3390/geosciences10070270	ocean	shallow marine sediment	2016	ENA	ERS3605443
Gaffney2020	2020	10.3390/geosciences10070270	Unknown	53.322	1.118	North Sea	Unknown	Unknown	ELF001A_167_S80_ELFM1D1	9200	10.3390/geosciences10070270	ocean	shallow marine sediment	2016	ENA	ERS3605444
Gaffney2020	2020	10.3390/geosciences10070270	Unknown	53.322	1.118	North Sea	Unknown	Unknown	ELF001A_167_S80_ELFM2D2	9200	10.3390/geosciences10070270	ocean	shallow marine sediment	2016	ENA	ERS3605445
Gaffney2020	2020	10.3390/geosciences10070270	Unknown	53.322	1.118	North Sea	Unknown	Unknown	ELF001A_167_S80_ELFN1D3	9200	10.3390/geosciences10070270	ocean	shallow marine sediment	2016	ENA	ERS3605446
Gaffney2020	2020	10.3390/geosciences10070270	Unknown	53.322	1.118	North Sea	Unknown	Unknown	ELF001A_167_S80_ELFN1D4	9200	10.3390/geosciences10070270	ocean	shallow marine sediment	2016	ENA	ERS3605447
Gaffney2020	2020	10.3390/geosciences10070270	Unknown	53.322	1.118	North Sea	Unknown	Unknown	ELF001A_212_S75_ELFM1D1	9200	10.3390/geosciences10070270	ocean	shallow marine sediment	2016	ENA	ERS3605448
Gaffney2020	2020	10.3390/geosciences10070270	Unknown	53.322	1.118	North Sea	Unknown	Unknown	ELF001A_212_S75_ELFM2D2	9200	10.3390/geosciences10070270	ocean	shallow marine sediment	2016	ENA	ERS3605449
Gaffney2020	2020	10.3390/geosciences10070270	Unknown	53.322	1.118	North Sea	Unknown	Unknown	ELF001A_212_S75_ELFN1D3	9200	10.3390/geosciences10070270	ocean	shallow marine sediment	2016	ENA	ERS3605450
Gaffney2020	2020	10.3390/geosciences10070270	Unknown	53.322	1.118	North Sea	Unknown	Unknown	ELF001A_212_S75_ELFN1D4	9200	10.3390/geosciences10070270	ocean	shallow marine sediment	2016	ENA	ERS3605451
Gaffney2020	2020	10.3390/geosciences10070270	Unknown	53.322	1.118	North Sea	Unknown	Unknown	ELF001A_247_S76_ELFM1D1	9200	10.3390/geosciences10070270	ocean	shallow marine sediment	2016	ENA	ERS3605452
Gaffney2020	2020	10.3390/geosciences10070270	Unknown	53.322	1.118	North Sea	Unknown	Unknown	ELF001A_247_S76_ELFM2D2	9200	10.3390/geosciences10070270	ocean	shallow marine sediment	2016	ENA	ERS3605453
Gaffney2020	2020	10.3390/geosciences10070270	Unknown	53.322	1.118	North Sea	Unknown	Unknown	ELF001A_282_S77_ELFM1D1	9200	10.3390/geosciences10070270	ocean	shallow marine sediment	2016	ENA	ERS3605454
Gaffney2020	2020	10.3390/geosciences10070270	Unknown	53.322	1.118	North Sea	Unknown	Unknown	ELF001A_282_S77_ELFM2D2	9200	10.3390/geosciences10070270	ocean	shallow marine sediment	2016	ENA	ERS3605455
Gaffney2020	2020	10.3390/geosciences10070270	Unknown	53.322	1.118	North Sea	Unknown	Unknown	ELF001A_310_S73_ELFM1D1	9200	10.3390/geosciences10070270	ocean	shallow marine sediment	2016	ENA	ERS3605456
Gaffney2020	2020	10.3390/geosciences10070270	Unknown	53.322	1.118	North Sea	Unknown	Unknown	ELF001A_310_S73_ELFM2D2	9200	10.3390/geosciences10070270	ocean	shallow marine sediment	2016	ENA	ERS3605457
Gaffney2020	2020	10.3390/geosciences10070270	Unknown	53.322	1.118	North Sea	Unknown	Unknown	ELF001A_348_S74_ELFM1D1	9200	10.3390/geosciences10070270	ocean	shallow marine sediment	2016	ENA	ERS3605458
Gaffney2020	2020	10.3390/geosciences10070270	Unknown	53.322	1.118	North Sea	Unknown	Unknown	ELF001A_348_S74_ELFM2D2	9200	10.3390/geosciences10070270	ocean	shallow marine sediment	2016	ENA	ERS3605459
Rifkin2020	2020	10.1186/s40168-020-00832-x	Bushman Rock Shelter	-24.74	30.56	South Africa	Unknown	Unknown	BRS1	500	10.1186/s40168-020-00832-x	rock shelter	sediment	NA	ENA	SRS4491530
Rifkin2020	2020	10.1186/s40168-020-00832-x	Bushman Rock Shelter	-24.74	30.56	South Africa	Unknown	Unknown	BRS5	500	10.1186/s40168-020-00832-x	rock shelter	sediment	NA	ENA	SRS4491527
Borry2020	2020	10.7717/peerj.9001	Derragh	53.757	-7.394	Ireland	Unknown	Unknown	DRL001.A	7000	10.7717/peerj.9001	midden	midden	NA	ENA	ERS4181278
Borry2020	2020	10.7717/peerj.9001	Cabeço das Amoreiras	39.1	-8.71	Portugal	Unknown	Unknown	CBA001.A	7300	10.1016/j.quaint.2012.10.049	midden	midden	NA	ENA	ERS4181276
Borry2020	2020	10.7717/peerj.9001	Binchester Roman Fort	54.676	-1.677	United Kingdom	Unknown	Unknown	BRF001.A	1900	10.7717/peerj.9001	midden	midden	NA	ENA	ERS4181275
Borry2020	2020	10.7717/peerj.9001	Leipzig	51.339	12.373	Germany	Unknown	Unknown	LEI010.A	1000	10.7717/peerj.9001	midden	midden	NA	ENA	ERS4181280
Borry2020	2020	10.7717/peerj.9001	El Collado	38.92	-0.12	Spain	Unknown	Unknown	ECO004.D	7500	10.1086/504170	archeological site	sediment	NA	ENA	ERS4181279
Borry2020	2020	10.7717/peerj.9001	Cingle del Mas Nou	40.45	-0.11	Spain	Unknown	Unknown	CMN001.D	7000	10.7717/peerj.9001	archeological site	sediment	NA	ENA	ERS4181277
Borry2020	2020	10.7717/peerj.9001	Molpir	48.51	17.423	Slovakia	Unknown	Unknown	MLP001.A	2300	10.7717/peerj.9001	archeological site	sediment	NA	ENA	ERS4181281
Slon2017	2017	10.1126/science.aam9695	Caune de l'Arago	42.839	2.752	France	Unknown	Unknown	SP3799	438000	10.1126/science.aam9695	cave	sediment	2015	ENA	ERS1600710
Slon2017	2017	10.1126/science.aam9695	Caune de l'Arago	42.839	2.752	France	Unknown	Unknown	SP3800	438000	10.1126/science.aam9695	cave	sediment	2015	ENA	ERS1600711
Slon2017	2017	10.1126/science.aam9695	Caune de l'Arago	42.839	2.752	France	Unknown	Unknown	SP3801	438000	10.1126/science.aam9695	cave	sediment	2015	ENA	ERS1600712
Slon2017	2017	10.1126/science.aam9695	Caune de l'Arago	42.839	2.752	France	Unknown	Unknown	SP3802	438000	10.1126/science.aam9695	cave	sediment	2015	ENA	ERS1600713
Slon2017	2017	10.1126/science.aam9695	Caune de l'Arago	42.839	2.752	France	Unknown	Unknown	SP3804	438000	10.1126/science.aam9695	cave	sediment	2015	ENA	ERS1600714
Slon2017	2017	10.1126/science.aam9695	Caune de l'Arago	42.839	2.752	France	Unknown	Unknown	SP3805	438000	10.1126/science.aam9695	cave	sediment	2015	ENA	ERS1600715
Slon2017	2017	10.1126/science.aam9695	Caune de l'Arago	42.839	2.752	France	Unknown	Unknown	SP3806	438000	10.1126/science.aam9695	cave	sediment	2015	ENA	ERS1600716
Slon2017	2017	10.1126/science.aam9695	Caune de l'Arago	42.839	2.752	France	Unknown	Unknown	SP3807	346000	10.1126/science.aam9695	cave	sediment	2015	ENA	ERS1600717
Slon2017	2017	10.1126/science.aam9695	Caune de l'Arago	42.839	2.752	France	Unknown	Unknown	SP3808	346000	10.1126/science.aam9695	cave	sediment	2015	ENA	ERS1600718
Slon2017	2017	10.1126/science.aam9695	Caune de l'Arago	42.839	2.752	France	Unknown	Unknown	SP3809	550000	10.1126/science.aam9695	cave	sediment	2015	ENA	ERS1600719
Slon2017	2017	10.1126/science.aam9695	Caune de l'Arago	42.839	2.752	France	Unknown	Unknown	SP3810	550000	10.1126/science.aam9695	cave	sediment	2015	ENA	ERS1600720
Slon2017	2017	10.1126/science.aam9695	Caune de l'Arago	42.839	2.752	France	Unknown	Unknown	SP3811	550000	10.1126/science.aam9695	cave	sediment	2015	ENA	ERS1600721
Slon2017	2017	10.1126/science.aam9695	Caune de l'Arago	42.839	2.752	France	Unknown	Unknown	SP3812	550000	10.1126/science.aam9695	cave	sediment	2015	ENA	ERS1600722
Slon2017	2017	10.1126/science.aam9695	Chagyrskaya Cave	51.442	83.155	Russia	Unknown	Unknown	SP3843	10000	10.1126/science.aam9695	cave	sediment	2014	ENA	ERS1600723
Slon2017	2017	10.1126/science.aam9695	Chagyrskaya Cave	51.442	83.155	Russia	Unknown	Unknown	SP3844	53000	10.1126/science.aam9695	cave	sediment	2014	ENA	ERS1600724
Slon2017	2017	10.1126/science.aam9695	Chagyrskaya Cave	51.442	83.155	Russia	Unknown	Unknown	SP3845	53000	10.1126/science.aam9695	cave	sediment	2014	ENA	ERS1600725
Slon2017	2017	10.1126/science.aam9695	Chagyrskaya Cave	51.442	83.155	Russia	Unknown	Unknown	SP3846	53000	10.1126/science.aam9695	cave	sediment	2014	ENA	ERS1600726
Slon2017	2017	10.1126/science.aam9695	Chagyrskaya Cave	51.442	83.155	Russia	Unknown	Unknown	SP3847	53000	10.1126/science.aam9695	cave	sediment	2014	ENA	ERS1600727
Slon2017	2017	10.1126/science.aam9695	Chagyrskaya Cave	51.442	83.155	Russia	Unknown	Unknown	SP3848	53000	10.1126/science.aam9695	cave	sediment	2014	ENA	ERS1600728
Slon2017	2017	10.1126/science.aam9695	Chagyrskaya Cave	51.442	83.155	Russia	Unknown	Unknown	SP3849	304000	10.1126/science.aam9695	cave	sediment	2014	ENA	ERS1600729
Slon2017	2017	10.1126/science.aam9695	Chagyrskaya Cave	51.442	83.155	Russia	Unknown	Unknown	SP3850	304000	10.1126/science.aam9695	cave	sediment	2014	ENA	ERS1600730
Slon2017	2017	10.1126/science.aam9695	Chagyrskaya Cave	51.442	83.155	Russia	Unknown	Unknown	SP3851	53000	10.1126/science.aam9695	cave	sediment	2014	ENA	ERS1600731
Slon2017	2017	10.1126/science.aam9695	Denisova Cave	51.397	84.676	Russia	Unknown	Unknown	SP3870	14000	10.1126/science.aam9695	cave	sediment	2014	ENA	ERS1600732
Slon2017	2017	10.1126/science.aam9695	Denisova Cave	51.397	84.676	Russia	Unknown	Unknown	SP3864	127000	10.1126/science.aam9695	cave	sediment	2014	ENA	ERS1600733
Slon2017	2017	10.1126/science.aam9695	Denisova Cave	51.397	84.676	Russia	Unknown	Unknown	SP3871	127000	10.1126/science.aam9695	cave	sediment	2014	ENA	ERS1600734
Slon2017	2017	10.1126/science.aam9695	Denisova Cave	51.397	84.676	Russia	Unknown	Unknown	SP3863	127000	10.1126/science.aam9695	cave	sediment	2014	ENA	ERS1600735
Slon2017	2017	10.1126/science.aam9695	Denisova Cave	51.397	84.676	Russia	Unknown	Unknown	SP3872	127000	10.1126/science.aam9695	cave	sediment	2014	ENA	ERS1600736
Slon2017	2017	10.1126/science.aam9695	Denisova Cave	51.397	84.676	Russia	Unknown	Unknown	SP2920	127000	10.1126/science.aam9695	cave	sediment	2011	ENA	ERS1600737
Slon2017	2017	10.1126/science.aam9695	Denisova Cave	51.397	84.676	Russia	Unknown	Unknown	SP3862	127000	10.1126/science.aam9695	cave	sediment	2014	ENA	ERS1600738
Slon2017	2017	10.1126/science.aam9695	Denisova Cave	51.397	84.676	Russia	Unknown	Unknown	SP3873	127000	10.1126/science.aam9695	cave	sediment	2014	ENA	ERS1600739
Slon2017	2017	10.1126/science.aam9695	Denisova Cave	51.397	84.676	Russia	Unknown	Unknown	SP3861	127000	10.1126/science.aam9695	cave	sediment	2014	ENA	ERS1600740
Slon2017	2017	10.1126/science.aam9695	Denisova Cave	51.397	84.676	Russia	Unknown	Unknown	SP3874	127000	10.1126/science.aam9695	cave	sediment	2014	ENA	ERS1600741
Slon2017	2017	10.1126/science.aam9695	Denisova Cave	51.397	84.676	Russia	Unknown	Unknown	SP3875	127000	10.1126/science.aam9695	cave	sediment	2014	ENA	ERS1600742
Slon2017	2017	10.1126/science.aam9695	Denisova Cave	51.397	84.676	Russia	Unknown	Unknown	SP2921	127000	10.1126/science.aam9695	cave	sediment	2011	ENA	ERS1600743
Slon2017	2017	10.1126/science.aam9695	Denisova Cave	51.397	84.676	Russia	Unknown	Unknown	SP3860	127000	10.1126/science.aam9695	cave	sediment	2014	ENA	ERS1600744
Slon2017	2017	10.1126/science.aam9695	Denisova Cave	51.397	84.676	Russia	Unknown	Unknown	SP2922	127000	10.1126/science.aam9695	cave	sediment	2011	ENA	ERS1600745
Slon2017	2017	10.1126/science.aam9695	Denisova Cave	51.397	84.676	Russia	Unknown	Unknown	SP3859	127000	10.1126/science.aam9695	cave	sediment	2014	ENA	ERS1600746
Slon2017	2017	10.1126/science.aam9695	Denisova Cave	51.397	84.676	Russia	Unknown	Unknown	SP3858	127000	10.1126/science.aam9695	cave	sediment	2014	ENA	ERS1600747
Slon2017	2017	10.1126/science.aam9695	Denisova Cave	51.397	84.676	Russia	Unknown	Unknown	SP3857	127000	10.1126/science.aam9695	cave	sediment	2014	ENA	ERS1600748
Slon2017	2017	10.1126/science.aam9695	Denisova Cave	51.397	84.676	Russia	Unknown	Unknown	SP3869	127000	10.1126/science.aam9695	cave	sediment	2014	ENA	ERS1600749
Slon2017	2017	10.1126/science.aam9695	Denisova Cave	51.397	84.676	Russia	Unknown	Unknown	SP3856	127000	10.1126/science.aam9695	cave	sediment	2014	ENA	ERS1600750
Slon2017	2017	10.1126/science.aam9695	Denisova Cave	51.397	84.676	Russia	Unknown	Unknown	SP3876	127000	10.1126/science.aam9695	cave	sediment	2014	ENA	ERS1600751
Slon2017	2017	10.1126/science.aam9695	Denisova Cave	51.397	84.676	Russia	Unknown	Unknown	SP3855	127000	10.1126/science.aam9695	cave	sediment	2014	ENA	ERS1600752
Slon2017	2017	10.1126/science.aam9695	Denisova Cave	51.397	84.676	Russia	Unknown	Unknown	SP3854	127000	10.1126/science.aam9695	cave	sediment	2014	ENA	ERS1600753
Slon2017	2017	10.1126/science.aam9695	Denisova Cave	51.397	84.676	Russia	Unknown	Unknown	SP3853	127000	10.1126/science.aam9695	cave	sediment	2014	ENA	ERS1600754
Slon2017	2017	10.1126/science.aam9695	Denisova Cave	51.397	84.676	Russia	Unknown	Unknown	SP3852	240000	10.1126/science.aam9695	cave	sediment	2014	ENA	ERS1600755
Slon2017	2017	10.1126/science.aam9695	Denisova Cave	51.397	84.676	Russia	Unknown	Unknown	SP3865	240000	10.1126/science.aam9695	cave	sediment	2014	ENA	ERS1600756
Slon2017	2017	10.1126/science.aam9695	Denisova Cave	51.397	84.676	Russia	Unknown	Unknown	SP3866	240000	10.1126/science.aam9695	cave	sediment	2014	ENA	ERS1600757
Slon2017	2017	10.1126/science.aam9695	Denisova Cave	51.397	84.676	Russia	Unknown	Unknown	SP3867	240000	10.1126/science.aam9695	cave	sediment	2014	ENA	ERS1600758
Slon2017	2017	10.1126/science.aam9695	Denisova Cave	51.397	84.676	Russia	Unknown	Unknown	SP3868	240000	10.1126/science.aam9695	cave	sediment	2014	ENA	ERS1600759
Slon2017	2017	10.1126/science.aam9695	Denisova Cave	51.397	84.676	Russia	Unknown	Unknown	SP3823	25000	10.1126/science.aam9695	cave	sediment	2014	ENA	ERS1600760
Slon2017	2017	10.1126/science.aam9695	Denisova Cave	51.397	84.676	Russia	Unknown	Unknown	SP3824	40000	10.1126/science.aam9695	cave	sediment	2014	ENA	ERS1600761
Slon2017	2017	10.1126/science.aam9695	Denisova Cave	51.397	84.676	Russia	Unknown	Unknown	SP3825	40000	10.1126/science.aam9695	cave	sediment	2014	ENA	ERS1600762
Slon2017	2017	10.1126/science.aam9695	Denisova Cave	51.397	84.676	Russia	Unknown	Unknown	SP3826	40000	10.1126/science.aam9695	cave	sediment	2014	ENA	ERS1600763
Slon2017	2017	10.1126/science.aam9695	Denisova Cave	51.397	84.676	Russia	Unknown	Unknown	SP3827	40000	10.1126/science.aam9695	cave	sediment	2014	ENA	ERS1600764
Slon2017	2017	10.1126/science.aam9695	Denisova Cave	51.397	84.676	Russia	Unknown	Unknown	SP3828	57000	10.1126/science.aam9695	cave	sediment	2014	ENA	ERS1600765
Slon2017	2017	10.1126/science.aam9695	Denisova Cave	51.397	84.676	Russia	Unknown	Unknown	SP3829	57000	10.1126/science.aam9695	cave	sediment	2014	ENA	ERS1600766
Slon2017	2017	10.1126/science.aam9695	Denisova Cave	51.397	84.676	Russia	Unknown	Unknown	SP3830	57000	10.1126/science.aam9695	cave	sediment	2014	ENA	ERS1600767
Slon2017	2017	10.1126/science.aam9695	Denisova Cave	51.397	84.676	Russia	Unknown	Unknown	SP3831	112500	10.1126/science.aam9695	cave	sediment	2014	ENA	ERS1600768
Slon2017	2017	10.1126/science.aam9695	Denisova Cave	51.397	84.676	Russia	Unknown	Unknown	SP3832	112500	10.1126/science.aam9695	cave	sediment	2014	ENA	ERS1600769
Slon2017	2017	10.1126/science.aam9695	Denisova Cave	51.397	84.676	Russia	Unknown	Unknown	SP3833	112500	10.1126/science.aam9695	cave	sediment	2014	ENA	ERS1600770
Slon2017	2017	10.1126/science.aam9695	Denisova Cave	51.397	84.676	Russia	Unknown	Unknown	SP3877	112500	10.1126/science.aam9695	cave	sediment	2014	ENA	ERS1600771
Slon2017	2017	10.1126/science.aam9695	Denisova Cave	51.397	84.676	Russia	Unknown	Unknown	SP3834	112500	10.1126/science.aam9695	cave	sediment	2014	ENA	ERS1600772
Slon2017	2017	10.1126/science.aam9695	Denisova Cave	51.397	84.676	Russia	Unknown	Unknown	SP3835	112500	10.1126/science.aam9695	cave	sediment	2014	ENA	ERS1600773
Slon2017	2017	10.1126/science.aam9695	Denisova Cave	51.397	84.676	Russia	Unknown	Unknown	SP3836	112500	10.1126/science.aam9695	cave	sediment	2014	ENA	ERS1600774
Slon2017	2017	10.1126/science.aam9695	Denisova Cave	51.397	84.676	Russia	Unknown	Unknown	SP3837	112500	10.1126/science.aam9695	cave	sediment	2014	ENA	ERS1600775
Slon2017	2017	10.1126/science.aam9695	Denisova Cave	51.397	84.676	Russia	Unknown	Unknown	SP3838	112500	10.1126/science.aam9695	cave	sediment	2014	ENA	ERS1600776
Slon2017	2017	10.1126/science.aam9695	Denisova Cave	51.397	84.676	Russia	Unknown	Unknown	SP3839	112500	10.1126/science.aam9695	cave	sediment	2014	ENA	ERS1600777
Slon2017	2017	10.1126/science.aam9695	Denisova Cave	51.397	84.676	Russia	Unknown	Unknown	SP3878	112500	10.1126/science.aam9695	cave	sediment	2014	ENA	ERS1600778
Slon2017	2017	10.1126/science.aam9695	Denisova Cave	51.397	84.676	Russia	Unknown	Unknown	SP3879	200000	10.1126/science.aam9695	cave	sediment	2014	ENA	ERS1600779
Slon2017	2017	10.1126/science.aam9695	Denisova Cave	51.397	84.676	Russia	Unknown	Unknown	SP3840	200000	10.1126/science.aam9695	cave	sediment	2014	ENA	ERS1600780
Slon2017	2017	10.1126/science.aam9695	Denisova Cave	51.397	84.676	Russia	Unknown	Unknown	SP3841	200000	10.1126/science.aam9695	cave	sediment	2014	ENA	ERS1600781
Slon2017	2017	10.1126/science.aam9695	Denisova Cave	51.397	84.676	Russia	Unknown	Unknown	SP3842	200000	10.1126/science.aam9695	cave	sediment	2014	ENA	ERS1600782
Slon2017	2017	10.1126/science.aam9695	Denisova Cave	51.397	84.676	Russia	Unknown	Unknown	SP3880	200000	10.1126/science.aam9695	cave	sediment	2014	ENA	ERS1600783
Slon2017	2017	10.1126/science.aam9695	Les Cottés	46.69	0.88	France	Unknown	Unknown	SP3674	42700	10.1126/science.aam9695	cave	sediment	2015	ENA	ERS1600784
Slon2017	2017	10.1126/science.aam9695	Les Cottés	46.69	0.88	France	Unknown	Unknown	SP3675	42700	10.1126/science.aam9695	cave	sediment	2015	ENA	ERS1600785
Slon2017	2017	10.1126/science.aam9695	Les Cottés	46.69	0.88	France	Unknown	Unknown	SP3676	48100	10.1126/science.aam9695	cave	sediment	2015	ENA	ERS1600786
Slon2017	2017	10.1126/science.aam9695	Les Cottés	46.69	0.88	France	Unknown	Unknown	SP3677	48100	10.1126/science.aam9695	cave	sediment	2015	ENA	ERS1600787
Slon2017	2017	10.1126/science.aam9695	Trou Al'Wesse	50.46	5.29	Belgium	Unknown	Unknown	SP3907	46000	10.1126/science.aam9695	cave	sediment	2015	ENA	ERS1600788
Slon2017	2017	10.1126/science.aam9695	Trou Al'Wesse	50.46	5.29	Belgium	Unknown	Unknown	SP3909	46000	10.1126/science.aam9695	cave	sediment	2015	ENA	ERS1600789
Slon2017	2017	10.1126/science.aam9695	Trou Al'Wesse	50.46	5.29	Belgium	Unknown	Unknown	SP3908	46000	10.1126/science.aam9695	cave	sediment	2015	ENA	ERS1600790
Slon2017	2017	10.1126/science.aam9695	Trou Al'Wesse	50.46	5.29	Belgium	Unknown	Unknown	SP3910	46000	10.1126/science.aam9695	cave	sediment	2015	ENA	ERS1600791
Slon2017	2017	10.1126/science.aam9695	Trou Al'Wesse	50.46	5.29	Belgium	Unknown	Unknown	SP3911	46000	10.1126/science.aam9695	cave	sediment	2015	ENA	ERS1600792
Slon2017	2017	10.1126/science.aam9695	Vindija Cave	46.302	16.078	Croatia	Unknown	Unknown	SP1736	42000	10.1126/science.aam9695	cave	sediment	2007	ENA	ERS1600793
Slon2017	2017	10.1126/science.aam9695	El Sidrón	43.386	-5.328	Spain	Unknown	Unknown	SP3609	48400	10.1126/science.aam9695	cave	sediment	2007	ENA	ERS1600794
Smith2015	2015	10.1126/science.1261278	Bouldnor Cliff	50.7	-1.5	United Kingdom	Unknown	Unknown	S308-1	8000	10.1126/science.1261278	ocean	sediment	NA	ENA	ERS510180
Smith2015	2015	10.1126/science.1261278	Bouldnor Cliff	50.7	-1.5	United Kingdom	Unknown	Unknown	S308-2	8000	10.1126/science.1261278	ocean	sediment	NA	ENA	ERS510181
Smith2015	2015	10.1126/science.1261278	Bouldnor Cliff	50.7	-1.5	United Kingdom	Unknown	Unknown	S308-3	8000	10.1126/science.1261278	ocean	sediment	NA	ENA	ERS510182
Smith2015	2015	10.1126/science.1261278	Bouldnor Cliff	50.7	-1.5	United Kingdom	Unknown	Unknown	S308-4	8000	10.1126/science.1261278	ocean	sediment	NA	ENA	ERS510183
Ardelean2020	2020	10.1038/s41586-020-2509-0	Chiquihuite Cave	24.62	-101.15	Mexico	Unknown	Unknown	UE1204_2017	12000	10.1038/s41586-020-2509-0	cave	sediment	2017	ENA	ERS4921368,ERS4921369,ERS4921370,ERS4921371,ERS4921372,ERS4921373
Ardelean2020	2020	10.1038/s41586-020-2509-0	Chiquihuite Cave	24.62	-101.15	Mexico	Unknown	Unknown	UE1210_2017	15600	10.1038/s41586-020-2509-0	cave	sediment	2017	ENA	ERS4921378,ERS4921379,ERS4921380,ERS4921381,ERS4921382,ERS4921383,ERS4921384
Ardelean2020	2020	10.1038/s41586-020-2509-0	Chiquihuite Cave	24.62	-101.15	Mexico	Unknown	Unknown	UE1212_2017	13900	10.1038/s41586-020-2509-0	cave	sediment	2017	ENA	ERS4921385,ERS4921386,ERS4921387,ERS4921388,ERS4921389,ERS4921390,ERS4921391,ERS4921392
Ardelean2020	2020	10.1038/s41586-020-2509-0	Chiquihuite Cave	24.62	-101.15	Mexico	Unknown	Unknown	UE1218_2017	21000	10.1038/s41586-020-2509-0	cave	sediment	2017	ENA	ERS4921395,ERS4921396,ERS4921397,ERS4921398,ERS4921399
Ardelean2020	2020	10.1038/s41586-020-2509-0	Chiquihuite Cave	24.62	-101.15	Mexico	Unknown	Unknown	UE1201_2019	200	10.1038/s41586-020-2509-0	cave	sediment	2019	ENA	ERS4921365
Ardelean2020	2020	10.1038/s41586-020-2509-0	Chiquihuite Cave	24.62	-101.15	Mexico	Unknown	Unknown	UE1204A_2019	12000	10.1038/s41586-020-2509-0	cave	sediment	2019	ENA	ERS4921366
Ardelean2020	2020	10.1038/s41586-020-2509-0	Chiquihuite Cave	24.62	-101.15	Mexico	Unknown	Unknown	UE1204C_2019	12000	10.1038/s41586-020-2509-0	cave	sediment	2019	ENA	ERS4921367
Ardelean2020	2020	10.1038/s41586-020-2509-0	Chiquihuite Cave	24.62	-101.15	Mexico	Unknown	Unknown	UE1206_2019	13000	10.1038/s41586-020-2509-0	cave	sediment	2019	ENA	ERS4921374
Ardelean2020	2020	10.1038/s41586-020-2509-0	Chiquihuite Cave	24.62	-101.15	Mexico	Unknown	Unknown	UE1207A_2019	13000	10.1038/s41586-020-2509-0	cave	sediment	2019	ENA	ERS4921375
Ardelean2020	2020	10.1038/s41586-020-2509-0	Chiquihuite Cave	24.62	-101.15	Mexico	Unknown	Unknown	UE1207C_2019	13000	10.1038/s41586-020-2509-0	cave	sediment	2019	ENA	ERS4921376
Ardelean2020	2020	10.1038/s41586-020-2509-0	Chiquihuite Cave	24.62	-101.15	Mexico	Unknown	Unknown	UE1210_2019	15600	10.1038/s41586-020-2509-0	cave	sediment	2019	ENA	ERS4921378,ERS4921379,ERS4921380,ERS4921381,ERS4921382,ERS4921383,ERS4921384
Ardelean2020	2020	10.1038/s41586-020-2509-0	Chiquihuite Cave	24.62	-101.15	Mexico	Unknown	Unknown	UE1212_2019	13900	10.1038/s41586-020-2509-0	cave	sediment	2019	ENA	ERS4921385,ERS4921386,ERS4921387,ERS4921388,ERS4921389,ERS4921390,ERS4921391,ERS4921392
Ardelean2020	2020	10.1038/s41586-020-2509-0	Chiquihuite Cave	24.62	-101.15	Mexico	Unknown	Unknown	UE1217_2019	11600	10.1038/s41586-020-2509-0	cave	sediment	2019	ENA	ERS4921394
Ardelean2020	2020	10.1038/s41586-020-2509-0	Chiquihuite Cave	24.62	-101.15	Mexico	Unknown	Unknown	UE1218_2019	21000	10.1038/s41586-020-2509-0	cave	sediment	2019	ENA	ERS4921395,ERS4921396,ERS4921397,ERS4921398,ERS4921399
Ardelean2020	2020	10.1038/s41586-020-2509-0	Chiquihuite Cave	24.62	-101.15	Mexico	Unknown	Unknown	UE1222_2019	26200	10.1038/s41586-020-2509-0	cave	sediment	2019	ENA	ERS4921400
Ardelean2020	2020	10.1038/s41586-020-2509-0	Chiquihuite Cave	24.62	-101.15	Mexico	Unknown	Unknown	UE1223_2019	26900	10.1038/s41586-020-2509-0	cave	sediment	2019	ENA	ERS4921401
Dommain2020	2020	10.3389/fevo.2020.00218	Mubwindi Swamp, Bwindi Impenetrable Forest	-1.07	29.75	Uganda	Unknown	Unknown	DNA-MUB17-2D-1L-SAMPLE1	100	10.3389/fevo.2020.00218	swamp forest	sediment	2017	SRA	SRS5416709
Dommain2020	2020	10.3389/fevo.2020.00218	Mubwindi Swamp, Bwindi Impenetrable Forest	-1.07	29.75	Uganda	Unknown	Unknown	DNA-MUB17-2D-1L-SAMPLE2	100	10.3389/fevo.2020.00218	swamp forest	sediment	2017	SRA	SRS5416710
Dommain2020	2020	10.3389/fevo.2020.00218	Mubwindi Swamp, Bwindi Impenetrable Forest	-1.07	29.75	Uganda	Unknown	Unknown	DNA-MUB17-2D-1L-SAMPLE4	100	10.3389/fevo.2020.00218	swamp forest	sediment	2017	SRA	SRS5416721
Dommain2020	2020	10.3389/fevo.2020.00218	Mubwindi Swamp, Bwindi Impenetrable Forest	-1.07	29.75	Uganda	Unknown	Unknown	DNA-MUB17-2D-1L-SAMPLE7	100	10.3389/fevo.2020.00218	swamp forest	sediment	2017	SRA	SRS5416732
Dommain2020	2020	10.3389/fevo.2020.00218	Mubwindi Swamp, Bwindi Impenetrable Forest	-1.07	29.75	Uganda	Unknown	Unknown	DNA-MUB17-2D-1L-SAMPLE9	100	10.3389/fevo.2020.00218	swamp forest	sediment	2017	SRA	SRS5416743
Dommain2020	2020	10.3389/fevo.2020.00218	Mubwindi Swamp, Bwindi Impenetrable Forest	-1.07	29.75	Uganda	Unknown	Unknown	DNA-MUB17-2D-1L-SAMPLE12	100	10.3389/fevo.2020.00218	swamp forest	sediment	2017	SRA	SRS5416754
Dommain2020	2020	10.3389/fevo.2020.00218	Mubwindi Swamp, Bwindi Impenetrable Forest	-1.07	29.75	Uganda	Unknown	Unknown	DNA-MUB17-2D-1L-SAMPLE14	100	10.3389/fevo.2020.00218	swamp forest	sediment	2017	SRA	SRS5416757
Dommain2020	2020	10.3389/fevo.2020.00218	Mubwindi Swamp, Bwindi Impenetrable Forest	-1.07	29.75	Uganda	Unknown	Unknown	DNA-MUB17-2D-1L-SAMPLE16	100	10.3389/fevo.2020.00218	swamp forest	sediment	2017	SRA	SRS5416758
Dommain2020	2020	10.3389/fevo.2020.00218	Mubwindi Swamp, Bwindi Impenetrable Forest	-1.07	29.75	Uganda	Unknown	Unknown	DNA-MUB17-2D-1L-SAMPLE17	100	10.3389/fevo.2020.00218	swamp forest	sediment	2017	SRA	SRS5416759
Dommain2020	2020	10.3389/fevo.2020.00218	Mubwindi Swamp, Bwindi Impenetrable Forest	-1.07	29.75	Uganda	Unknown	Unknown	DNA-MUB17-2D-1L-SAMPLE18	200	10.3389/fevo.2020.00218	swamp forest	sediment	2017	SRA	SRS5416760
Dommain2020	2020	10.3389/fevo.2020.00218	Mubwindi Swamp, Bwindi Impenetrable Forest	-1.07	29.75	Uganda	Unknown	Unknown	DNA-MUB17-2D-1L-SAMPLE19	200	10.3389/fevo.2020.00218	swamp forest	sediment	2017	SRA	SRS5416711
Dommain2020	2020	10.3389/fevo.2020.00218	Mubwindi Swamp, Bwindi Impenetrable Forest	-1.07	29.75	Uganda	Unknown	Unknown	DNA-MUB17-2C-2L-SAMPLE20	200	10.3389/fevo.2020.00218	swamp forest	sediment	2017	SRA	SRS5416712
Dommain2020	2020	10.3389/fevo.2020.00218	Mubwindi Swamp, Bwindi Impenetrable Forest	-1.07	29.75	Uganda	Unknown	Unknown	DNA-MUB17-2C-2L-SAMPLE22	300	10.3389/fevo.2020.00218	swamp forest	sediment	2017	SRA	SRS5416713
Dommain2020	2020	10.3389/fevo.2020.00218	Mubwindi Swamp, Bwindi Impenetrable Forest	-1.07	29.75	Uganda	Unknown	Unknown	DNA-MUB17-2C-2L-SAMPLE24	300	10.3389/fevo.2020.00218	swamp forest	sediment	2017	SRA	SRS5416714
Dommain2020	2020	10.3389/fevo.2020.00218	Mubwindi Swamp, Bwindi Impenetrable Forest	-1.07	29.75	Uganda	Unknown	Unknown	DNA-MUB17-2C-2L-SAMPLE26	400	10.3389/fevo.2020.00218	swamp forest	sediment	2017	SRA	SRS5416715
Dommain2020	2020	10.3389/fevo.2020.00218	Mubwindi Swamp, Bwindi Impenetrable Forest	-1.07	29.75	Uganda	Unknown	Unknown	DNA-MUB17-2C-3L-SAMPLE28	400	10.3389/fevo.2020.00218	swamp forest	sediment	2017	SRA	SRS5416716
Dommain2020	2020	10.3389/fevo.2020.00218	Mubwindi Swamp, Bwindi Impenetrable Forest	-1.07	29.75	Uganda	Unknown	Unknown	DNA-MUB17-2C-3L-SAMPLE30	500	10.3389/fevo.2020.00218	swamp forest	sediment	2017	SRA	SRS5416717
Dommain2020	2020	10.3389/fevo.2020.00218	Mubwindi Swamp, Bwindi Impenetrable Forest	-1.07	29.75	Uganda	Unknown	Unknown	DNA-MUB17-2C-3L-SAMPLE32	600	10.3389/fevo.2020.00218	swamp forest	sediment	2017	SRA	SRS5416718
Dommain2020	2020	10.3389/fevo.2020.00218	Mubwindi Swamp, Bwindi Impenetrable Forest	-1.07	29.75	Uganda	Unknown	Unknown	DNA-MUB17-2C-4L-SAMPLE33	700	10.3389/fevo.2020.00218	swamp forest	sediment	2017	SRA	SRS5416719
Dommain2020	2020	10.3389/fevo.2020.00218	Mubwindi Swamp, Bwindi Impenetrable Forest	-1.07	29.75	Uganda	Unknown	Unknown	DNA-MUB17-2C-4L-SAMPLE35	800	10.3389/fevo.2020.00218	swamp forest	sediment	2017	SRA	SRS5416720
Dommain2020	2020	10.3389/fevo.2020.00218	Mubwindi Swamp, Bwindi Impenetrable Forest	-1.07	29.75	Uganda	Unknown	Unknown	DNA-MUB17-2C-4L-SAMPLE37	900	10.3389/fevo.2020.00218	swamp forest	sediment	2017	SRA	SRS5416722
Dommain2020	2020	10.3389/fevo.2020.00218	Mubwindi Swamp, Bwindi Impenetrable Forest	-1.07	29.75	Uganda	Unknown	Unknown	DNA-MUB17-2C-5L-SAMPLE38	900	10.3389/fevo.2020.00218	swamp forest	sediment	2017	SRA	SRS5416723
Dommain2020	2020	10.3389/fevo.2020.00218	Mubwindi Swamp, Bwindi Impenetrable Forest	-1.07	29.75	Uganda	Unknown	Unknown	DNA-MUB17-2C-5L-SAMPLE40	1000	10.3389/fevo.2020.00218	swamp forest	sediment	2017	SRA	SRS5416724
Dommain2020	2020	10.3389/fevo.2020.00218	Mubwindi Swamp, Bwindi Impenetrable Forest	-1.07	29.75	Uganda	Unknown	Unknown	DNA-MUB17-2C-5L-SAMPLE42	1100	10.3389/fevo.2020.00218	swamp forest	sediment	2017	SRA	SRS5416725
Dommain2020	2020	10.3389/fevo.2020.00218	Mubwindi Swamp, Bwindi Impenetrable Forest	-1.07	29.75	Uganda	Unknown	Unknown	DNA-MUB17-2C-6L-SAMPLE43	1100	10.3389/fevo.2020.00218	swamp forest	sediment	2017	SRA	SRS5416726
Dommain2020	2020	10.3389/fevo.2020.00218	Mubwindi Swamp, Bwindi Impenetrable Forest	-1.07	29.75	Uganda	Unknown	Unknown	DNA-MUB17-2C-6L-SAMPLE45	1200	10.3389/fevo.2020.00218	swamp forest	sediment	2017	SRA	SRS5416727
Dommain2020	2020	10.3389/fevo.2020.00218	Mubwindi Swamp, Bwindi Impenetrable Forest	-1.07	29.75	Uganda	Unknown	Unknown	DNA-MUB17-2C-6L-SAMPLE47	1300	10.3389/fevo.2020.00218	swamp forest	sediment	2017	SRA	SRS5416728
Dommain2020	2020	10.3389/fevo.2020.00218	Mubwindi Swamp, Bwindi Impenetrable Forest	-1.07	29.75	Uganda	Unknown	Unknown	DNA-MUB17-2C-7L-SAMPLE48	1300	10.3389/fevo.2020.00218	swamp forest	sediment	2017	SRA	SRS5416729
Dommain2020	2020	10.3389/fevo.2020.00218	Mubwindi Swamp, Bwindi Impenetrable Forest	-1.07	29.75	Uganda	Unknown	Unknown	DNA-MUB17-2C-7L-SAMPLE50	2200	10.3389/fevo.2020.00218	swamp forest	sediment	2017	SRA	SRS5416730
Armbrecht2020	2020	10.1111/1755-0998.13162	Maria Island	-42.845	148.24	Tasman Sea	Unknown	Unknown	20874_MI_8.5-10cm	100	10.1111/1755-0998.13162	ocean	marine sediment	2018	SRA	SRS5214215
Armbrecht2020	2020	10.1111/1755-0998.13163	Maria Island	-42.845	148.24	Tasman Sea	Unknown	Unknown	20871_MI_5-6cm	100	10.1111/1755-0998.13163	ocean	marine sediment	2018	SRA	SRS5214220
Armbrecht2020	2020	10.1111/1755-0998.13164	Maria Island	-42.845	148.24	Tasman Sea	Unknown	Unknown	20868_MI_0-1.5cm	100	10.1111/1755-0998.13164	ocean	marine sediment	2018	SRA	SRS5214219
Pedersen2016	2016	10.1038/nature19085	Charlie Lake	56.33	-120.96	Canada	Unknown	Unknown	CHL_131_11266	11300	10.1038/nature19085	lake	lake sediment	NA	ENA	ERS1286097
Pedersen2016	2016	10.1038/nature19085	Charlie Lake	56.33	-120.96	Canada	Unknown	Unknown	CHL_132_11317	11300	10.1038/nature19085	lake	lake sediment	NA	ENA	ERS1286098
Pedersen2016	2016	10.1038/nature19085	Charlie Lake	56.33	-120.96	Canada	Unknown	Unknown	CHL_133_11368	11400	10.1038/nature19085	lake	lake sediment	NA	ENA	ERS1286099
Pedersen2016	2016	10.1038/nature19085	Charlie Lake	56.33	-120.96	Canada	Unknown	Unknown	CHL_134_11420	11400	10.1038/nature19085	lake	lake sediment	NA	ENA	ERS1286100
Pedersen2016	2016	10.1038/nature19085	Charlie Lake	56.33	-120.96	Canada	Unknown	Unknown	CHL_137_11575	11600	10.1038/nature19085	lake	lake sediment	NA	ENA	ERS1286101
Pedersen2016	2016	10.1038/nature19085	Charlie Lake	56.33	-120.96	Canada	Unknown	Unknown	CHL_140_11729	11700	10.1038/nature19085	lake	lake sediment	NA	ENA	ERS1286102
Pedersen2016	2016	10.1038/nature19085	Charlie Lake	56.33	-120.96	Canada	Unknown	Unknown	CHL_145_11982	12000	10.1038/nature19085	lake	lake sediment	NA	ENA	ERS1286103
Pedersen2016	2016	10.1038/nature19085	Charlie Lake	56.33	-120.96	Canada	Unknown	Unknown	CHL_148_12132	12100	10.1038/nature19085	lake	lake sediment	NA	ENA	ERS1286104
Pedersen2016	2016	10.1038/nature19085	Charlie Lake	56.33	-120.96	Canada	Unknown	Unknown	CHL_150_12231	12200	10.1038/nature19085	lake	lake sediment	NA	ENA	ERS1286105
Pedersen2016	2016	10.1038/nature19085	Charlie Lake	56.33	-120.96	Canada	Unknown	Unknown	CHL_151_12280	12300	10.1038/nature19085	lake	lake sediment	NA	ENA	ERS1286106
Pedersen2016	2016	10.1038/nature19085	Charlie Lake	56.33	-120.96	Canada	Unknown	Unknown	CHL_153_12379	12400	10.1038/nature19085	lake	lake sediment	NA	ENA	ERS1286107
Pedersen2016	2016	10.1038/nature19085	Charlie Lake	56.33	-120.96	Canada	Unknown	Unknown	CHL_155_12485	12500	10.1038/nature19085	lake	lake sediment	NA	ENA	ERS1286108
Pedersen2016	2016	10.1038/nature19085	Charlie Lake	56.33	-120.96	Canada	Unknown	Unknown	CHL_157_12615	12600	10.1038/nature19085	lake	lake sediment	NA	ENA	ERS1286109
Pedersen2016	2016	10.1038/nature19085	Charlie Lake	56.33	-120.96	Canada	Unknown	Unknown	CHL_159_12810	12800	10.1038/nature19085	lake	lake sediment	NA	ENA	ERS1286110
Pedersen2016	2016	10.1038/nature19085	Spring Lake	55.51	-119.58	Canada	Unknown	Unknown	SPL_15_1444	1400	10.1038/nature19085	lake	lake sediment	NA	ENA	ERS1286194
Pedersen2016	2016	10.1038/nature19085	Spring Lake	55.51	-119.58	Canada	Unknown	Unknown	SPL_55_3112	3100	10.1038/nature19085	lake	lake sediment	NA	ENA	ERS1286195
Pedersen2016	2016	10.1038/nature19085	Spring Lake	55.51	-119.58	Canada	Unknown	Unknown	SPL_113_5430	5400	10.1038/nature19085	lake	lake sediment	NA	ENA	ERS1286196
Pedersen2016	2016	10.1038/nature19085	Spring Lake	55.51	-119.58	Canada	Unknown	Unknown	SPL_153_7001	7000	10.1038/nature19085	lake	lake sediment	NA	ENA	ERS1286197
Pedersen2016	2016	10.1038/nature19085	Spring Lake	55.51	-119.58	Canada	Unknown	Unknown	SPL_173_7782	7800	10.1038/nature19085	lake	lake sediment	NA	ENA	ERS1286198
Pedersen2016	2016	10.1038/nature19085	Spring Lake	55.51	-119.58	Canada	Unknown	Unknown	SPL_191_8967	9000	10.1038/nature19085	lake	lake sediment	NA	ENA	ERS1286199
Pedersen2016	2016	10.1038/nature19085	Spring Lake	55.51	-119.58	Canada	Unknown	Unknown	SPL_193_9133	9100	10.1038/nature19085	lake	lake sediment	NA	ENA	ERS1286200
Pedersen2016	2016	10.1038/nature19085	Spring Lake	55.51	-119.58	Canada	Unknown	Unknown	SPL_195_9299	9300	10.1038/nature19085	lake	lake sediment	NA	ENA	ERS1286201
Pedersen2016	2016	10.1038/nature19085	Spring Lake	55.51	-119.58	Canada	Unknown	Unknown	SPL_221_11440	11400	10.1038/nature19085	lake	lake sediment	NA	ENA	ERS1286202
Pedersen2016	2016	10.1038/nature19085	Spring Lake	55.51	-119.58	Canada	Unknown	Unknown	SPL_235_11534	11500	10.1038/nature19085	lake	lake sediment	NA	ENA	ERS1286203
Pedersen2016	2016	10.1038/nature19085	Spring Lake	55.51	-119.58	Canada	Unknown	Unknown	SPL_253_11630	11600	10.1038/nature19085	lake	lake sediment	NA	ENA	ERS1286204
Pedersen2016	2016	10.1038/nature19085	Spring Lake	55.51	-119.58	Canada	Unknown	Unknown	SPL_256_11646	11600	10.1038/nature19085	lake	lake sediment	NA	ENA	ERS1286205
Pedersen2016	2016	10.1038/nature19085	Spring Lake	55.51	-119.58	Canada	Unknown	Unknown	SPL_266_11695	11700	10.1038/nature19085	lake	lake sediment	NA	ENA	ERS1286206
Pedersen2016	2016	10.1038/nature19085	Spring Lake	55.51	-119.58	Canada	Unknown	Unknown	SPL_271_11714	11700	10.1038/nature19085	lake	lake sediment	NA	ENA	ERS1286207
Pedersen2016	2016	10.1038/nature19085	Spring Lake	55.51	-119.58	Canada	Unknown	Unknown	SPL_284_11769	11800	10.1038/nature19085	lake	lake sediment	NA	ENA	ERS1286208
Pedersen2016	2016	10.1038/nature19085	Spring Lake	55.51	-119.58	Canada	Unknown	Unknown	SPL_289_11786	11800	10.1038/nature19085	lake	lake sediment	NA	ENA	ERS1286209
Pedersen2016	2016	10.1038/nature19085	Spring Lake	55.51	-119.58	Canada	Unknown	Unknown	SPL_294_11806	11800	10.1038/nature19085	lake	lake sediment	NA	ENA	ERS1286210
Pedersen2016	2016	10.1038/nature19085	Spring Lake	55.51	-119.58	Canada	Unknown	Unknown	SPL_296_11814	11800	10.1038/nature19085	lake	lake sediment	NA	ENA	ERS1286211
Graham2016	2016	10.1073/pnas.1604903113	Lake Hill	57.178	-170.248	USA	Unknown	Unknown	PH081-PH155_481	5300	10.1098/rsos.180145	lake	lake sediment	2013	SRA	SRS1424510
Graham2016	2016	10.1073/pnas.1604903113	Lake Hill	57.178	-170.248	USA	Unknown	Unknown	PH082_579	7300	10.1098/rsos.180145	lake	lake sediment	2013	SRA	SRS1424543
Graham2016	2016	10.1073/pnas.1604903113	Lake Hill	57.178	-170.248	USA	Unknown	Unknown	PH083_599	7800	10.1098/rsos.180145	lake	lake sediment	2013	SRA	SRS1424544
Graham2016	2016	10.1073/pnas.1604903113	Lake Hill	57.178	-170.248	USA	Unknown	Unknown	PH116-PH182_265	3400	10.1098/rsos.180145	lake	lake sediment	2013	SRA	SRS1424546
Graham2016	2016	10.1073/pnas.1604903113	Lake Hill	57.178	-170.248	USA	Unknown	Unknown	PH118-PH146_527	6100	10.1098/rsos.180145	lake	lake sediment	2013	SRA	SRS1424540
Graham2016	2016	10.1073/pnas.1604903113	Lake Hill	57.178	-170.248	USA	Unknown	Unknown	PH119-PH184_619	8300	10.1098/rsos.180145	lake	lake sediment	2013	SRA	SRS1424545
Graham2016	2016	10.1073/pnas.1604903113	Lake Hill	57.178	-170.248	USA	Unknown	Unknown	PH120-PH185-PH194_719	10900	10.1098/rsos.180145	lake	lake sediment	2013	SRA	SRS1424547
Graham2016	2016	10.1073/pnas.1604903113	Lake Hill	57.178	-170.248	USA	Unknown	Unknown	PH121-PH186_551	6600	10.1098/rsos.180145	lake	lake sediment	2013	SRA	SRS1424542
Graham2016	2016	10.1073/pnas.1604903113	Lake Hill	57.178	-170.248	USA	Unknown	Unknown	PH142_501	5600	10.1098/rsos.180145	lake	lake sediment	2013	SRA	SRS1424527
Graham2016	2016	10.1073/pnas.1604903113	Lake Hill	57.178	-170.248	USA	Unknown	Unknown	PH143_503	5600	10.1098/rsos.180145	lake	lake sediment	2013	SRA	SRS1424528
Graham2016	2016	10.1073/pnas.1604903113	Lake Hill	57.178	-170.248	USA	Unknown	Unknown	PH144_493	5500	10.1098/rsos.180145	lake	lake sediment	2013	SRA	SRS1424523
Graham2016	2016	10.1073/pnas.1604903113	Lake Hill	57.178	-170.248	USA	Unknown	Unknown	PH145_497	5500	10.1098/rsos.180145	lake	lake sediment	2013	SRA	SRS1424525
Graham2016	2016	10.1073/pnas.1604903113	Lake Hill	57.178	-170.248	USA	Unknown	Unknown	PH147_531	6100	10.1098/rsos.180145	lake	lake sediment	2013	SRA	SRS1424541
Graham2016	2016	10.1073/pnas.1604903113	Lake Hill	57.178	-170.248	USA	Unknown	Unknown	PH148_507	5700	10.1098/rsos.180145	lake	lake sediment	2013	SRA	SRS1424530
Graham2016	2016	10.1073/pnas.1604903113	Lake Hill	57.178	-170.248	USA	Unknown	Unknown	PH149_373	4300	10.1098/rsos.180145	lake	lake sediment	2013	SRA	SRS1424549
Graham2016	2016	10.1073/pnas.1604903113	Lake Hill	57.178	-170.248	USA	Unknown	Unknown	PH150_511	5800	10.1098/rsos.180145	lake	lake sediment	2013	SRA	SRS1424532
Graham2016	2016	10.1073/pnas.1604903113	Lake Hill	57.178	-170.248	USA	Unknown	Unknown	PH151_679	9800	10.1098/rsos.180145	lake	lake sediment	2013	SRA	SRS1424548
Graham2016	2016	10.1073/pnas.1604903113	Lake Hill	57.178	-170.248	USA	Unknown	Unknown	PH152_515	5900	10.1098/rsos.180145	lake	lake sediment	2013	SRA	SRS1424534
Graham2016	2016	10.1073/pnas.1604903113	Lake Hill	57.178	-170.248	USA	Unknown	Unknown	PH153_519	5900	10.1098/rsos.180145	lake	lake sediment	2013	SRA	SRS1424536
Graham2016	2016	10.1073/pnas.1604903113	Lake Hill	57.178	-170.248	USA	Unknown	Unknown	PH154_523	6000	10.1098/rsos.180145	lake	lake sediment	2013	SRA	SRS1424538
Graham2016	2016	10.1073/pnas.1604903113	Lake Hill	57.178	-170.248	USA	Unknown	Unknown	PH156_485	5400	10.1098/rsos.180145	lake	lake sediment	2013	SRA	SRS1424520
Graham2016	2016	10.1073/pnas.1604903113	Lake Hill	57.178	-170.248	USA	Unknown	Unknown	PH157_489	5400	10.1098/rsos.180145	lake	lake sediment	2013	SRA	SRS1424522
Graham2016	2016	10.1073/pnas.1604903113	Lake Hill	57.178	-170.248	USA	Unknown	Unknown	PH167_495	5500	10.1098/rsos.180145	lake	lake sediment	2014	SRA	SRS1424524
Graham2016	2016	10.1073/pnas.1604903113	Lake Hill	57.178	-170.248	USA	Unknown	Unknown	PH168_505	5700	10.1098/rsos.180145	lake	lake sediment	2014	SRA	SRS1424529
Graham2016	2016	10.1073/pnas.1604903113	Lake Hill	57.178	-170.248	USA	Unknown	Unknown	PH169_509	5800	10.1098/rsos.180145	lake	lake sediment	2014	SRA	SRS1424531
Graham2016	2016	10.1073/pnas.1604903113	Lake Hill	57.178	-170.248	USA	Unknown	Unknown	PH170_481	5300	10.1098/rsos.180145	lake	lake sediment	2014	SRA	SRS1424519
Graham2016	2016	10.1073/pnas.1604903113	Lake Hill	57.178	-170.248	USA	Unknown	Unknown	PH171_517	5900	10.1098/rsos.180145	lake	lake sediment	2014	SRA	SRS1424535
Graham2016	2016	10.1073/pnas.1604903113	Lake Hill	57.178	-170.248	USA	Unknown	Unknown	PH172_499	5600	10.1098/rsos.180145	lake	lake sediment	2014	SRA	SRS1424526
Graham2016	2016	10.1073/pnas.1604903113	Lake Hill	57.178	-170.248	USA	Unknown	Unknown	PH173_477	5300	10.1098/rsos.180145	lake	lake sediment	2014	SRA	SRS1424508
Graham2016	2016	10.1073/pnas.1604903113	Lake Hill	57.178	-170.248	USA	Unknown	Unknown	PH174_525	6000	10.1098/rsos.180145	lake	lake sediment	2014	SRA	SRS1424539
Graham2016	2016	10.1073/pnas.1604903113	Lake Hill	57.178	-170.248	USA	Unknown	Unknown	PH175_513	5800	10.1098/rsos.180145	lake	lake sediment	2014	SRA	SRS1424533
Graham2016	2016	10.1073/pnas.1604903113	Lake Hill	57.178	-170.248	USA	Unknown	Unknown	PH176_521	6000	10.1098/rsos.180145	lake	lake sediment	2014	SRA	SRS1424537
Graham2016	2016	10.1073/pnas.1604903113	Lake Hill	57.178	-170.248	USA	Unknown	Unknown	PH177_477	5300	10.1098/rsos.180145	lake	lake sediment	2013	SRA	SRS1424509
Graham2016	2016	10.1073/pnas.1604903113	Lake Hill	57.178	-170.248	USA	Unknown	Unknown	PH178_465	5200	10.1098/rsos.180145	lake	lake sediment	2013	SRA	SRS1424505
Graham2016	2016	10.1073/pnas.1604903113	Lake Hill	57.178	-170.248	USA	Unknown	Unknown	PH179_469	5200	10.1098/rsos.180145	lake	lake sediment	2013	SRA	SRS1424506
Graham2016	2016	10.1073/pnas.1604903113	Lake Hill	57.178	-170.248	USA	Unknown	Unknown	PH180_461	5100	10.1098/rsos.180145	lake	lake sediment	2013	SRA	SRS1424550
Graham2016	2016	10.1073/pnas.1604903113	Lake Hill	57.178	-170.248	USA	Unknown	Unknown	PH181_473	5300	10.1098/rsos.180145	lake	lake sediment	2013	SRA	SRS1424507
Wang2017	2017	10.1111/jbi.13010	Lake Hill	57.178	-170.248	USA	Unknown	Unknown	JK143_786	11800	10.1111/jbi.13010	lake	lake sediment	2013	SRA	SRS1596540
Wang2017	2017	10.1111/jbi.13010	Lake Hill	57.178	-170.248	USA	Unknown	Unknown	JK144_798	11900	10.1111/jbi.13010	lake	lake sediment	2013	SRA	SRS1596545
Wang2017	2017	10.1111/jbi.13010	Lake Hill	57.178	-170.248	USA	Unknown	Unknown	JK145_810	12100	10.1111/jbi.13010	lake	lake sediment	2013	SRA	SRS1596544
Wang2017	2017	10.1111/jbi.13010	Lake Hill	57.178	-170.248	USA	Unknown	Unknown	JK146_822	12200	10.1111/jbi.13010	lake	lake sediment	2013	SRA	SRS1596546
Wang2017	2017	10.1111/jbi.13010	Lake Hill	57.178	-170.248	USA	Unknown	Unknown	JK147_834	12300	10.1111/jbi.13010	lake	lake sediment	2013	SRA	SRS1596547
Wang2017	2017	10.1111/jbi.13010	Lake Hill	57.178	-170.248	USA	Unknown	Unknown	JK148_846	12300	10.1111/jbi.13010	lake	lake sediment	2013	SRA	SRS1596548
Wang2017	2017	10.1111/jbi.13010	Lake Hill	57.178	-170.248	USA	Unknown	Unknown	JK219_794	11900	10.1111/jbi.13010	lake	lake sediment	2013	SRA	SRS1596549
Wang2017	2017	10.1111/jbi.13010	Lake Hill	57.178	-170.248	USA	Unknown	Unknown	JK220_802	12000	10.1111/jbi.13010	lake	lake sediment	2013	SRA	SRS1596550
Wang2017	2017	10.1111/jbi.13010	Lake Hill	57.178	-170.248	USA	Unknown	Unknown	JK221_806	12000	10.1111/jbi.13010	lake	lake sediment	2013	SRA	SRS1596529
Wang2017	2017	10.1111/jbi.13010	Lake Hill	57.178	-170.248	USA	Unknown	Unknown	JK222_814	12100	10.1111/jbi.13010	lake	lake sediment	2013	SRA	SRS1596530
Wang2017	2017	10.1111/jbi.13010	Lake Hill	57.178	-170.248	USA	Unknown	Unknown	JK223_818	12100	10.1111/jbi.13010	lake	lake sediment	2013	SRA	SRS1596531
Wang2017	2017	10.1111/jbi.13010	Lake Hill	57.178	-170.248	USA	Unknown	Unknown	JK224_826	12200	10.1111/jbi.13010	lake	lake sediment	2013	SRA	SRS1596532
Wang2017	2017	10.1111/jbi.13010	Lake Hill	57.178	-170.248	USA	Unknown	Unknown	JK225_830	12200	10.1111/jbi.13010	lake	lake sediment	2013	SRA	SRS1596533
Wang2017	2017	10.1111/jbi.13010	Lake Hill	57.178	-170.248	USA	Unknown	Unknown	JK226_838	12300	10.1111/jbi.13010	lake	lake sediment	2013	SRA	SRS1596535
Wang2017	2017	10.1111/jbi.13010	Lake Hill	57.178	-170.248	USA	Unknown	Unknown	PH187_996	13300	10.1111/jbi.13010	lake	lake sediment	2013	SRA	SRS1596536
Wang2017	2017	10.1111/jbi.13010	Lake Hill	57.178	-170.248	USA	Unknown	Unknown	PH188_1000	13300	10.1111/jbi.13010	lake	lake sediment	2013	SRA	SRS1596538
Wang2017	2017	10.1111/jbi.13010	Lake Hill	57.178	-170.248	USA	Unknown	Unknown	PH189_1046	13600	10.1111/jbi.13010	lake	lake sediment	2013	SRA	SRS1596537
Wang2017	2017	10.1111/jbi.13010	Lake Hill	57.178	-170.248	USA	Unknown	Unknown	PH190_1109	14200	10.1111/jbi.13010	lake	lake sediment	2013	SRA	SRS1596539
Wang2017	2017	10.1111/jbi.13010	Lake Hill	57.178	-170.248	USA	Unknown	Unknown	PH191_1173	15000	10.1111/jbi.13010	lake	lake sediment	2013	SRA	SRS1596541
Wang2017	2017	10.1111/jbi.13010	Lake Hill	57.178	-170.248	USA	Unknown	Unknown	PH192_1237	16700	10.1111/jbi.13010	lake	lake sediment	2013	SRA	SRS1596542
Wang2017	2017	10.1111/jbi.13010	Lake Hill	57.178	-170.248	USA	Unknown	Unknown	PH193_1301	17500	10.1111/jbi.13010	lake	lake sediment	2013	SRA	SRS1596543
Seersholm2016	2016	10.1038/ncomms13389	Sandnes	64.243	-50.178	Greenland	Unknown	Unknown	S1	600	10.1038/ncomms13389	midden	sediment	2013	SRA	ERS1280178
Seersholm2016	2016	10.1038/ncomms13389	Sandnes	64.243	-50.178	Greenland	Unknown	Unknown	S2	600	10.1038/ncomms13389	midden	sediment	2013	SRA	ERS1280179
Seersholm2016	2016	10.1038/ncomms13389	Sandnes	64.243	-50.178	Greenland	Unknown	Unknown	S3	600	10.1038/ncomms13389	midden	sediment	2013	SRA	ERS1280180
Seersholm2016	2016	10.1038/ncomms13389	Sandnes	64.243	-50.178	Greenland	Unknown	Unknown	S4	600	10.1038/ncomms13389	midden	sediment	2013	SRA	ERS1280182
Seersholm2016	2016	10.1038/ncomms13389	Sandnes	64.243	-50.178	Greenland	Unknown	Unknown	S5	600	10.1038/ncomms13389	midden	sediment	2013	SRA	ERS1280183
Seersholm2016	2016	10.1038/ncomms13389	Sandnes	64.243	-50.178	Greenland	Unknown	Unknown	S6	600	10.1038/ncomms13389	midden	sediment	2013	SRA	ERS1280186
Seersholm2016	2016	10.1038/ncomms13389	Sandnes	64.243	-50.178	Greenland	Unknown	Unknown	S7	600	10.1038/ncomms13389	midden	sediment	2013	SRA	ERS1280187
Seersholm2016	2016	10.1038/ncomms13389	Sandnes	64.243	-50.178	Greenland	Unknown	Unknown	S8	600	10.1038/ncomms13389	midden	sediment	2013	SRA	ERS1280189
Seersholm2016	2016	10.1038/ncomms13389	Sandnes	64.243	-50.178	Greenland	Unknown	Unknown	S9	600	10.1038/ncomms13389	midden	sediment	2013	SRA	ERS1280190
Seersholm2016	2016	10.1038/ncomms13389	Sandnes	64.243	-50.178	Greenland	Unknown	Unknown	S10	600	10.1038/ncomms13389	midden	sediment	2013	SRA	ERS1280193
Seersholm2016	2016	10.1038/ncomms13389	Fladstrand	74.099	-21.187	Greenland	Unknown	Unknown	FA1	300	10.1038/ncomms13389	midden	sediment	NA	SRA	ERS1280165
Seersholm2016	2016	10.1038/ncomms13389	Fladstrand	74.099	-21.187	Greenland	Unknown	Unknown	FA2	300	10.1038/ncomms13389	midden	sediment	NA	SRA	ERS1280167
Seersholm2016	2016	10.1038/ncomms13389	Fladstrand	74.099	-21.187	Greenland	Unknown	Unknown	FA3	300	10.1038/ncomms13389	midden	sediment	NA	SRA	ERS1280168
Seersholm2016	2016	10.1038/ncomms13389	Fladstrand	74.099	-21.187	Greenland	Unknown	Unknown	FB2	300	10.1038/ncomms13389	midden	sediment	NA	SRA	ERS1280170
Seersholm2016	2016	10.1038/ncomms13389	Fladstrand	74.099	-21.187	Greenland	Unknown	Unknown	FB3	300	10.1038/ncomms13389	midden	sediment	NA	SRA	ERS1280172
Seersholm2016	2016	10.1038/ncomms13389	Fladstrand	74.099	-21.187	Greenland	Unknown	Unknown	FC	300	10.1038/ncomms13389	midden	sediment	NA	SRA	ERS1280174
Seersholm2016	2016	10.1038/ncomms13389	Fladstrand	74.099	-21.187	Greenland	Unknown	Unknown	FD	300	10.1038/ncomms13389	midden	sediment	NA	SRA	ERS1280176
Seersholm2016	2016	10.1038/ncomms13389	Qajaa	69.128	-50.702	Greenland	Unknown	Unknown	QA2	2600	10.1038/ncomms13389	midden	sediment	2009	SRA	ERS1280206
Seersholm2016	2016	10.1038/ncomms13389	Qajaa	69.128	-50.702	Greenland	Unknown	Unknown	QA3	2600	10.1038/ncomms13389	midden	sediment	2009	SRA	ERS1280207
Seersholm2016	2016	10.1038/ncomms13389	Qajaa	69.128	-50.702	Greenland	Unknown	Unknown	QA4	2600	10.1038/ncomms13389	midden	sediment	2009	SRA	ERS1280209
Seersholm2016	2016	10.1038/ncomms13389	Qajaa	69.128	-50.702	Greenland	Unknown	Unknown	QA5	2600	10.1038/ncomms13389	midden	sediment	2009	SRA	ERS1280211
Seersholm2016	2016	10.1038/ncomms13389	Qajaa	69.128	-50.702	Greenland	Unknown	Unknown	QA6(seq1,seq2)	2600	10.1038/ncomms13389	midden	sediment	2009	SRA	ERS1280215,ERS1280214
Seersholm2016	2016	10.1038/ncomms13389	Qajaa	69.128	-50.702	Greenland	Unknown	Unknown	QA7	2600	10.1038/ncomms13389	midden	sediment	2009	SRA	ERS1280217
Seersholm2016	2016	10.1038/ncomms13389	Qajaa	69.128	-50.702	Greenland	Unknown	Unknown	QA8(seq1,seq2,seq3)	2600	10.1038/ncomms13389	midden	sediment	2009	SRA	ERS1280220,ERS1280221,ERS1280222
Seersholm2016	2016	10.1038/ncomms13389	Qajaa	69.128	-50.702	Greenland	Unknown	Unknown	QB1	1600	10.1038/ncomms13389	midden	sediment	2009	SRA	ERS1280196
Seersholm2016	2016	10.1038/ncomms13389	Qajaa	69.128	-50.702	Greenland	Unknown	Unknown	QB2	1600	10.1038/ncomms13389	midden	sediment	2009	SRA	ERS1280198
Seersholm2016	2016	10.1038/ncomms13389	Qajaa	69.128	-50.702	Greenland	Unknown	Unknown	QB3	1600	10.1038/ncomms13389	midden	sediment	2009	SRA	ERS1280200
Seersholm2016	2016	10.1038/ncomms13389	Qajaa	69.128	-50.702	Greenland	Unknown	Unknown	QB4	1600	10.1038/ncomms13389	midden	sediment	2009	SRA	ERS1280202
Seersholm2016	2016	10.1038/ncomms13389	Qajaa	69.128	-50.702	Greenland	Unknown	Unknown	QB5	1600	10.1038/ncomms13389	midden	sediment	2009	SRA	ERS1280203
Seersholm2016	2016	10.1038/ncomms13389	Qeqertasussuk	68.593	-51.072	Greenland	Unknown	Unknown	QT3(seq1,seq2)	4000	10.1038/ncomms13389	midden	sediment	2009	SRA	ERS1280227,ERS1280226
Seersholm2016	2016	10.1038/ncomms13389	Qeqertasussuk	68.593	-51.072	Greenland	Unknown	Unknown	QT4	4000	10.1038/ncomms13389	midden	sediment	2009	SRA	ERS1280228
=======
project_name	publication_year	publication_doi	site_name	latitude	longitude	geo_loc_name	sample_name	sample_age	sample_age_doi	material	collection_date	archive	archive_accession
Ahmed2018	2018	10.1016/j.quascirev.2017.11.037	Hässeldala Port	56.16	15.01	Sweden	HA1.1	13900	10.1111/bor.12207	lake sediment	2015	ENA	SRS2040659
Ahmed2018	2018	10.1016/j.quascirev.2017.11.037	Hässeldala Port	56.16	15.01	Sweden	HA1.12	13900	10.1111/bor.12207	lake sediment	2015	ENA	SRS2040658
Ahmed2018	2018	10.1016/j.quascirev.2017.11.037	Hässeldala Port	56.16	15.01	Sweden	HA3.1	13200	10.1111/bor.12207	lake sediment	2015	ENA	SRS2040657
Ahmed2018	2018	10.1016/j.quascirev.2017.11.037	Hässeldala Port	56.16	15.01	Sweden	HA4.1	12800	10.1111/bor.12207	lake sediment	2015	ENA	SRS2040656
Ahmed2018	2018	10.1016/j.quascirev.2017.11.037	Hässeldala Port	56.16	15.01	Sweden	HA4.12	12800	10.1111/bor.12207	lake sediment	2015	ENA	SRS2040655
Ahmed2018	2018	10.1016/j.quascirev.2017.11.037	Hässeldala Port	56.16	15.01	Sweden	HA5.1	12500	10.1111/bor.12207	lake sediment	2015	ENA	SRS2040654
Ahmed2018	2018	10.1016/j.quascirev.2017.11.037	Hässeldala Port	56.16	15.01	Sweden	HA6.1	12000	10.1111/bor.12207	lake sediment	2015	ENA	SRS2040653
Ahmed2018	2018	10.1016/j.quascirev.2017.11.037	Hässeldala Port	56.16	15.01	Sweden	HA6.12	12000	10.1111/bor.12207	lake sediment	2015	ENA	SRS2040652
Ahmed2018	2018	10.1016/j.quascirev.2017.11.037	Hässeldala Port	56.16	15.01	Sweden	HA7.1	11600	10.1111/bor.12207	lake sediment	2015	ENA	SRS2040651
Ahmed2018	2018	10.1016/j.quascirev.2017.11.037	Hässeldala Port	56.16	15.01	Sweden	HA7.12	11600	10.1111/bor.12207	lake sediment	2015	ENA	SRS2040650
Ahmed2018	2018	10.1016/j.quascirev.2017.11.037	Hässeldala Port	56.16	15.01	Sweden	HA8.1	11000	10.1111/bor.12207	lake sediment	2015	ENA	SRS2040649
Ahmed2018	2018	10.1016/j.quascirev.2017.11.037	Hässeldala Port	56.16	15.01	Sweden	HA8.12	11000	10.1111/bor.12207	lake sediment	2015	ENA	SRS2040648
Gaffney2020	2020	10.3390/geosciences10070270	Unknown	53.322	1.118	North Sea	ELF001A_95_S81_ELFM1D1	6000	10.3390/geosciences10070270	shallow marine sediment	2016	ENA	ERS3605424
Gaffney2020	2020	10.3390/geosciences10070270	Unknown	53.322	1.118	North Sea	ELF001A_95_S81_ELFM2D2	6000	10.3390/geosciences10070270	shallow marine sediment	2016	ENA	ERS3605425
Gaffney2020	2020	10.3390/geosciences10070270	Unknown	53.322	1.118	North Sea	ELF001A_95_S81_ELFN1D3	6000	10.3390/geosciences10070270	shallow marine sediment	2016	ENA	ERS3605426
Gaffney2020	2020	10.3390/geosciences10070270	Unknown	53.322	1.118	North Sea	ELF001A_95_S81_ELFN1D4	6000	10.3390/geosciences10070270	shallow marine sediment	2016	ENA	ERS3605427
Gaffney2020	2020	10.3390/geosciences10070270	Unknown	53.322	1.118	North Sea	ELF001A_104_S78_ELFM1D1	6000	10.3390/geosciences10070270	shallow marine sediment	2016	ENA	ERS3605428
Gaffney2020	2020	10.3390/geosciences10070270	Unknown	53.322	1.118	North Sea	ELF001A_104_S78_ELFM2D2	6000	10.3390/geosciences10070270	shallow marine sediment	2016	ENA	ERS3605429
Gaffney2020	2020	10.3390/geosciences10070270	Unknown	53.322	1.118	North Sea	ELF001A_104_S78_ELFN1D3	6000	10.3390/geosciences10070270	shallow marine sediment	2016	ENA	ERS3605430
Gaffney2020	2020	10.3390/geosciences10070270	Unknown	53.322	1.118	North Sea	ELF001A_104_S78_ELFN1D4	6000	10.3390/geosciences10070270	shallow marine sediment	2016	ENA	ERS3605431
Gaffney2020	2020	10.3390/geosciences10070270	Unknown	53.322	1.118	North Sea	ELF001A_120_D1_ELFN3D1	8100	10.3390/geosciences10070270	shallow marine sediment	2016	ENA	ERS3605432
Gaffney2020	2020	10.3390/geosciences10070270	Unknown	53.322	1.118	North Sea	ELF001A_120_D2_ELFN3D2	8100	10.3390/geosciences10070270	shallow marine sediment	2016	ENA	ERS3605433
Gaffney2020	2020	10.3390/geosciences10070270	Unknown	53.322	1.118	North Sea	ELF001A_126_E1_ELFN3D1	8000	10.3390/geosciences10070270	shallow marine sediment	2016	ENA	ERS3605434
Gaffney2020	2020	10.3390/geosciences10070270	Unknown	53.322	1.118	North Sea	ELF001A_126_E2_ELFN3D2	8000	10.3390/geosciences10070270	shallow marine sediment	2016	ENA	ERS3605435
Gaffney2020	2020	10.3390/geosciences10070270	Unknown	53.322	1.118	North Sea	ELF001A_138_F1_ELFN3D1	8000	10.3390/geosciences10070270	shallow marine sediment	2016	ENA	ERS3605436
Gaffney2020	2020	10.3390/geosciences10070270	Unknown	53.322	1.118	North Sea	ELF001A_138_F2_ELFN3D2	8000	10.3390/geosciences10070270	shallow marine sediment	2016	ENA	ERS3605437
Gaffney2020	2020	10.3390/geosciences10070270	Unknown	53.322	1.118	North Sea	ELF001A_138_S79_ELFM1D1	8000	10.3390/geosciences10070270	shallow marine sediment	2016	ENA	ERS3605438
Gaffney2020	2020	10.3390/geosciences10070270	Unknown	53.322	1.118	North Sea	ELF001A_138_S79_ELFM2D2	8000	10.3390/geosciences10070270	shallow marine sediment	2016	ENA	ERS3605439
Gaffney2020	2020	10.3390/geosciences10070270	Unknown	53.322	1.118	North Sea	ELF001A_138_S79_ELFN1D3	8000	10.3390/geosciences10070270	shallow marine sediment	2016	ENA	ERS3605440
Gaffney2020	2020	10.3390/geosciences10070270	Unknown	53.322	1.118	North Sea	ELF001A_138_S79_ELFN1D4	8000	10.3390/geosciences10070270	shallow marine sediment	2016	ENA	ERS3605441
Gaffney2020	2020	10.3390/geosciences10070270	Unknown	53.322	1.118	North Sea	ELF001A_149_G1_ELFN3D1	8100	10.3390/geosciences10070270	shallow marine sediment	2016	ENA	ERS3605442
Gaffney2020	2020	10.3390/geosciences10070270	Unknown	53.322	1.118	North Sea	ELF001A_149_G2_ELFN3D2	8100	10.3390/geosciences10070270	shallow marine sediment	2016	ENA	ERS3605443
Gaffney2020	2020	10.3390/geosciences10070270	Unknown	53.322	1.118	North Sea	ELF001A_167_S80_ELFM1D1	9200	10.3390/geosciences10070270	shallow marine sediment	2016	ENA	ERS3605444
Gaffney2020	2020	10.3390/geosciences10070270	Unknown	53.322	1.118	North Sea	ELF001A_167_S80_ELFM2D2	9200	10.3390/geosciences10070270	shallow marine sediment	2016	ENA	ERS3605445
Gaffney2020	2020	10.3390/geosciences10070270	Unknown	53.322	1.118	North Sea	ELF001A_167_S80_ELFN1D3	9200	10.3390/geosciences10070270	shallow marine sediment	2016	ENA	ERS3605446
Gaffney2020	2020	10.3390/geosciences10070270	Unknown	53.322	1.118	North Sea	ELF001A_167_S80_ELFN1D4	9200	10.3390/geosciences10070270	shallow marine sediment	2016	ENA	ERS3605447
Gaffney2020	2020	10.3390/geosciences10070270	Unknown	53.322	1.118	North Sea	ELF001A_212_S75_ELFM1D1	9200	10.3390/geosciences10070270	shallow marine sediment	2016	ENA	ERS3605448
Gaffney2020	2020	10.3390/geosciences10070270	Unknown	53.322	1.118	North Sea	ELF001A_212_S75_ELFM2D2	9200	10.3390/geosciences10070270	shallow marine sediment	2016	ENA	ERS3605449
Gaffney2020	2020	10.3390/geosciences10070270	Unknown	53.322	1.118	North Sea	ELF001A_212_S75_ELFN1D3	9200	10.3390/geosciences10070270	shallow marine sediment	2016	ENA	ERS3605450
Gaffney2020	2020	10.3390/geosciences10070270	Unknown	53.322	1.118	North Sea	ELF001A_212_S75_ELFN1D4	9200	10.3390/geosciences10070270	shallow marine sediment	2016	ENA	ERS3605451
Gaffney2020	2020	10.3390/geosciences10070270	Unknown	53.322	1.118	North Sea	ELF001A_247_S76_ELFM1D1	9200	10.3390/geosciences10070270	shallow marine sediment	2016	ENA	ERS3605452
Gaffney2020	2020	10.3390/geosciences10070270	Unknown	53.322	1.118	North Sea	ELF001A_247_S76_ELFM2D2	9200	10.3390/geosciences10070270	shallow marine sediment	2016	ENA	ERS3605453
Gaffney2020	2020	10.3390/geosciences10070270	Unknown	53.322	1.118	North Sea	ELF001A_282_S77_ELFM1D1	9200	10.3390/geosciences10070270	shallow marine sediment	2016	ENA	ERS3605454
Gaffney2020	2020	10.3390/geosciences10070270	Unknown	53.322	1.118	North Sea	ELF001A_282_S77_ELFM2D2	9200	10.3390/geosciences10070270	shallow marine sediment	2016	ENA	ERS3605455
Gaffney2020	2020	10.3390/geosciences10070270	Unknown	53.322	1.118	North Sea	ELF001A_310_S73_ELFM1D1	9200	10.3390/geosciences10070270	shallow marine sediment	2016	ENA	ERS3605456
Gaffney2020	2020	10.3390/geosciences10070270	Unknown	53.322	1.118	North Sea	ELF001A_310_S73_ELFM2D2	9200	10.3390/geosciences10070270	shallow marine sediment	2016	ENA	ERS3605457
Gaffney2020	2020	10.3390/geosciences10070270	Unknown	53.322	1.118	North Sea	ELF001A_348_S74_ELFM1D1	9200	10.3390/geosciences10070270	shallow marine sediment	2016	ENA	ERS3605458
Gaffney2020	2020	10.3390/geosciences10070270	Unknown	53.322	1.118	North Sea	ELF001A_348_S74_ELFM2D2	9200	10.3390/geosciences10070270	shallow marine sediment	2016	ENA	ERS3605459
Rifkin2020	2020	10.1186/s40168-020-00832-x	Bushman Rock Shelter	-24.74	30.56	South Africa	BRS1	500	10.1186/s40168-020-00832-x	rock shelter	NA	ENA	SRS4491530
Rifkin2020	2020	10.1186/s40168-020-00832-x	Bushman Rock Shelter	-24.74	30.56	South Africa	BRS5	500	10.1186/s40168-020-00832-x	rock shelter	NA	ENA	SRS4491527
Borry2020	2020	10.7717/peerj.9001	Derragh	53.757	-7.394	Ireland	DRL001.A	7000	10.7717/peerj.9001	midden	NA	ENA	ERS4181278
Borry2020	2020	10.7717/peerj.9001	Cabeço das Amoreiras	39.1	-8.71	Portugal	CBA001.A	7300	10.1016/j.quaint.2012.10.049	midden	NA	ENA	ERS4181276
Borry2020	2020	10.7717/peerj.9001	Binchester Roman Fort	54.676	-1.677	United Kingdom	BRF001.A	1900	10.7717/peerj.9001	midden	NA	ENA	ERS4181275
Borry2020	2020	10.7717/peerj.9001	Leipzig	51.339	12.373	Germany	LEI010.A	1000	10.7717/peerj.9001	midden	NA	ENA	ERS4181280
Borry2020	2020	10.7717/peerj.9001	El Collado	38.92	-0.12	Spain	ECO004.D	7500	10.1086/504170	sediment	NA	ENA	ERS4181279
Borry2020	2020	10.7717/peerj.9001	Cingle del Mas Nou	40.45	-0.11	Spain	CMN001.D	7000	10.7717/peerj.9001	sediment	NA	ENA	ERS4181277
Borry2020	2020	10.7717/peerj.9001	Molpir	48.51	17.423	Slovakia	MLP001.A	2300	10.7717/peerj.9001	sediment	NA	ENA	ERS4181281
Slon2017	2017	10.1126/science.aam9695	Caune de l'Arago	42.839	2.752	France	SP3799	438000	10.1126/science.aam9695	sediment	2015	ENA	ERS1600710
Slon2017	2017	10.1126/science.aam9695	Caune de l'Arago	42.839	2.752	France	SP3800	438000	10.1126/science.aam9695	sediment	2015	ENA	ERS1600711
Slon2017	2017	10.1126/science.aam9695	Caune de l'Arago	42.839	2.752	France	SP3801	438000	10.1126/science.aam9695	sediment	2015	ENA	ERS1600712
Slon2017	2017	10.1126/science.aam9695	Caune de l'Arago	42.839	2.752	France	SP3802	438000	10.1126/science.aam9695	sediment	2015	ENA	ERS1600713
Slon2017	2017	10.1126/science.aam9695	Caune de l'Arago	42.839	2.752	France	SP3804	438000	10.1126/science.aam9695	sediment	2015	ENA	ERS1600714
Slon2017	2017	10.1126/science.aam9695	Caune de l'Arago	42.839	2.752	France	SP3805	438000	10.1126/science.aam9695	sediment	2015	ENA	ERS1600715
Slon2017	2017	10.1126/science.aam9695	Caune de l'Arago	42.839	2.752	France	SP3806	438000	10.1126/science.aam9695	sediment	2015	ENA	ERS1600716
Slon2017	2017	10.1126/science.aam9695	Caune de l'Arago	42.839	2.752	France	SP3807	346000	10.1126/science.aam9695	sediment	2015	ENA	ERS1600717
Slon2017	2017	10.1126/science.aam9695	Caune de l'Arago	42.839	2.752	France	SP3808	346000	10.1126/science.aam9695	sediment	2015	ENA	ERS1600718
Slon2017	2017	10.1126/science.aam9695	Caune de l'Arago	42.839	2.752	France	SP3809	550000	10.1126/science.aam9695	sediment	2015	ENA	ERS1600719
Slon2017	2017	10.1126/science.aam9695	Caune de l'Arago	42.839	2.752	France	SP3810	550000	10.1126/science.aam9695	sediment	2015	ENA	ERS1600720
Slon2017	2017	10.1126/science.aam9695	Caune de l'Arago	42.839	2.752	France	SP3811	550000	10.1126/science.aam9695	sediment	2015	ENA	ERS1600721
Slon2017	2017	10.1126/science.aam9695	Caune de l'Arago	42.839	2.752	France	SP3812	550000	10.1126/science.aam9695	sediment	2015	ENA	ERS1600722
Slon2017	2017	10.1126/science.aam9695	Chagyrskaya Cave	51.442	83.155	Russia	SP3843	10000	10.1126/science.aam9695	sediment	2014	ENA	ERS1600723
Slon2017	2017	10.1126/science.aam9695	Chagyrskaya Cave	51.442	83.155	Russia	SP3844	53000	10.1126/science.aam9695	sediment	2014	ENA	ERS1600724
Slon2017	2017	10.1126/science.aam9695	Chagyrskaya Cave	51.442	83.155	Russia	SP3845	53000	10.1126/science.aam9695	sediment	2014	ENA	ERS1600725
Slon2017	2017	10.1126/science.aam9695	Chagyrskaya Cave	51.442	83.155	Russia	SP3846	53000	10.1126/science.aam9695	sediment	2014	ENA	ERS1600726
Slon2017	2017	10.1126/science.aam9695	Chagyrskaya Cave	51.442	83.155	Russia	SP3847	53000	10.1126/science.aam9695	sediment	2014	ENA	ERS1600727
Slon2017	2017	10.1126/science.aam9695	Chagyrskaya Cave	51.442	83.155	Russia	SP3848	53000	10.1126/science.aam9695	sediment	2014	ENA	ERS1600728
Slon2017	2017	10.1126/science.aam9695	Chagyrskaya Cave	51.442	83.155	Russia	SP3849	304000	10.1126/science.aam9695	sediment	2014	ENA	ERS1600729
Slon2017	2017	10.1126/science.aam9695	Chagyrskaya Cave	51.442	83.155	Russia	SP3850	304000	10.1126/science.aam9695	sediment	2014	ENA	ERS1600730
Slon2017	2017	10.1126/science.aam9695	Chagyrskaya Cave	51.442	83.155	Russia	SP3851	53000	10.1126/science.aam9695	sediment	2014	ENA	ERS1600731
Slon2017	2017	10.1126/science.aam9695	Denisova Cave	51.397	84.676	Russia	SP3870	14000	10.1126/science.aam9695	sediment	2014	ENA	ERS1600732
Slon2017	2017	10.1126/science.aam9695	Denisova Cave	51.397	84.676	Russia	SP3864	127000	10.1126/science.aam9695	sediment	2014	ENA	ERS1600733
Slon2017	2017	10.1126/science.aam9695	Denisova Cave	51.397	84.676	Russia	SP3871	127000	10.1126/science.aam9695	sediment	2014	ENA	ERS1600734
Slon2017	2017	10.1126/science.aam9695	Denisova Cave	51.397	84.676	Russia	SP3863	127000	10.1126/science.aam9695	sediment	2014	ENA	ERS1600735
Slon2017	2017	10.1126/science.aam9695	Denisova Cave	51.397	84.676	Russia	SP3872	127000	10.1126/science.aam9695	sediment	2014	ENA	ERS1600736
Slon2017	2017	10.1126/science.aam9695	Denisova Cave	51.397	84.676	Russia	SP2920	127000	10.1126/science.aam9695	sediment	2011	ENA	ERS1600737
Slon2017	2017	10.1126/science.aam9695	Denisova Cave	51.397	84.676	Russia	SP3862	127000	10.1126/science.aam9695	sediment	2014	ENA	ERS1600738
Slon2017	2017	10.1126/science.aam9695	Denisova Cave	51.397	84.676	Russia	SP3873	127000	10.1126/science.aam9695	sediment	2014	ENA	ERS1600739
Slon2017	2017	10.1126/science.aam9695	Denisova Cave	51.397	84.676	Russia	SP3861	127000	10.1126/science.aam9695	sediment	2014	ENA	ERS1600740
Slon2017	2017	10.1126/science.aam9695	Denisova Cave	51.397	84.676	Russia	SP3874	127000	10.1126/science.aam9695	sediment	2014	ENA	ERS1600741
Slon2017	2017	10.1126/science.aam9695	Denisova Cave	51.397	84.676	Russia	SP3875	127000	10.1126/science.aam9695	sediment	2014	ENA	ERS1600742
Slon2017	2017	10.1126/science.aam9695	Denisova Cave	51.397	84.676	Russia	SP2921	127000	10.1126/science.aam9695	sediment	2011	ENA	ERS1600743
Slon2017	2017	10.1126/science.aam9695	Denisova Cave	51.397	84.676	Russia	SP3860	127000	10.1126/science.aam9695	sediment	2014	ENA	ERS1600744
Slon2017	2017	10.1126/science.aam9695	Denisova Cave	51.397	84.676	Russia	SP2922	127000	10.1126/science.aam9695	sediment	2011	ENA	ERS1600745
Slon2017	2017	10.1126/science.aam9695	Denisova Cave	51.397	84.676	Russia	SP3859	127000	10.1126/science.aam9695	sediment	2014	ENA	ERS1600746
Slon2017	2017	10.1126/science.aam9695	Denisova Cave	51.397	84.676	Russia	SP3858	127000	10.1126/science.aam9695	sediment	2014	ENA	ERS1600747
Slon2017	2017	10.1126/science.aam9695	Denisova Cave	51.397	84.676	Russia	SP3857	127000	10.1126/science.aam9695	sediment	2014	ENA	ERS1600748
Slon2017	2017	10.1126/science.aam9695	Denisova Cave	51.397	84.676	Russia	SP3869	127000	10.1126/science.aam9695	sediment	2014	ENA	ERS1600749
Slon2017	2017	10.1126/science.aam9695	Denisova Cave	51.397	84.676	Russia	SP3856	127000	10.1126/science.aam9695	sediment	2014	ENA	ERS1600750
Slon2017	2017	10.1126/science.aam9695	Denisova Cave	51.397	84.676	Russia	SP3876	127000	10.1126/science.aam9695	sediment	2014	ENA	ERS1600751
Slon2017	2017	10.1126/science.aam9695	Denisova Cave	51.397	84.676	Russia	SP3855	127000	10.1126/science.aam9695	sediment	2014	ENA	ERS1600752
Slon2017	2017	10.1126/science.aam9695	Denisova Cave	51.397	84.676	Russia	SP3854	127000	10.1126/science.aam9695	sediment	2014	ENA	ERS1600753
Slon2017	2017	10.1126/science.aam9695	Denisova Cave	51.397	84.676	Russia	SP3853	127000	10.1126/science.aam9695	sediment	2014	ENA	ERS1600754
Slon2017	2017	10.1126/science.aam9695	Denisova Cave	51.397	84.676	Russia	SP3852	240000	10.1126/science.aam9695	sediment	2014	ENA	ERS1600755
Slon2017	2017	10.1126/science.aam9695	Denisova Cave	51.397	84.676	Russia	SP3865	240000	10.1126/science.aam9695	sediment	2014	ENA	ERS1600756
Slon2017	2017	10.1126/science.aam9695	Denisova Cave	51.397	84.676	Russia	SP3866	240000	10.1126/science.aam9695	sediment	2014	ENA	ERS1600757
Slon2017	2017	10.1126/science.aam9695	Denisova Cave	51.397	84.676	Russia	SP3867	240000	10.1126/science.aam9695	sediment	2014	ENA	ERS1600758
Slon2017	2017	10.1126/science.aam9695	Denisova Cave	51.397	84.676	Russia	SP3868	240000	10.1126/science.aam9695	sediment	2014	ENA	ERS1600759
Slon2017	2017	10.1126/science.aam9695	Denisova Cave	51.397	84.676	Russia	SP3823	25000	10.1126/science.aam9695	sediment	2014	ENA	ERS1600760
Slon2017	2017	10.1126/science.aam9695	Denisova Cave	51.397	84.676	Russia	SP3824	40000	10.1126/science.aam9695	sediment	2014	ENA	ERS1600761
Slon2017	2017	10.1126/science.aam9695	Denisova Cave	51.397	84.676	Russia	SP3825	40000	10.1126/science.aam9695	sediment	2014	ENA	ERS1600762
Slon2017	2017	10.1126/science.aam9695	Denisova Cave	51.397	84.676	Russia	SP3826	40000	10.1126/science.aam9695	sediment	2014	ENA	ERS1600763
Slon2017	2017	10.1126/science.aam9695	Denisova Cave	51.397	84.676	Russia	SP3827	40000	10.1126/science.aam9695	sediment	2014	ENA	ERS1600764
Slon2017	2017	10.1126/science.aam9695	Denisova Cave	51.397	84.676	Russia	SP3828	57000	10.1126/science.aam9695	sediment	2014	ENA	ERS1600765
Slon2017	2017	10.1126/science.aam9695	Denisova Cave	51.397	84.676	Russia	SP3829	57000	10.1126/science.aam9695	sediment	2014	ENA	ERS1600766
Slon2017	2017	10.1126/science.aam9695	Denisova Cave	51.397	84.676	Russia	SP3830	57000	10.1126/science.aam9695	sediment	2014	ENA	ERS1600767
Slon2017	2017	10.1126/science.aam9695	Denisova Cave	51.397	84.676	Russia	SP3831	112500	10.1126/science.aam9695	sediment	2014	ENA	ERS1600768
Slon2017	2017	10.1126/science.aam9695	Denisova Cave	51.397	84.676	Russia	SP3832	112500	10.1126/science.aam9695	sediment	2014	ENA	ERS1600769
Slon2017	2017	10.1126/science.aam9695	Denisova Cave	51.397	84.676	Russia	SP3833	112500	10.1126/science.aam9695	sediment	2014	ENA	ERS1600770
Slon2017	2017	10.1126/science.aam9695	Denisova Cave	51.397	84.676	Russia	SP3877	112500	10.1126/science.aam9695	sediment	2014	ENA	ERS1600771
Slon2017	2017	10.1126/science.aam9695	Denisova Cave	51.397	84.676	Russia	SP3834	112500	10.1126/science.aam9695	sediment	2014	ENA	ERS1600772
Slon2017	2017	10.1126/science.aam9695	Denisova Cave	51.397	84.676	Russia	SP3835	112500	10.1126/science.aam9695	sediment	2014	ENA	ERS1600773
Slon2017	2017	10.1126/science.aam9695	Denisova Cave	51.397	84.676	Russia	SP3836	112500	10.1126/science.aam9695	sediment	2014	ENA	ERS1600774
Slon2017	2017	10.1126/science.aam9695	Denisova Cave	51.397	84.676	Russia	SP3837	112500	10.1126/science.aam9695	sediment	2014	ENA	ERS1600775
Slon2017	2017	10.1126/science.aam9695	Denisova Cave	51.397	84.676	Russia	SP3838	112500	10.1126/science.aam9695	sediment	2014	ENA	ERS1600776
Slon2017	2017	10.1126/science.aam9695	Denisova Cave	51.397	84.676	Russia	SP3839	112500	10.1126/science.aam9695	sediment	2014	ENA	ERS1600777
Slon2017	2017	10.1126/science.aam9695	Denisova Cave	51.397	84.676	Russia	SP3878	112500	10.1126/science.aam9695	sediment	2014	ENA	ERS1600778
Slon2017	2017	10.1126/science.aam9695	Denisova Cave	51.397	84.676	Russia	SP3879	200000	10.1126/science.aam9695	sediment	2014	ENA	ERS1600779
Slon2017	2017	10.1126/science.aam9695	Denisova Cave	51.397	84.676	Russia	SP3840	200000	10.1126/science.aam9695	sediment	2014	ENA	ERS1600780
Slon2017	2017	10.1126/science.aam9695	Denisova Cave	51.397	84.676	Russia	SP3841	200000	10.1126/science.aam9695	sediment	2014	ENA	ERS1600781
Slon2017	2017	10.1126/science.aam9695	Denisova Cave	51.397	84.676	Russia	SP3842	200000	10.1126/science.aam9695	sediment	2014	ENA	ERS1600782
Slon2017	2017	10.1126/science.aam9695	Denisova Cave	51.397	84.676	Russia	SP3880	200000	10.1126/science.aam9695	sediment	2014	ENA	ERS1600783
Slon2017	2017	10.1126/science.aam9695	Les Cottés	46.69	0.88	France	SP3674	42700	10.1126/science.aam9695	sediment	2015	ENA	ERS1600784
Slon2017	2017	10.1126/science.aam9695	Les Cottés	46.69	0.88	France	SP3675	42700	10.1126/science.aam9695	sediment	2015	ENA	ERS1600785
Slon2017	2017	10.1126/science.aam9695	Les Cottés	46.69	0.88	France	SP3676	48100	10.1126/science.aam9695	sediment	2015	ENA	ERS1600786
Slon2017	2017	10.1126/science.aam9695	Les Cottés	46.69	0.88	France	SP3677	48100	10.1126/science.aam9695	sediment	2015	ENA	ERS1600787
Slon2017	2017	10.1126/science.aam9695	Trou Al'Wesse	50.46	5.29	Belgium	SP3907	46000	10.1126/science.aam9695	sediment	2015	ENA	ERS1600788
Slon2017	2017	10.1126/science.aam9695	Trou Al'Wesse	50.46	5.29	Belgium	SP3909	46000	10.1126/science.aam9695	sediment	2015	ENA	ERS1600789
Slon2017	2017	10.1126/science.aam9695	Trou Al'Wesse	50.46	5.29	Belgium	SP3908	46000	10.1126/science.aam9695	sediment	2015	ENA	ERS1600790
Slon2017	2017	10.1126/science.aam9695	Trou Al'Wesse	50.46	5.29	Belgium	SP3910	46000	10.1126/science.aam9695	sediment	2015	ENA	ERS1600791
Slon2017	2017	10.1126/science.aam9695	Trou Al'Wesse	50.46	5.29	Belgium	SP3911	46000	10.1126/science.aam9695	sediment	2015	ENA	ERS1600792
Slon2017	2017	10.1126/science.aam9695	Vindija Cave	46.302	16.078	Croatia	SP1736	42000	10.1126/science.aam9695	sediment	2007	ENA	ERS1600793
Slon2017	2017	10.1126/science.aam9695	El Sidrón	43.386	-5.328	Spain	SP3609	48400	10.1126/science.aam9695	sediment	2007	ENA	ERS1600794
Smith2015	2015	10.1126/science.1261278	Bouldnor Cliff	50.7	-1.5	United Kingdom	S308-1	8000	10.1126/science.1261278	sediment	NA	ENA	ERS510180
Smith2015	2015	10.1126/science.1261278	Bouldnor Cliff	50.7	-1.5	United Kingdom	S308-2	8000	10.1126/science.1261278	sediment	NA	ENA	ERS510181
Smith2015	2015	10.1126/science.1261278	Bouldnor Cliff	50.7	-1.5	United Kingdom	S308-3	8000	10.1126/science.1261278	sediment	NA	ENA	ERS510182
Smith2015	2015	10.1126/science.1261278	Bouldnor Cliff	50.7	-1.5	United Kingdom	S308-4	8000	10.1126/science.1261278	sediment	NA	ENA	ERS510183
Ardelean2020	2020	10.1038/s41586-020-2509-0	Chiquihuite Cave	24.62	-101.15	Mexico	UE1204_2017	12000	10.1038/s41586-020-2509-0	sediment	2017	ENA	ERS4921368,ERS4921369,ERS4921370,ERS4921371,ERS4921372,ERS4921373
Ardelean2020	2020	10.1038/s41586-020-2509-0	Chiquihuite Cave	24.62	-101.15	Mexico	UE1210_2017	15600	10.1038/s41586-020-2509-0	sediment	2017	ENA	ERS4921378,ERS4921379,ERS4921380,ERS4921381,ERS4921382,ERS4921383,ERS4921384
Ardelean2020	2020	10.1038/s41586-020-2509-0	Chiquihuite Cave	24.62	-101.15	Mexico	UE1212_2017	13900	10.1038/s41586-020-2509-0	sediment	2017	ENA	ERS4921385,ERS4921386,ERS4921387,ERS4921388,ERS4921389,ERS4921390,ERS4921391,ERS4921392
Ardelean2020	2020	10.1038/s41586-020-2509-0	Chiquihuite Cave	24.62	-101.15	Mexico	UE1218_2017	21000	10.1038/s41586-020-2509-0	sediment	2017	ENA	ERS4921395,ERS4921396,ERS4921397,ERS4921398,ERS4921399
Ardelean2020	2020	10.1038/s41586-020-2509-0	Chiquihuite Cave	24.62	-101.15	Mexico	UE1201_2019	200	10.1038/s41586-020-2509-0	sediment	2019	ENA	ERS4921365
Ardelean2020	2020	10.1038/s41586-020-2509-0	Chiquihuite Cave	24.62	-101.15	Mexico	UE1204A_2019	12000	10.1038/s41586-020-2509-0	sediment	2019	ENA	ERS4921366
Ardelean2020	2020	10.1038/s41586-020-2509-0	Chiquihuite Cave	24.62	-101.15	Mexico	UE1204C_2019	12000	10.1038/s41586-020-2509-0	sediment	2019	ENA	ERS4921367
Ardelean2020	2020	10.1038/s41586-020-2509-0	Chiquihuite Cave	24.62	-101.15	Mexico	UE1206_2019	13000	10.1038/s41586-020-2509-0	sediment	2019	ENA	ERS4921374
Ardelean2020	2020	10.1038/s41586-020-2509-0	Chiquihuite Cave	24.62	-101.15	Mexico	UE1207A_2019	13000	10.1038/s41586-020-2509-0	sediment	2019	ENA	ERS4921375
Ardelean2020	2020	10.1038/s41586-020-2509-0	Chiquihuite Cave	24.62	-101.15	Mexico	UE1207C_2019	13000	10.1038/s41586-020-2509-0	sediment	2019	ENA	ERS4921376
Ardelean2020	2020	10.1038/s41586-020-2509-0	Chiquihuite Cave	24.62	-101.15	Mexico	UE1210_2019	15600	10.1038/s41586-020-2509-0	sediment	2019	ENA	ERS4921378,ERS4921379,ERS4921380,ERS4921381,ERS4921382,ERS4921383,ERS4921384
Ardelean2020	2020	10.1038/s41586-020-2509-0	Chiquihuite Cave	24.62	-101.15	Mexico	UE1212_2019	13900	10.1038/s41586-020-2509-0	sediment	2019	ENA	ERS4921385,ERS4921386,ERS4921387,ERS4921388,ERS4921389,ERS4921390,ERS4921391,ERS4921392
Ardelean2020	2020	10.1038/s41586-020-2509-0	Chiquihuite Cave	24.62	-101.15	Mexico	UE1217_2019	11600	10.1038/s41586-020-2509-0	sediment	2019	ENA	ERS4921394
Ardelean2020	2020	10.1038/s41586-020-2509-0	Chiquihuite Cave	24.62	-101.15	Mexico	UE1218_2019	21000	10.1038/s41586-020-2509-0	sediment	2019	ENA	ERS4921395,ERS4921396,ERS4921397,ERS4921398,ERS4921399
Ardelean2020	2020	10.1038/s41586-020-2509-0	Chiquihuite Cave	24.62	-101.15	Mexico	UE1222_2019	26200	10.1038/s41586-020-2509-0	sediment	2019	ENA	ERS4921400
Ardelean2020	2020	10.1038/s41586-020-2509-0	Chiquihuite Cave	24.62	-101.15	Mexico	UE1223_2019	26900	10.1038/s41586-020-2509-0	sediment	2019	ENA	ERS4921401
Dommain2020	2020	10.3389/fevo.2020.00218	Mubwindi Swamp, Bwindi Impenetrable Forest	-1.07	29.75	Uganda	DNA-MUB17-2D-1L-SAMPLE1	100	10.3389/fevo.2020.00218	sediment	2017	SRA	SRS5416709
Dommain2020	2020	10.3389/fevo.2020.00218	Mubwindi Swamp, Bwindi Impenetrable Forest	-1.07	29.75	Uganda	DNA-MUB17-2D-1L-SAMPLE2	100	10.3389/fevo.2020.00218	sediment	2017	SRA	SRS5416710
Dommain2020	2020	10.3389/fevo.2020.00218	Mubwindi Swamp, Bwindi Impenetrable Forest	-1.07	29.75	Uganda	DNA-MUB17-2D-1L-SAMPLE4	100	10.3389/fevo.2020.00218	sediment	2017	SRA	SRS5416721
Dommain2020	2020	10.3389/fevo.2020.00218	Mubwindi Swamp, Bwindi Impenetrable Forest	-1.07	29.75	Uganda	DNA-MUB17-2D-1L-SAMPLE7	100	10.3389/fevo.2020.00218	sediment	2017	SRA	SRS5416732
Dommain2020	2020	10.3389/fevo.2020.00218	Mubwindi Swamp, Bwindi Impenetrable Forest	-1.07	29.75	Uganda	DNA-MUB17-2D-1L-SAMPLE9	100	10.3389/fevo.2020.00218	sediment	2017	SRA	SRS5416743
Dommain2020	2020	10.3389/fevo.2020.00218	Mubwindi Swamp, Bwindi Impenetrable Forest	-1.07	29.75	Uganda	DNA-MUB17-2D-1L-SAMPLE12	100	10.3389/fevo.2020.00218	sediment	2017	SRA	SRS5416754
Dommain2020	2020	10.3389/fevo.2020.00218	Mubwindi Swamp, Bwindi Impenetrable Forest	-1.07	29.75	Uganda	DNA-MUB17-2D-1L-SAMPLE14	100	10.3389/fevo.2020.00218	sediment	2017	SRA	SRS5416757
Dommain2020	2020	10.3389/fevo.2020.00218	Mubwindi Swamp, Bwindi Impenetrable Forest	-1.07	29.75	Uganda	DNA-MUB17-2D-1L-SAMPLE16	100	10.3389/fevo.2020.00218	sediment	2017	SRA	SRS5416758
Dommain2020	2020	10.3389/fevo.2020.00218	Mubwindi Swamp, Bwindi Impenetrable Forest	-1.07	29.75	Uganda	DNA-MUB17-2D-1L-SAMPLE17	100	10.3389/fevo.2020.00218	sediment	2017	SRA	SRS5416759
Dommain2020	2020	10.3389/fevo.2020.00218	Mubwindi Swamp, Bwindi Impenetrable Forest	-1.07	29.75	Uganda	DNA-MUB17-2D-1L-SAMPLE18	200	10.3389/fevo.2020.00218	sediment	2017	SRA	SRS5416760
Dommain2020	2020	10.3389/fevo.2020.00218	Mubwindi Swamp, Bwindi Impenetrable Forest	-1.07	29.75	Uganda	DNA-MUB17-2D-1L-SAMPLE19	200	10.3389/fevo.2020.00218	sediment	2017	SRA	SRS5416711
Dommain2020	2020	10.3389/fevo.2020.00218	Mubwindi Swamp, Bwindi Impenetrable Forest	-1.07	29.75	Uganda	DNA-MUB17-2C-2L-SAMPLE20	200	10.3389/fevo.2020.00218	sediment	2017	SRA	SRS5416712
Dommain2020	2020	10.3389/fevo.2020.00218	Mubwindi Swamp, Bwindi Impenetrable Forest	-1.07	29.75	Uganda	DNA-MUB17-2C-2L-SAMPLE22	300	10.3389/fevo.2020.00218	sediment	2017	SRA	SRS5416713
Dommain2020	2020	10.3389/fevo.2020.00218	Mubwindi Swamp, Bwindi Impenetrable Forest	-1.07	29.75	Uganda	DNA-MUB17-2C-2L-SAMPLE24	300	10.3389/fevo.2020.00218	sediment	2017	SRA	SRS5416714
Dommain2020	2020	10.3389/fevo.2020.00218	Mubwindi Swamp, Bwindi Impenetrable Forest	-1.07	29.75	Uganda	DNA-MUB17-2C-2L-SAMPLE26	400	10.3389/fevo.2020.00218	sediment	2017	SRA	SRS5416715
Dommain2020	2020	10.3389/fevo.2020.00218	Mubwindi Swamp, Bwindi Impenetrable Forest	-1.07	29.75	Uganda	DNA-MUB17-2C-3L-SAMPLE28	400	10.3389/fevo.2020.00218	sediment	2017	SRA	SRS5416716
Dommain2020	2020	10.3389/fevo.2020.00218	Mubwindi Swamp, Bwindi Impenetrable Forest	-1.07	29.75	Uganda	DNA-MUB17-2C-3L-SAMPLE30	500	10.3389/fevo.2020.00218	sediment	2017	SRA	SRS5416717
Dommain2020	2020	10.3389/fevo.2020.00218	Mubwindi Swamp, Bwindi Impenetrable Forest	-1.07	29.75	Uganda	DNA-MUB17-2C-3L-SAMPLE32	600	10.3389/fevo.2020.00218	sediment	2017	SRA	SRS5416718
Dommain2020	2020	10.3389/fevo.2020.00218	Mubwindi Swamp, Bwindi Impenetrable Forest	-1.07	29.75	Uganda	DNA-MUB17-2C-4L-SAMPLE33	700	10.3389/fevo.2020.00218	sediment	2017	SRA	SRS5416719
Dommain2020	2020	10.3389/fevo.2020.00218	Mubwindi Swamp, Bwindi Impenetrable Forest	-1.07	29.75	Uganda	DNA-MUB17-2C-4L-SAMPLE35	800	10.3389/fevo.2020.00218	sediment	2017	SRA	SRS5416720
Dommain2020	2020	10.3389/fevo.2020.00218	Mubwindi Swamp, Bwindi Impenetrable Forest	-1.07	29.75	Uganda	DNA-MUB17-2C-4L-SAMPLE37	900	10.3389/fevo.2020.00218	sediment	2017	SRA	SRS5416722
Dommain2020	2020	10.3389/fevo.2020.00218	Mubwindi Swamp, Bwindi Impenetrable Forest	-1.07	29.75	Uganda	DNA-MUB17-2C-5L-SAMPLE38	900	10.3389/fevo.2020.00218	sediment	2017	SRA	SRS5416723
Dommain2020	2020	10.3389/fevo.2020.00218	Mubwindi Swamp, Bwindi Impenetrable Forest	-1.07	29.75	Uganda	DNA-MUB17-2C-5L-SAMPLE40	1000	10.3389/fevo.2020.00218	sediment	2017	SRA	SRS5416724
Dommain2020	2020	10.3389/fevo.2020.00218	Mubwindi Swamp, Bwindi Impenetrable Forest	-1.07	29.75	Uganda	DNA-MUB17-2C-5L-SAMPLE42	1100	10.3389/fevo.2020.00218	sediment	2017	SRA	SRS5416725
Dommain2020	2020	10.3389/fevo.2020.00218	Mubwindi Swamp, Bwindi Impenetrable Forest	-1.07	29.75	Uganda	DNA-MUB17-2C-6L-SAMPLE43	1100	10.3389/fevo.2020.00218	sediment	2017	SRA	SRS5416726
Dommain2020	2020	10.3389/fevo.2020.00218	Mubwindi Swamp, Bwindi Impenetrable Forest	-1.07	29.75	Uganda	DNA-MUB17-2C-6L-SAMPLE45	1200	10.3389/fevo.2020.00218	sediment	2017	SRA	SRS5416727
Dommain2020	2020	10.3389/fevo.2020.00218	Mubwindi Swamp, Bwindi Impenetrable Forest	-1.07	29.75	Uganda	DNA-MUB17-2C-6L-SAMPLE47	1300	10.3389/fevo.2020.00218	sediment	2017	SRA	SRS5416728
Dommain2020	2020	10.3389/fevo.2020.00218	Mubwindi Swamp, Bwindi Impenetrable Forest	-1.07	29.75	Uganda	DNA-MUB17-2C-7L-SAMPLE48	1300	10.3389/fevo.2020.00218	sediment	2017	SRA	SRS5416729
Dommain2020	2020	10.3389/fevo.2020.00218	Mubwindi Swamp, Bwindi Impenetrable Forest	-1.07	29.75	Uganda	DNA-MUB17-2C-7L-SAMPLE50	2200	10.3389/fevo.2020.00218	sediment	2017	SRA	SRS5416730
Armbrecht2020	2020	10.1111/1755-0998.13162	Maria Island	-42.845	148.24	Tasman Sea	20874_MI_8.5-10cm	100	10.1111/1755-0998.13162	marine sediment	2018	SRA	SRS5214215
Armbrecht2020	2020	10.1111/1755-0998.13163	Maria Island	-42.845	148.24	Tasman Sea	20871_MI_5-6cm	100	10.1111/1755-0998.13163	marine sediment	2018	SRA	SRS5214220
Armbrecht2020	2020	10.1111/1755-0998.13164	Maria Island	-42.845	148.24	Tasman Sea	20868_MI_0-1.5cm	100	10.1111/1755-0998.13164	marine sediment	2018	SRA	SRS5214219
Pedersen2016	2016	10.1038/nature19085	Charlie Lake	56.33	-120.96	Canada	CHL_131_11266	11300	10.1038/nature19085	lake sediment	NA	ENA	ERS1286097
Pedersen2016	2016	10.1038/nature19085	Charlie Lake	56.33	-120.96	Canada	CHL_132_11317	11300	10.1038/nature19085	lake sediment	NA	ENA	ERS1286098
Pedersen2016	2016	10.1038/nature19085	Charlie Lake	56.33	-120.96	Canada	CHL_133_11368	11400	10.1038/nature19085	lake sediment	NA	ENA	ERS1286099
Pedersen2016	2016	10.1038/nature19085	Charlie Lake	56.33	-120.96	Canada	CHL_134_11420	11400	10.1038/nature19085	lake sediment	NA	ENA	ERS1286100
Pedersen2016	2016	10.1038/nature19085	Charlie Lake	56.33	-120.96	Canada	CHL_137_11575	11600	10.1038/nature19085	lake sediment	NA	ENA	ERS1286101
Pedersen2016	2016	10.1038/nature19085	Charlie Lake	56.33	-120.96	Canada	CHL_140_11729	11700	10.1038/nature19085	lake sediment	NA	ENA	ERS1286102
Pedersen2016	2016	10.1038/nature19085	Charlie Lake	56.33	-120.96	Canada	CHL_145_11982	12000	10.1038/nature19085	lake sediment	NA	ENA	ERS1286103
Pedersen2016	2016	10.1038/nature19085	Charlie Lake	56.33	-120.96	Canada	CHL_148_12132	12100	10.1038/nature19085	lake sediment	NA	ENA	ERS1286104
Pedersen2016	2016	10.1038/nature19085	Charlie Lake	56.33	-120.96	Canada	CHL_150_12231	12200	10.1038/nature19085	lake sediment	NA	ENA	ERS1286105
Pedersen2016	2016	10.1038/nature19085	Charlie Lake	56.33	-120.96	Canada	CHL_151_12280	12300	10.1038/nature19085	lake sediment	NA	ENA	ERS1286106
Pedersen2016	2016	10.1038/nature19085	Charlie Lake	56.33	-120.96	Canada	CHL_153_12379	12400	10.1038/nature19085	lake sediment	NA	ENA	ERS1286107
Pedersen2016	2016	10.1038/nature19085	Charlie Lake	56.33	-120.96	Canada	CHL_155_12485	12500	10.1038/nature19085	lake sediment	NA	ENA	ERS1286108
Pedersen2016	2016	10.1038/nature19085	Charlie Lake	56.33	-120.96	Canada	CHL_157_12615	12600	10.1038/nature19085	lake sediment	NA	ENA	ERS1286109
Pedersen2016	2016	10.1038/nature19085	Charlie Lake	56.33	-120.96	Canada	CHL_159_12810	12800	10.1038/nature19085	lake sediment	NA	ENA	ERS1286110
Pedersen2016	2016	10.1038/nature19085	Spring Lake	55.51	-119.58	Canada	SPL_15_1444	1400	10.1038/nature19085	lake sediment	NA	ENA	ERS1286194
Pedersen2016	2016	10.1038/nature19085	Spring Lake	55.51	-119.58	Canada	SPL_55_3112	3100	10.1038/nature19085	lake sediment	NA	ENA	ERS1286195
Pedersen2016	2016	10.1038/nature19085	Spring Lake	55.51	-119.58	Canada	SPL_113_5430	5400	10.1038/nature19085	lake sediment	NA	ENA	ERS1286196
Pedersen2016	2016	10.1038/nature19085	Spring Lake	55.51	-119.58	Canada	SPL_153_7001	7000	10.1038/nature19085	lake sediment	NA	ENA	ERS1286197
Pedersen2016	2016	10.1038/nature19085	Spring Lake	55.51	-119.58	Canada	SPL_173_7782	7800	10.1038/nature19085	lake sediment	NA	ENA	ERS1286198
Pedersen2016	2016	10.1038/nature19085	Spring Lake	55.51	-119.58	Canada	SPL_191_8967	9000	10.1038/nature19085	lake sediment	NA	ENA	ERS1286199
Pedersen2016	2016	10.1038/nature19085	Spring Lake	55.51	-119.58	Canada	SPL_193_9133	9100	10.1038/nature19085	lake sediment	NA	ENA	ERS1286200
Pedersen2016	2016	10.1038/nature19085	Spring Lake	55.51	-119.58	Canada	SPL_195_9299	9300	10.1038/nature19085	lake sediment	NA	ENA	ERS1286201
Pedersen2016	2016	10.1038/nature19085	Spring Lake	55.51	-119.58	Canada	SPL_221_11440	11400	10.1038/nature19085	lake sediment	NA	ENA	ERS1286202
Pedersen2016	2016	10.1038/nature19085	Spring Lake	55.51	-119.58	Canada	SPL_235_11534	11500	10.1038/nature19085	lake sediment	NA	ENA	ERS1286203
Pedersen2016	2016	10.1038/nature19085	Spring Lake	55.51	-119.58	Canada	SPL_253_11630	11600	10.1038/nature19085	lake sediment	NA	ENA	ERS1286204
Pedersen2016	2016	10.1038/nature19085	Spring Lake	55.51	-119.58	Canada	SPL_256_11646	11600	10.1038/nature19085	lake sediment	NA	ENA	ERS1286205
Pedersen2016	2016	10.1038/nature19085	Spring Lake	55.51	-119.58	Canada	SPL_266_11695	11700	10.1038/nature19085	lake sediment	NA	ENA	ERS1286206
Pedersen2016	2016	10.1038/nature19085	Spring Lake	55.51	-119.58	Canada	SPL_271_11714	11700	10.1038/nature19085	lake sediment	NA	ENA	ERS1286207
Pedersen2016	2016	10.1038/nature19085	Spring Lake	55.51	-119.58	Canada	SPL_284_11769	11800	10.1038/nature19085	lake sediment	NA	ENA	ERS1286208
Pedersen2016	2016	10.1038/nature19085	Spring Lake	55.51	-119.58	Canada	SPL_289_11786	11800	10.1038/nature19085	lake sediment	NA	ENA	ERS1286209
Pedersen2016	2016	10.1038/nature19085	Spring Lake	55.51	-119.58	Canada	SPL_294_11806	11800	10.1038/nature19085	lake sediment	NA	ENA	ERS1286210
Pedersen2016	2016	10.1038/nature19085	Spring Lake	55.51	-119.58	Canada	SPL_296_11814	11800	10.1038/nature19085	lake sediment	NA	ENA	ERS1286211
Graham2016	2016	10.1073/pnas.1604903113	Lake Hill	57.178	-170.248	USA	PH081-PH155_481	5300	10.1098/rsos.180145	lake sediment	2013	SRA	SRS1424510
Graham2016	2016	10.1073/pnas.1604903113	Lake Hill	57.178	-170.248	USA	PH082_579	7300	10.1098/rsos.180145	lake sediment	2013	SRA	SRS1424543
Graham2016	2016	10.1073/pnas.1604903113	Lake Hill	57.178	-170.248	USA	PH083_599	7800	10.1098/rsos.180145	lake sediment	2013	SRA	SRS1424544
Graham2016	2016	10.1073/pnas.1604903113	Lake Hill	57.178	-170.248	USA	PH116-PH182_265	3400	10.1098/rsos.180145	lake sediment	2013	SRA	SRS1424546
Graham2016	2016	10.1073/pnas.1604903113	Lake Hill	57.178	-170.248	USA	PH118-PH146_527	6100	10.1098/rsos.180145	lake sediment	2013	SRA	SRS1424540
Graham2016	2016	10.1073/pnas.1604903113	Lake Hill	57.178	-170.248	USA	PH119-PH184_619	8300	10.1098/rsos.180145	lake sediment	2013	SRA	SRS1424545
Graham2016	2016	10.1073/pnas.1604903113	Lake Hill	57.178	-170.248	USA	PH120-PH185-PH194_719	10900	10.1098/rsos.180145	lake sediment	2013	SRA	SRS1424547
Graham2016	2016	10.1073/pnas.1604903113	Lake Hill	57.178	-170.248	USA	PH121-PH186_551	6600	10.1098/rsos.180145	lake sediment	2013	SRA	SRS1424542
Graham2016	2016	10.1073/pnas.1604903113	Lake Hill	57.178	-170.248	USA	PH142_501	5600	10.1098/rsos.180145	lake sediment	2013	SRA	SRS1424527
Graham2016	2016	10.1073/pnas.1604903113	Lake Hill	57.178	-170.248	USA	PH143_503	5600	10.1098/rsos.180145	lake sediment	2013	SRA	SRS1424528
Graham2016	2016	10.1073/pnas.1604903113	Lake Hill	57.178	-170.248	USA	PH144_493	5500	10.1098/rsos.180145	lake sediment	2013	SRA	SRS1424523
Graham2016	2016	10.1073/pnas.1604903113	Lake Hill	57.178	-170.248	USA	PH145_497	5500	10.1098/rsos.180145	lake sediment	2013	SRA	SRS1424525
Graham2016	2016	10.1073/pnas.1604903113	Lake Hill	57.178	-170.248	USA	PH147_531	6100	10.1098/rsos.180145	lake sediment	2013	SRA	SRS1424541
Graham2016	2016	10.1073/pnas.1604903113	Lake Hill	57.178	-170.248	USA	PH148_507	5700	10.1098/rsos.180145	lake sediment	2013	SRA	SRS1424530
Graham2016	2016	10.1073/pnas.1604903113	Lake Hill	57.178	-170.248	USA	PH149_373	4300	10.1098/rsos.180145	lake sediment	2013	SRA	SRS1424549
Graham2016	2016	10.1073/pnas.1604903113	Lake Hill	57.178	-170.248	USA	PH150_511	5800	10.1098/rsos.180145	lake sediment	2013	SRA	SRS1424532
Graham2016	2016	10.1073/pnas.1604903113	Lake Hill	57.178	-170.248	USA	PH151_679	9800	10.1098/rsos.180145	lake sediment	2013	SRA	SRS1424548
Graham2016	2016	10.1073/pnas.1604903113	Lake Hill	57.178	-170.248	USA	PH152_515	5900	10.1098/rsos.180145	lake sediment	2013	SRA	SRS1424534
Graham2016	2016	10.1073/pnas.1604903113	Lake Hill	57.178	-170.248	USA	PH153_519	5900	10.1098/rsos.180145	lake sediment	2013	SRA	SRS1424536
Graham2016	2016	10.1073/pnas.1604903113	Lake Hill	57.178	-170.248	USA	PH154_523	6000	10.1098/rsos.180145	lake sediment	2013	SRA	SRS1424538
Graham2016	2016	10.1073/pnas.1604903113	Lake Hill	57.178	-170.248	USA	PH156_485	5400	10.1098/rsos.180145	lake sediment	2013	SRA	SRS1424520
Graham2016	2016	10.1073/pnas.1604903113	Lake Hill	57.178	-170.248	USA	PH157_489	5400	10.1098/rsos.180145	lake sediment	2013	SRA	SRS1424522
Graham2016	2016	10.1073/pnas.1604903113	Lake Hill	57.178	-170.248	USA	PH167_495	5500	10.1098/rsos.180145	lake sediment	2014	SRA	SRS1424524
Graham2016	2016	10.1073/pnas.1604903113	Lake Hill	57.178	-170.248	USA	PH168_505	5700	10.1098/rsos.180145	lake sediment	2014	SRA	SRS1424529
Graham2016	2016	10.1073/pnas.1604903113	Lake Hill	57.178	-170.248	USA	PH169_509	5800	10.1098/rsos.180145	lake sediment	2014	SRA	SRS1424531
Graham2016	2016	10.1073/pnas.1604903113	Lake Hill	57.178	-170.248	USA	PH170_481	5300	10.1098/rsos.180145	lake sediment	2014	SRA	SRS1424519
Graham2016	2016	10.1073/pnas.1604903113	Lake Hill	57.178	-170.248	USA	PH171_517	5900	10.1098/rsos.180145	lake sediment	2014	SRA	SRS1424535
Graham2016	2016	10.1073/pnas.1604903113	Lake Hill	57.178	-170.248	USA	PH172_499	5600	10.1098/rsos.180145	lake sediment	2014	SRA	SRS1424526
Graham2016	2016	10.1073/pnas.1604903113	Lake Hill	57.178	-170.248	USA	PH173_477	5300	10.1098/rsos.180145	lake sediment	2014	SRA	SRS1424508
Graham2016	2016	10.1073/pnas.1604903113	Lake Hill	57.178	-170.248	USA	PH174_525	6000	10.1098/rsos.180145	lake sediment	2014	SRA	SRS1424539
Graham2016	2016	10.1073/pnas.1604903113	Lake Hill	57.178	-170.248	USA	PH175_513	5800	10.1098/rsos.180145	lake sediment	2014	SRA	SRS1424533
Graham2016	2016	10.1073/pnas.1604903113	Lake Hill	57.178	-170.248	USA	PH176_521	6000	10.1098/rsos.180145	lake sediment	2014	SRA	SRS1424537
Graham2016	2016	10.1073/pnas.1604903113	Lake Hill	57.178	-170.248	USA	PH177_477	5300	10.1098/rsos.180145	lake sediment	2013	SRA	SRS1424509
Graham2016	2016	10.1073/pnas.1604903113	Lake Hill	57.178	-170.248	USA	PH178_465	5200	10.1098/rsos.180145	lake sediment	2013	SRA	SRS1424505
Graham2016	2016	10.1073/pnas.1604903113	Lake Hill	57.178	-170.248	USA	PH179_469	5200	10.1098/rsos.180145	lake sediment	2013	SRA	SRS1424506
Graham2016	2016	10.1073/pnas.1604903113	Lake Hill	57.178	-170.248	USA	PH180_461	5100	10.1098/rsos.180145	lake sediment	2013	SRA	SRS1424550
Graham2016	2016	10.1073/pnas.1604903113	Lake Hill	57.178	-170.248	USA	PH181_473	5300	10.1098/rsos.180145	lake sediment	2013	SRA	SRS1424507
Wang2017	2017	10.1111/jbi.13010	Lake Hill	57.178	-170.248	USA	JK143_786	11800	10.1111/jbi.13010	lake sediment	2013	SRA	SRS1596540
Wang2017	2017	10.1111/jbi.13010	Lake Hill	57.178	-170.248	USA	JK144_798	11900	10.1111/jbi.13010	lake sediment	2013	SRA	SRS1596545
Wang2017	2017	10.1111/jbi.13010	Lake Hill	57.178	-170.248	USA	JK145_810	12100	10.1111/jbi.13010	lake sediment	2013	SRA	SRS1596544
Wang2017	2017	10.1111/jbi.13010	Lake Hill	57.178	-170.248	USA	JK146_822	12200	10.1111/jbi.13010	lake sediment	2013	SRA	SRS1596546
Wang2017	2017	10.1111/jbi.13010	Lake Hill	57.178	-170.248	USA	JK147_834	12300	10.1111/jbi.13010	lake sediment	2013	SRA	SRS1596547
Wang2017	2017	10.1111/jbi.13010	Lake Hill	57.178	-170.248	USA	JK148_846	12300	10.1111/jbi.13010	lake sediment	2013	SRA	SRS1596548
Wang2017	2017	10.1111/jbi.13010	Lake Hill	57.178	-170.248	USA	JK219_794	11900	10.1111/jbi.13010	lake sediment	2013	SRA	SRS1596549
Wang2017	2017	10.1111/jbi.13010	Lake Hill	57.178	-170.248	USA	JK220_802	12000	10.1111/jbi.13010	lake sediment	2013	SRA	SRS1596550
Wang2017	2017	10.1111/jbi.13010	Lake Hill	57.178	-170.248	USA	JK221_806	12000	10.1111/jbi.13010	lake sediment	2013	SRA	SRS1596529
Wang2017	2017	10.1111/jbi.13010	Lake Hill	57.178	-170.248	USA	JK222_814	12100	10.1111/jbi.13010	lake sediment	2013	SRA	SRS1596530
Wang2017	2017	10.1111/jbi.13010	Lake Hill	57.178	-170.248	USA	JK223_818	12100	10.1111/jbi.13010	lake sediment	2013	SRA	SRS1596531
Wang2017	2017	10.1111/jbi.13010	Lake Hill	57.178	-170.248	USA	JK224_826	12200	10.1111/jbi.13010	lake sediment	2013	SRA	SRS1596532
Wang2017	2017	10.1111/jbi.13010	Lake Hill	57.178	-170.248	USA	JK225_830	12200	10.1111/jbi.13010	lake sediment	2013	SRA	SRS1596533
Wang2017	2017	10.1111/jbi.13010	Lake Hill	57.178	-170.248	USA	JK226_838	12300	10.1111/jbi.13010	lake sediment	2013	SRA	SRS1596535
Wang2017	2017	10.1111/jbi.13010	Lake Hill	57.178	-170.248	USA	PH187_996	13300	10.1111/jbi.13010	lake sediment	2013	SRA	SRS1596536
Wang2017	2017	10.1111/jbi.13010	Lake Hill	57.178	-170.248	USA	PH188_1000	13300	10.1111/jbi.13010	lake sediment	2013	SRA	SRS1596538
Wang2017	2017	10.1111/jbi.13010	Lake Hill	57.178	-170.248	USA	PH189_1046	13600	10.1111/jbi.13010	lake sediment	2013	SRA	SRS1596537
Wang2017	2017	10.1111/jbi.13010	Lake Hill	57.178	-170.248	USA	PH190_1109	14200	10.1111/jbi.13010	lake sediment	2013	SRA	SRS1596539
Wang2017	2017	10.1111/jbi.13010	Lake Hill	57.178	-170.248	USA	PH191_1173	15000	10.1111/jbi.13010	lake sediment	2013	SRA	SRS1596541
Wang2017	2017	10.1111/jbi.13010	Lake Hill	57.178	-170.248	USA	PH192_1237	16700	10.1111/jbi.13010	lake sediment	2013	SRA	SRS1596542
Wang2017	2017	10.1111/jbi.13010	Lake Hill	57.178	-170.248	USA	PH193_1301	17500	10.1111/jbi.13010	lake sediment	2013	SRA	SRS1596543
Seersholm2016	2016	10.1038/ncomms13389	Sandnes	64.243	-50.178	Greenland	S1	600	10.1038/ncomms13389	midden	2013	SRA	ERS1280178
Seersholm2016	2016	10.1038/ncomms13389	Sandnes	64.243	-50.178	Greenland	S2	600	10.1038/ncomms13389	midden	2013	SRA	ERS1280179
Seersholm2016	2016	10.1038/ncomms13389	Sandnes	64.243	-50.178	Greenland	S3	600	10.1038/ncomms13389	midden	2013	SRA	ERS1280180
Seersholm2016	2016	10.1038/ncomms13389	Sandnes	64.243	-50.178	Greenland	S4	600	10.1038/ncomms13389	midden	2013	SRA	ERS1280182
Seersholm2016	2016	10.1038/ncomms13389	Sandnes	64.243	-50.178	Greenland	S5	600	10.1038/ncomms13389	midden	2013	SRA	ERS1280183
Seersholm2016	2016	10.1038/ncomms13389	Sandnes	64.243	-50.178	Greenland	S6	600	10.1038/ncomms13389	midden	2013	SRA	ERS1280186
Seersholm2016	2016	10.1038/ncomms13389	Sandnes	64.243	-50.178	Greenland	S7	600	10.1038/ncomms13389	midden	2013	SRA	ERS1280187
Seersholm2016	2016	10.1038/ncomms13389	Sandnes	64.243	-50.178	Greenland	S8	600	10.1038/ncomms13389	midden	2013	SRA	ERS1280189
Seersholm2016	2016	10.1038/ncomms13389	Sandnes	64.243	-50.178	Greenland	S9	600	10.1038/ncomms13389	midden	2013	SRA	ERS1280190
Seersholm2016	2016	10.1038/ncomms13389	Sandnes	64.243	-50.178	Greenland	S10	600	10.1038/ncomms13389	midden	2013	SRA	ERS1280193
Seersholm2016	2016	10.1038/ncomms13389	Fladstrand	74.099	-21.187	Greenland	FA1	300	10.1038/ncomms13389	midden	NA	SRA	ERS1280165
Seersholm2016	2016	10.1038/ncomms13389	Fladstrand	74.099	-21.187	Greenland	FA2	300	10.1038/ncomms13389	midden	NA	SRA	ERS1280167
Seersholm2016	2016	10.1038/ncomms13389	Fladstrand	74.099	-21.187	Greenland	FA3	300	10.1038/ncomms13389	midden	NA	SRA	ERS1280168
Seersholm2016	2016	10.1038/ncomms13389	Fladstrand	74.099	-21.187	Greenland	FB2	300	10.1038/ncomms13389	midden	NA	SRA	ERS1280170
Seersholm2016	2016	10.1038/ncomms13389	Fladstrand	74.099	-21.187	Greenland	FB3	300	10.1038/ncomms13389	midden	NA	SRA	ERS1280172
Seersholm2016	2016	10.1038/ncomms13389	Fladstrand	74.099	-21.187	Greenland	FC	300	10.1038/ncomms13389	midden	NA	SRA	ERS1280174
Seersholm2016	2016	10.1038/ncomms13389	Fladstrand	74.099	-21.187	Greenland	FD	300	10.1038/ncomms13389	midden	NA	SRA	ERS1280176
Seersholm2016	2016	10.1038/ncomms13389	Qajaa	69.128	-50.702	Greenland	QA2	2600	10.1038/ncomms13389	midden	2009	SRA	ERS1280206
Seersholm2016	2016	10.1038/ncomms13389	Qajaa	69.128	-50.702	Greenland	QA3	2600	10.1038/ncomms13389	midden	2009	SRA	ERS1280207
Seersholm2016	2016	10.1038/ncomms13389	Qajaa	69.128	-50.702	Greenland	QA4	2600	10.1038/ncomms13389	midden	2009	SRA	ERS1280209
Seersholm2016	2016	10.1038/ncomms13389	Qajaa	69.128	-50.702	Greenland	QA5	2600	10.1038/ncomms13389	midden	2009	SRA	ERS1280211
Seersholm2016	2016	10.1038/ncomms13389	Qajaa	69.128	-50.702	Greenland	QA6(seq1,seq2)	2600	10.1038/ncomms13389	midden	2009	SRA	ERS1280215,ERS1280214
Seersholm2016	2016	10.1038/ncomms13389	Qajaa	69.128	-50.702	Greenland	QA7	2600	10.1038/ncomms13389	midden	2009	SRA	ERS1280217
Seersholm2016	2016	10.1038/ncomms13389	Qajaa	69.128	-50.702	Greenland	QA8(seq1,seq2,seq3)	2600	10.1038/ncomms13389	midden	2009	SRA	ERS1280220,ERS1280221,ERS1280222
Seersholm2016	2016	10.1038/ncomms13389	Qajaa	69.128	-50.702	Greenland	QB1	1600	10.1038/ncomms13389	midden	2009	SRA	ERS1280196
Seersholm2016	2016	10.1038/ncomms13389	Qajaa	69.128	-50.702	Greenland	QB2	1600	10.1038/ncomms13389	midden	2009	SRA	ERS1280198
Seersholm2016	2016	10.1038/ncomms13389	Qajaa	69.128	-50.702	Greenland	QB3	1600	10.1038/ncomms13389	midden	2009	SRA	ERS1280200
Seersholm2016	2016	10.1038/ncomms13389	Qajaa	69.128	-50.702	Greenland	QB4	1600	10.1038/ncomms13389	midden	2009	SRA	ERS1280202
Seersholm2016	2016	10.1038/ncomms13389	Qajaa	69.128	-50.702	Greenland	QB5	1600	10.1038/ncomms13389	midden	2009	SRA	ERS1280203
Seersholm2016	2016	10.1038/ncomms13389	Qeqertasussuk	68.593	-51.072	Greenland	QT3(seq1,seq2)	4000	10.1038/ncomms13389	midden	2009	SRA	ERS1280227,ERS1280226
Seersholm2016	2016	10.1038/ncomms13389	Qeqertasussuk	68.593	-51.072	Greenland	QT4	4000	10.1038/ncomms13389	midden	2009	SRA	ERS1280228
Braadbaart2020	2020	10.1016/j.jasrep.2020.102468	Abri Pataud	44.937	1.013	France	SP6340	30200	10.1016/j.jasrep.2020.102468	sediment	NA	ENA	ERS3637516,ERS3637536
Braadbaart2020	2020	10.1016/j.jasrep.2020.102468	Abri Pataud	44.937	1.013	France	SP6341	32100	10.1016/j.jasrep.2020.102468	sediment	NA	ENA	ERS3637517,ERS3637537
Braadbaart2020	2020	10.1016/j.jasrep.2020.102468	Abri Pataud	44.937	1.013	France	SP6342	37100	10.1016/j.jasrep.2020.102468	sediment	NA	ENA	ERS3637518,ERS3637538
Braadbaart2020	2020	10.1016/j.jasrep.2020.102468	Abri Pataud	44.937	1.013	France	SP6343	39100	10.1016/j.jasrep.2020.102468	sediment	NA	ENA	ERS3637519,ERS3637539
Braadbaart2020	2020	10.1016/j.jasrep.2020.102468	Abri Pataud	44.937	1.013	France	SP6344	39400	10.1016/j.jasrep.2020.102468	sediment	NA	ENA	ERS3637520,ERS3637540
Braadbaart2020	2020	10.1016/j.jasrep.2020.102468	Abri Pataud	44.937	1.013	France	SP6345	40100	10.1016/j.jasrep.2020.102468	sediment	NA	ENA	ERS3637521,ERS3637541
Braadbaart2020	2020	10.1016/j.jasrep.2020.102468	Abri Pataud	44.937	1.013	France	SP6346	32100	10.1016/j.jasrep.2020.102468	sediment	NA	ENA	ERS3637522,ERS3637542
>>>>>>> 915a6a39
<|MERGE_RESOLUTION|>--- conflicted
+++ resolved
@@ -1,4 +1,3 @@
-<<<<<<< HEAD
 project_name	publication_year	publication_doi	site_name	latitude	longitude	geo_loc_name	sedimentary_sequence	depth	sample_name	sample_age	sample_age_doi	feature	material	collection_date	archive	archive_accession
 Ahmed2018	2018	10.1016/j.quascirev.2017.11.037	Hässeldala Port	56.16	15.01	Sweden	Unknown	Unknown	HA1.1	13900	10.1111/bor.12207	lake	lake sediment	2015	ENA	SRS2040659
 Ahmed2018	2018	10.1016/j.quascirev.2017.11.037	Hässeldala Port	56.16	15.01	Sweden	Unknown	Unknown	HA1.12	13900	10.1111/bor.12207	lake	lake sediment	2015	ENA	SRS2040658
@@ -315,328 +314,10 @@
 Seersholm2016	2016	10.1038/ncomms13389	Qajaa	69.128	-50.702	Greenland	Unknown	Unknown	QB5	1600	10.1038/ncomms13389	midden	sediment	2009	SRA	ERS1280203
 Seersholm2016	2016	10.1038/ncomms13389	Qeqertasussuk	68.593	-51.072	Greenland	Unknown	Unknown	QT3(seq1,seq2)	4000	10.1038/ncomms13389	midden	sediment	2009	SRA	ERS1280227,ERS1280226
 Seersholm2016	2016	10.1038/ncomms13389	Qeqertasussuk	68.593	-51.072	Greenland	Unknown	Unknown	QT4	4000	10.1038/ncomms13389	midden	sediment	2009	SRA	ERS1280228
-=======
-project_name	publication_year	publication_doi	site_name	latitude	longitude	geo_loc_name	sample_name	sample_age	sample_age_doi	material	collection_date	archive	archive_accession
-Ahmed2018	2018	10.1016/j.quascirev.2017.11.037	Hässeldala Port	56.16	15.01	Sweden	HA1.1	13900	10.1111/bor.12207	lake sediment	2015	ENA	SRS2040659
-Ahmed2018	2018	10.1016/j.quascirev.2017.11.037	Hässeldala Port	56.16	15.01	Sweden	HA1.12	13900	10.1111/bor.12207	lake sediment	2015	ENA	SRS2040658
-Ahmed2018	2018	10.1016/j.quascirev.2017.11.037	Hässeldala Port	56.16	15.01	Sweden	HA3.1	13200	10.1111/bor.12207	lake sediment	2015	ENA	SRS2040657
-Ahmed2018	2018	10.1016/j.quascirev.2017.11.037	Hässeldala Port	56.16	15.01	Sweden	HA4.1	12800	10.1111/bor.12207	lake sediment	2015	ENA	SRS2040656
-Ahmed2018	2018	10.1016/j.quascirev.2017.11.037	Hässeldala Port	56.16	15.01	Sweden	HA4.12	12800	10.1111/bor.12207	lake sediment	2015	ENA	SRS2040655
-Ahmed2018	2018	10.1016/j.quascirev.2017.11.037	Hässeldala Port	56.16	15.01	Sweden	HA5.1	12500	10.1111/bor.12207	lake sediment	2015	ENA	SRS2040654
-Ahmed2018	2018	10.1016/j.quascirev.2017.11.037	Hässeldala Port	56.16	15.01	Sweden	HA6.1	12000	10.1111/bor.12207	lake sediment	2015	ENA	SRS2040653
-Ahmed2018	2018	10.1016/j.quascirev.2017.11.037	Hässeldala Port	56.16	15.01	Sweden	HA6.12	12000	10.1111/bor.12207	lake sediment	2015	ENA	SRS2040652
-Ahmed2018	2018	10.1016/j.quascirev.2017.11.037	Hässeldala Port	56.16	15.01	Sweden	HA7.1	11600	10.1111/bor.12207	lake sediment	2015	ENA	SRS2040651
-Ahmed2018	2018	10.1016/j.quascirev.2017.11.037	Hässeldala Port	56.16	15.01	Sweden	HA7.12	11600	10.1111/bor.12207	lake sediment	2015	ENA	SRS2040650
-Ahmed2018	2018	10.1016/j.quascirev.2017.11.037	Hässeldala Port	56.16	15.01	Sweden	HA8.1	11000	10.1111/bor.12207	lake sediment	2015	ENA	SRS2040649
-Ahmed2018	2018	10.1016/j.quascirev.2017.11.037	Hässeldala Port	56.16	15.01	Sweden	HA8.12	11000	10.1111/bor.12207	lake sediment	2015	ENA	SRS2040648
-Gaffney2020	2020	10.3390/geosciences10070270	Unknown	53.322	1.118	North Sea	ELF001A_95_S81_ELFM1D1	6000	10.3390/geosciences10070270	shallow marine sediment	2016	ENA	ERS3605424
-Gaffney2020	2020	10.3390/geosciences10070270	Unknown	53.322	1.118	North Sea	ELF001A_95_S81_ELFM2D2	6000	10.3390/geosciences10070270	shallow marine sediment	2016	ENA	ERS3605425
-Gaffney2020	2020	10.3390/geosciences10070270	Unknown	53.322	1.118	North Sea	ELF001A_95_S81_ELFN1D3	6000	10.3390/geosciences10070270	shallow marine sediment	2016	ENA	ERS3605426
-Gaffney2020	2020	10.3390/geosciences10070270	Unknown	53.322	1.118	North Sea	ELF001A_95_S81_ELFN1D4	6000	10.3390/geosciences10070270	shallow marine sediment	2016	ENA	ERS3605427
-Gaffney2020	2020	10.3390/geosciences10070270	Unknown	53.322	1.118	North Sea	ELF001A_104_S78_ELFM1D1	6000	10.3390/geosciences10070270	shallow marine sediment	2016	ENA	ERS3605428
-Gaffney2020	2020	10.3390/geosciences10070270	Unknown	53.322	1.118	North Sea	ELF001A_104_S78_ELFM2D2	6000	10.3390/geosciences10070270	shallow marine sediment	2016	ENA	ERS3605429
-Gaffney2020	2020	10.3390/geosciences10070270	Unknown	53.322	1.118	North Sea	ELF001A_104_S78_ELFN1D3	6000	10.3390/geosciences10070270	shallow marine sediment	2016	ENA	ERS3605430
-Gaffney2020	2020	10.3390/geosciences10070270	Unknown	53.322	1.118	North Sea	ELF001A_104_S78_ELFN1D4	6000	10.3390/geosciences10070270	shallow marine sediment	2016	ENA	ERS3605431
-Gaffney2020	2020	10.3390/geosciences10070270	Unknown	53.322	1.118	North Sea	ELF001A_120_D1_ELFN3D1	8100	10.3390/geosciences10070270	shallow marine sediment	2016	ENA	ERS3605432
-Gaffney2020	2020	10.3390/geosciences10070270	Unknown	53.322	1.118	North Sea	ELF001A_120_D2_ELFN3D2	8100	10.3390/geosciences10070270	shallow marine sediment	2016	ENA	ERS3605433
-Gaffney2020	2020	10.3390/geosciences10070270	Unknown	53.322	1.118	North Sea	ELF001A_126_E1_ELFN3D1	8000	10.3390/geosciences10070270	shallow marine sediment	2016	ENA	ERS3605434
-Gaffney2020	2020	10.3390/geosciences10070270	Unknown	53.322	1.118	North Sea	ELF001A_126_E2_ELFN3D2	8000	10.3390/geosciences10070270	shallow marine sediment	2016	ENA	ERS3605435
-Gaffney2020	2020	10.3390/geosciences10070270	Unknown	53.322	1.118	North Sea	ELF001A_138_F1_ELFN3D1	8000	10.3390/geosciences10070270	shallow marine sediment	2016	ENA	ERS3605436
-Gaffney2020	2020	10.3390/geosciences10070270	Unknown	53.322	1.118	North Sea	ELF001A_138_F2_ELFN3D2	8000	10.3390/geosciences10070270	shallow marine sediment	2016	ENA	ERS3605437
-Gaffney2020	2020	10.3390/geosciences10070270	Unknown	53.322	1.118	North Sea	ELF001A_138_S79_ELFM1D1	8000	10.3390/geosciences10070270	shallow marine sediment	2016	ENA	ERS3605438
-Gaffney2020	2020	10.3390/geosciences10070270	Unknown	53.322	1.118	North Sea	ELF001A_138_S79_ELFM2D2	8000	10.3390/geosciences10070270	shallow marine sediment	2016	ENA	ERS3605439
-Gaffney2020	2020	10.3390/geosciences10070270	Unknown	53.322	1.118	North Sea	ELF001A_138_S79_ELFN1D3	8000	10.3390/geosciences10070270	shallow marine sediment	2016	ENA	ERS3605440
-Gaffney2020	2020	10.3390/geosciences10070270	Unknown	53.322	1.118	North Sea	ELF001A_138_S79_ELFN1D4	8000	10.3390/geosciences10070270	shallow marine sediment	2016	ENA	ERS3605441
-Gaffney2020	2020	10.3390/geosciences10070270	Unknown	53.322	1.118	North Sea	ELF001A_149_G1_ELFN3D1	8100	10.3390/geosciences10070270	shallow marine sediment	2016	ENA	ERS3605442
-Gaffney2020	2020	10.3390/geosciences10070270	Unknown	53.322	1.118	North Sea	ELF001A_149_G2_ELFN3D2	8100	10.3390/geosciences10070270	shallow marine sediment	2016	ENA	ERS3605443
-Gaffney2020	2020	10.3390/geosciences10070270	Unknown	53.322	1.118	North Sea	ELF001A_167_S80_ELFM1D1	9200	10.3390/geosciences10070270	shallow marine sediment	2016	ENA	ERS3605444
-Gaffney2020	2020	10.3390/geosciences10070270	Unknown	53.322	1.118	North Sea	ELF001A_167_S80_ELFM2D2	9200	10.3390/geosciences10070270	shallow marine sediment	2016	ENA	ERS3605445
-Gaffney2020	2020	10.3390/geosciences10070270	Unknown	53.322	1.118	North Sea	ELF001A_167_S80_ELFN1D3	9200	10.3390/geosciences10070270	shallow marine sediment	2016	ENA	ERS3605446
-Gaffney2020	2020	10.3390/geosciences10070270	Unknown	53.322	1.118	North Sea	ELF001A_167_S80_ELFN1D4	9200	10.3390/geosciences10070270	shallow marine sediment	2016	ENA	ERS3605447
-Gaffney2020	2020	10.3390/geosciences10070270	Unknown	53.322	1.118	North Sea	ELF001A_212_S75_ELFM1D1	9200	10.3390/geosciences10070270	shallow marine sediment	2016	ENA	ERS3605448
-Gaffney2020	2020	10.3390/geosciences10070270	Unknown	53.322	1.118	North Sea	ELF001A_212_S75_ELFM2D2	9200	10.3390/geosciences10070270	shallow marine sediment	2016	ENA	ERS3605449
-Gaffney2020	2020	10.3390/geosciences10070270	Unknown	53.322	1.118	North Sea	ELF001A_212_S75_ELFN1D3	9200	10.3390/geosciences10070270	shallow marine sediment	2016	ENA	ERS3605450
-Gaffney2020	2020	10.3390/geosciences10070270	Unknown	53.322	1.118	North Sea	ELF001A_212_S75_ELFN1D4	9200	10.3390/geosciences10070270	shallow marine sediment	2016	ENA	ERS3605451
-Gaffney2020	2020	10.3390/geosciences10070270	Unknown	53.322	1.118	North Sea	ELF001A_247_S76_ELFM1D1	9200	10.3390/geosciences10070270	shallow marine sediment	2016	ENA	ERS3605452
-Gaffney2020	2020	10.3390/geosciences10070270	Unknown	53.322	1.118	North Sea	ELF001A_247_S76_ELFM2D2	9200	10.3390/geosciences10070270	shallow marine sediment	2016	ENA	ERS3605453
-Gaffney2020	2020	10.3390/geosciences10070270	Unknown	53.322	1.118	North Sea	ELF001A_282_S77_ELFM1D1	9200	10.3390/geosciences10070270	shallow marine sediment	2016	ENA	ERS3605454
-Gaffney2020	2020	10.3390/geosciences10070270	Unknown	53.322	1.118	North Sea	ELF001A_282_S77_ELFM2D2	9200	10.3390/geosciences10070270	shallow marine sediment	2016	ENA	ERS3605455
-Gaffney2020	2020	10.3390/geosciences10070270	Unknown	53.322	1.118	North Sea	ELF001A_310_S73_ELFM1D1	9200	10.3390/geosciences10070270	shallow marine sediment	2016	ENA	ERS3605456
-Gaffney2020	2020	10.3390/geosciences10070270	Unknown	53.322	1.118	North Sea	ELF001A_310_S73_ELFM2D2	9200	10.3390/geosciences10070270	shallow marine sediment	2016	ENA	ERS3605457
-Gaffney2020	2020	10.3390/geosciences10070270	Unknown	53.322	1.118	North Sea	ELF001A_348_S74_ELFM1D1	9200	10.3390/geosciences10070270	shallow marine sediment	2016	ENA	ERS3605458
-Gaffney2020	2020	10.3390/geosciences10070270	Unknown	53.322	1.118	North Sea	ELF001A_348_S74_ELFM2D2	9200	10.3390/geosciences10070270	shallow marine sediment	2016	ENA	ERS3605459
-Rifkin2020	2020	10.1186/s40168-020-00832-x	Bushman Rock Shelter	-24.74	30.56	South Africa	BRS1	500	10.1186/s40168-020-00832-x	rock shelter	NA	ENA	SRS4491530
-Rifkin2020	2020	10.1186/s40168-020-00832-x	Bushman Rock Shelter	-24.74	30.56	South Africa	BRS5	500	10.1186/s40168-020-00832-x	rock shelter	NA	ENA	SRS4491527
-Borry2020	2020	10.7717/peerj.9001	Derragh	53.757	-7.394	Ireland	DRL001.A	7000	10.7717/peerj.9001	midden	NA	ENA	ERS4181278
-Borry2020	2020	10.7717/peerj.9001	Cabeço das Amoreiras	39.1	-8.71	Portugal	CBA001.A	7300	10.1016/j.quaint.2012.10.049	midden	NA	ENA	ERS4181276
-Borry2020	2020	10.7717/peerj.9001	Binchester Roman Fort	54.676	-1.677	United Kingdom	BRF001.A	1900	10.7717/peerj.9001	midden	NA	ENA	ERS4181275
-Borry2020	2020	10.7717/peerj.9001	Leipzig	51.339	12.373	Germany	LEI010.A	1000	10.7717/peerj.9001	midden	NA	ENA	ERS4181280
-Borry2020	2020	10.7717/peerj.9001	El Collado	38.92	-0.12	Spain	ECO004.D	7500	10.1086/504170	sediment	NA	ENA	ERS4181279
-Borry2020	2020	10.7717/peerj.9001	Cingle del Mas Nou	40.45	-0.11	Spain	CMN001.D	7000	10.7717/peerj.9001	sediment	NA	ENA	ERS4181277
-Borry2020	2020	10.7717/peerj.9001	Molpir	48.51	17.423	Slovakia	MLP001.A	2300	10.7717/peerj.9001	sediment	NA	ENA	ERS4181281
-Slon2017	2017	10.1126/science.aam9695	Caune de l'Arago	42.839	2.752	France	SP3799	438000	10.1126/science.aam9695	sediment	2015	ENA	ERS1600710
-Slon2017	2017	10.1126/science.aam9695	Caune de l'Arago	42.839	2.752	France	SP3800	438000	10.1126/science.aam9695	sediment	2015	ENA	ERS1600711
-Slon2017	2017	10.1126/science.aam9695	Caune de l'Arago	42.839	2.752	France	SP3801	438000	10.1126/science.aam9695	sediment	2015	ENA	ERS1600712
-Slon2017	2017	10.1126/science.aam9695	Caune de l'Arago	42.839	2.752	France	SP3802	438000	10.1126/science.aam9695	sediment	2015	ENA	ERS1600713
-Slon2017	2017	10.1126/science.aam9695	Caune de l'Arago	42.839	2.752	France	SP3804	438000	10.1126/science.aam9695	sediment	2015	ENA	ERS1600714
-Slon2017	2017	10.1126/science.aam9695	Caune de l'Arago	42.839	2.752	France	SP3805	438000	10.1126/science.aam9695	sediment	2015	ENA	ERS1600715
-Slon2017	2017	10.1126/science.aam9695	Caune de l'Arago	42.839	2.752	France	SP3806	438000	10.1126/science.aam9695	sediment	2015	ENA	ERS1600716
-Slon2017	2017	10.1126/science.aam9695	Caune de l'Arago	42.839	2.752	France	SP3807	346000	10.1126/science.aam9695	sediment	2015	ENA	ERS1600717
-Slon2017	2017	10.1126/science.aam9695	Caune de l'Arago	42.839	2.752	France	SP3808	346000	10.1126/science.aam9695	sediment	2015	ENA	ERS1600718
-Slon2017	2017	10.1126/science.aam9695	Caune de l'Arago	42.839	2.752	France	SP3809	550000	10.1126/science.aam9695	sediment	2015	ENA	ERS1600719
-Slon2017	2017	10.1126/science.aam9695	Caune de l'Arago	42.839	2.752	France	SP3810	550000	10.1126/science.aam9695	sediment	2015	ENA	ERS1600720
-Slon2017	2017	10.1126/science.aam9695	Caune de l'Arago	42.839	2.752	France	SP3811	550000	10.1126/science.aam9695	sediment	2015	ENA	ERS1600721
-Slon2017	2017	10.1126/science.aam9695	Caune de l'Arago	42.839	2.752	France	SP3812	550000	10.1126/science.aam9695	sediment	2015	ENA	ERS1600722
-Slon2017	2017	10.1126/science.aam9695	Chagyrskaya Cave	51.442	83.155	Russia	SP3843	10000	10.1126/science.aam9695	sediment	2014	ENA	ERS1600723
-Slon2017	2017	10.1126/science.aam9695	Chagyrskaya Cave	51.442	83.155	Russia	SP3844	53000	10.1126/science.aam9695	sediment	2014	ENA	ERS1600724
-Slon2017	2017	10.1126/science.aam9695	Chagyrskaya Cave	51.442	83.155	Russia	SP3845	53000	10.1126/science.aam9695	sediment	2014	ENA	ERS1600725
-Slon2017	2017	10.1126/science.aam9695	Chagyrskaya Cave	51.442	83.155	Russia	SP3846	53000	10.1126/science.aam9695	sediment	2014	ENA	ERS1600726
-Slon2017	2017	10.1126/science.aam9695	Chagyrskaya Cave	51.442	83.155	Russia	SP3847	53000	10.1126/science.aam9695	sediment	2014	ENA	ERS1600727
-Slon2017	2017	10.1126/science.aam9695	Chagyrskaya Cave	51.442	83.155	Russia	SP3848	53000	10.1126/science.aam9695	sediment	2014	ENA	ERS1600728
-Slon2017	2017	10.1126/science.aam9695	Chagyrskaya Cave	51.442	83.155	Russia	SP3849	304000	10.1126/science.aam9695	sediment	2014	ENA	ERS1600729
-Slon2017	2017	10.1126/science.aam9695	Chagyrskaya Cave	51.442	83.155	Russia	SP3850	304000	10.1126/science.aam9695	sediment	2014	ENA	ERS1600730
-Slon2017	2017	10.1126/science.aam9695	Chagyrskaya Cave	51.442	83.155	Russia	SP3851	53000	10.1126/science.aam9695	sediment	2014	ENA	ERS1600731
-Slon2017	2017	10.1126/science.aam9695	Denisova Cave	51.397	84.676	Russia	SP3870	14000	10.1126/science.aam9695	sediment	2014	ENA	ERS1600732
-Slon2017	2017	10.1126/science.aam9695	Denisova Cave	51.397	84.676	Russia	SP3864	127000	10.1126/science.aam9695	sediment	2014	ENA	ERS1600733
-Slon2017	2017	10.1126/science.aam9695	Denisova Cave	51.397	84.676	Russia	SP3871	127000	10.1126/science.aam9695	sediment	2014	ENA	ERS1600734
-Slon2017	2017	10.1126/science.aam9695	Denisova Cave	51.397	84.676	Russia	SP3863	127000	10.1126/science.aam9695	sediment	2014	ENA	ERS1600735
-Slon2017	2017	10.1126/science.aam9695	Denisova Cave	51.397	84.676	Russia	SP3872	127000	10.1126/science.aam9695	sediment	2014	ENA	ERS1600736
-Slon2017	2017	10.1126/science.aam9695	Denisova Cave	51.397	84.676	Russia	SP2920	127000	10.1126/science.aam9695	sediment	2011	ENA	ERS1600737
-Slon2017	2017	10.1126/science.aam9695	Denisova Cave	51.397	84.676	Russia	SP3862	127000	10.1126/science.aam9695	sediment	2014	ENA	ERS1600738
-Slon2017	2017	10.1126/science.aam9695	Denisova Cave	51.397	84.676	Russia	SP3873	127000	10.1126/science.aam9695	sediment	2014	ENA	ERS1600739
-Slon2017	2017	10.1126/science.aam9695	Denisova Cave	51.397	84.676	Russia	SP3861	127000	10.1126/science.aam9695	sediment	2014	ENA	ERS1600740
-Slon2017	2017	10.1126/science.aam9695	Denisova Cave	51.397	84.676	Russia	SP3874	127000	10.1126/science.aam9695	sediment	2014	ENA	ERS1600741
-Slon2017	2017	10.1126/science.aam9695	Denisova Cave	51.397	84.676	Russia	SP3875	127000	10.1126/science.aam9695	sediment	2014	ENA	ERS1600742
-Slon2017	2017	10.1126/science.aam9695	Denisova Cave	51.397	84.676	Russia	SP2921	127000	10.1126/science.aam9695	sediment	2011	ENA	ERS1600743
-Slon2017	2017	10.1126/science.aam9695	Denisova Cave	51.397	84.676	Russia	SP3860	127000	10.1126/science.aam9695	sediment	2014	ENA	ERS1600744
-Slon2017	2017	10.1126/science.aam9695	Denisova Cave	51.397	84.676	Russia	SP2922	127000	10.1126/science.aam9695	sediment	2011	ENA	ERS1600745
-Slon2017	2017	10.1126/science.aam9695	Denisova Cave	51.397	84.676	Russia	SP3859	127000	10.1126/science.aam9695	sediment	2014	ENA	ERS1600746
-Slon2017	2017	10.1126/science.aam9695	Denisova Cave	51.397	84.676	Russia	SP3858	127000	10.1126/science.aam9695	sediment	2014	ENA	ERS1600747
-Slon2017	2017	10.1126/science.aam9695	Denisova Cave	51.397	84.676	Russia	SP3857	127000	10.1126/science.aam9695	sediment	2014	ENA	ERS1600748
-Slon2017	2017	10.1126/science.aam9695	Denisova Cave	51.397	84.676	Russia	SP3869	127000	10.1126/science.aam9695	sediment	2014	ENA	ERS1600749
-Slon2017	2017	10.1126/science.aam9695	Denisova Cave	51.397	84.676	Russia	SP3856	127000	10.1126/science.aam9695	sediment	2014	ENA	ERS1600750
-Slon2017	2017	10.1126/science.aam9695	Denisova Cave	51.397	84.676	Russia	SP3876	127000	10.1126/science.aam9695	sediment	2014	ENA	ERS1600751
-Slon2017	2017	10.1126/science.aam9695	Denisova Cave	51.397	84.676	Russia	SP3855	127000	10.1126/science.aam9695	sediment	2014	ENA	ERS1600752
-Slon2017	2017	10.1126/science.aam9695	Denisova Cave	51.397	84.676	Russia	SP3854	127000	10.1126/science.aam9695	sediment	2014	ENA	ERS1600753
-Slon2017	2017	10.1126/science.aam9695	Denisova Cave	51.397	84.676	Russia	SP3853	127000	10.1126/science.aam9695	sediment	2014	ENA	ERS1600754
-Slon2017	2017	10.1126/science.aam9695	Denisova Cave	51.397	84.676	Russia	SP3852	240000	10.1126/science.aam9695	sediment	2014	ENA	ERS1600755
-Slon2017	2017	10.1126/science.aam9695	Denisova Cave	51.397	84.676	Russia	SP3865	240000	10.1126/science.aam9695	sediment	2014	ENA	ERS1600756
-Slon2017	2017	10.1126/science.aam9695	Denisova Cave	51.397	84.676	Russia	SP3866	240000	10.1126/science.aam9695	sediment	2014	ENA	ERS1600757
-Slon2017	2017	10.1126/science.aam9695	Denisova Cave	51.397	84.676	Russia	SP3867	240000	10.1126/science.aam9695	sediment	2014	ENA	ERS1600758
-Slon2017	2017	10.1126/science.aam9695	Denisova Cave	51.397	84.676	Russia	SP3868	240000	10.1126/science.aam9695	sediment	2014	ENA	ERS1600759
-Slon2017	2017	10.1126/science.aam9695	Denisova Cave	51.397	84.676	Russia	SP3823	25000	10.1126/science.aam9695	sediment	2014	ENA	ERS1600760
-Slon2017	2017	10.1126/science.aam9695	Denisova Cave	51.397	84.676	Russia	SP3824	40000	10.1126/science.aam9695	sediment	2014	ENA	ERS1600761
-Slon2017	2017	10.1126/science.aam9695	Denisova Cave	51.397	84.676	Russia	SP3825	40000	10.1126/science.aam9695	sediment	2014	ENA	ERS1600762
-Slon2017	2017	10.1126/science.aam9695	Denisova Cave	51.397	84.676	Russia	SP3826	40000	10.1126/science.aam9695	sediment	2014	ENA	ERS1600763
-Slon2017	2017	10.1126/science.aam9695	Denisova Cave	51.397	84.676	Russia	SP3827	40000	10.1126/science.aam9695	sediment	2014	ENA	ERS1600764
-Slon2017	2017	10.1126/science.aam9695	Denisova Cave	51.397	84.676	Russia	SP3828	57000	10.1126/science.aam9695	sediment	2014	ENA	ERS1600765
-Slon2017	2017	10.1126/science.aam9695	Denisova Cave	51.397	84.676	Russia	SP3829	57000	10.1126/science.aam9695	sediment	2014	ENA	ERS1600766
-Slon2017	2017	10.1126/science.aam9695	Denisova Cave	51.397	84.676	Russia	SP3830	57000	10.1126/science.aam9695	sediment	2014	ENA	ERS1600767
-Slon2017	2017	10.1126/science.aam9695	Denisova Cave	51.397	84.676	Russia	SP3831	112500	10.1126/science.aam9695	sediment	2014	ENA	ERS1600768
-Slon2017	2017	10.1126/science.aam9695	Denisova Cave	51.397	84.676	Russia	SP3832	112500	10.1126/science.aam9695	sediment	2014	ENA	ERS1600769
-Slon2017	2017	10.1126/science.aam9695	Denisova Cave	51.397	84.676	Russia	SP3833	112500	10.1126/science.aam9695	sediment	2014	ENA	ERS1600770
-Slon2017	2017	10.1126/science.aam9695	Denisova Cave	51.397	84.676	Russia	SP3877	112500	10.1126/science.aam9695	sediment	2014	ENA	ERS1600771
-Slon2017	2017	10.1126/science.aam9695	Denisova Cave	51.397	84.676	Russia	SP3834	112500	10.1126/science.aam9695	sediment	2014	ENA	ERS1600772
-Slon2017	2017	10.1126/science.aam9695	Denisova Cave	51.397	84.676	Russia	SP3835	112500	10.1126/science.aam9695	sediment	2014	ENA	ERS1600773
-Slon2017	2017	10.1126/science.aam9695	Denisova Cave	51.397	84.676	Russia	SP3836	112500	10.1126/science.aam9695	sediment	2014	ENA	ERS1600774
-Slon2017	2017	10.1126/science.aam9695	Denisova Cave	51.397	84.676	Russia	SP3837	112500	10.1126/science.aam9695	sediment	2014	ENA	ERS1600775
-Slon2017	2017	10.1126/science.aam9695	Denisova Cave	51.397	84.676	Russia	SP3838	112500	10.1126/science.aam9695	sediment	2014	ENA	ERS1600776
-Slon2017	2017	10.1126/science.aam9695	Denisova Cave	51.397	84.676	Russia	SP3839	112500	10.1126/science.aam9695	sediment	2014	ENA	ERS1600777
-Slon2017	2017	10.1126/science.aam9695	Denisova Cave	51.397	84.676	Russia	SP3878	112500	10.1126/science.aam9695	sediment	2014	ENA	ERS1600778
-Slon2017	2017	10.1126/science.aam9695	Denisova Cave	51.397	84.676	Russia	SP3879	200000	10.1126/science.aam9695	sediment	2014	ENA	ERS1600779
-Slon2017	2017	10.1126/science.aam9695	Denisova Cave	51.397	84.676	Russia	SP3840	200000	10.1126/science.aam9695	sediment	2014	ENA	ERS1600780
-Slon2017	2017	10.1126/science.aam9695	Denisova Cave	51.397	84.676	Russia	SP3841	200000	10.1126/science.aam9695	sediment	2014	ENA	ERS1600781
-Slon2017	2017	10.1126/science.aam9695	Denisova Cave	51.397	84.676	Russia	SP3842	200000	10.1126/science.aam9695	sediment	2014	ENA	ERS1600782
-Slon2017	2017	10.1126/science.aam9695	Denisova Cave	51.397	84.676	Russia	SP3880	200000	10.1126/science.aam9695	sediment	2014	ENA	ERS1600783
-Slon2017	2017	10.1126/science.aam9695	Les Cottés	46.69	0.88	France	SP3674	42700	10.1126/science.aam9695	sediment	2015	ENA	ERS1600784
-Slon2017	2017	10.1126/science.aam9695	Les Cottés	46.69	0.88	France	SP3675	42700	10.1126/science.aam9695	sediment	2015	ENA	ERS1600785
-Slon2017	2017	10.1126/science.aam9695	Les Cottés	46.69	0.88	France	SP3676	48100	10.1126/science.aam9695	sediment	2015	ENA	ERS1600786
-Slon2017	2017	10.1126/science.aam9695	Les Cottés	46.69	0.88	France	SP3677	48100	10.1126/science.aam9695	sediment	2015	ENA	ERS1600787
-Slon2017	2017	10.1126/science.aam9695	Trou Al'Wesse	50.46	5.29	Belgium	SP3907	46000	10.1126/science.aam9695	sediment	2015	ENA	ERS1600788
-Slon2017	2017	10.1126/science.aam9695	Trou Al'Wesse	50.46	5.29	Belgium	SP3909	46000	10.1126/science.aam9695	sediment	2015	ENA	ERS1600789
-Slon2017	2017	10.1126/science.aam9695	Trou Al'Wesse	50.46	5.29	Belgium	SP3908	46000	10.1126/science.aam9695	sediment	2015	ENA	ERS1600790
-Slon2017	2017	10.1126/science.aam9695	Trou Al'Wesse	50.46	5.29	Belgium	SP3910	46000	10.1126/science.aam9695	sediment	2015	ENA	ERS1600791
-Slon2017	2017	10.1126/science.aam9695	Trou Al'Wesse	50.46	5.29	Belgium	SP3911	46000	10.1126/science.aam9695	sediment	2015	ENA	ERS1600792
-Slon2017	2017	10.1126/science.aam9695	Vindija Cave	46.302	16.078	Croatia	SP1736	42000	10.1126/science.aam9695	sediment	2007	ENA	ERS1600793
-Slon2017	2017	10.1126/science.aam9695	El Sidrón	43.386	-5.328	Spain	SP3609	48400	10.1126/science.aam9695	sediment	2007	ENA	ERS1600794
-Smith2015	2015	10.1126/science.1261278	Bouldnor Cliff	50.7	-1.5	United Kingdom	S308-1	8000	10.1126/science.1261278	sediment	NA	ENA	ERS510180
-Smith2015	2015	10.1126/science.1261278	Bouldnor Cliff	50.7	-1.5	United Kingdom	S308-2	8000	10.1126/science.1261278	sediment	NA	ENA	ERS510181
-Smith2015	2015	10.1126/science.1261278	Bouldnor Cliff	50.7	-1.5	United Kingdom	S308-3	8000	10.1126/science.1261278	sediment	NA	ENA	ERS510182
-Smith2015	2015	10.1126/science.1261278	Bouldnor Cliff	50.7	-1.5	United Kingdom	S308-4	8000	10.1126/science.1261278	sediment	NA	ENA	ERS510183
-Ardelean2020	2020	10.1038/s41586-020-2509-0	Chiquihuite Cave	24.62	-101.15	Mexico	UE1204_2017	12000	10.1038/s41586-020-2509-0	sediment	2017	ENA	ERS4921368,ERS4921369,ERS4921370,ERS4921371,ERS4921372,ERS4921373
-Ardelean2020	2020	10.1038/s41586-020-2509-0	Chiquihuite Cave	24.62	-101.15	Mexico	UE1210_2017	15600	10.1038/s41586-020-2509-0	sediment	2017	ENA	ERS4921378,ERS4921379,ERS4921380,ERS4921381,ERS4921382,ERS4921383,ERS4921384
-Ardelean2020	2020	10.1038/s41586-020-2509-0	Chiquihuite Cave	24.62	-101.15	Mexico	UE1212_2017	13900	10.1038/s41586-020-2509-0	sediment	2017	ENA	ERS4921385,ERS4921386,ERS4921387,ERS4921388,ERS4921389,ERS4921390,ERS4921391,ERS4921392
-Ardelean2020	2020	10.1038/s41586-020-2509-0	Chiquihuite Cave	24.62	-101.15	Mexico	UE1218_2017	21000	10.1038/s41586-020-2509-0	sediment	2017	ENA	ERS4921395,ERS4921396,ERS4921397,ERS4921398,ERS4921399
-Ardelean2020	2020	10.1038/s41586-020-2509-0	Chiquihuite Cave	24.62	-101.15	Mexico	UE1201_2019	200	10.1038/s41586-020-2509-0	sediment	2019	ENA	ERS4921365
-Ardelean2020	2020	10.1038/s41586-020-2509-0	Chiquihuite Cave	24.62	-101.15	Mexico	UE1204A_2019	12000	10.1038/s41586-020-2509-0	sediment	2019	ENA	ERS4921366
-Ardelean2020	2020	10.1038/s41586-020-2509-0	Chiquihuite Cave	24.62	-101.15	Mexico	UE1204C_2019	12000	10.1038/s41586-020-2509-0	sediment	2019	ENA	ERS4921367
-Ardelean2020	2020	10.1038/s41586-020-2509-0	Chiquihuite Cave	24.62	-101.15	Mexico	UE1206_2019	13000	10.1038/s41586-020-2509-0	sediment	2019	ENA	ERS4921374
-Ardelean2020	2020	10.1038/s41586-020-2509-0	Chiquihuite Cave	24.62	-101.15	Mexico	UE1207A_2019	13000	10.1038/s41586-020-2509-0	sediment	2019	ENA	ERS4921375
-Ardelean2020	2020	10.1038/s41586-020-2509-0	Chiquihuite Cave	24.62	-101.15	Mexico	UE1207C_2019	13000	10.1038/s41586-020-2509-0	sediment	2019	ENA	ERS4921376
-Ardelean2020	2020	10.1038/s41586-020-2509-0	Chiquihuite Cave	24.62	-101.15	Mexico	UE1210_2019	15600	10.1038/s41586-020-2509-0	sediment	2019	ENA	ERS4921378,ERS4921379,ERS4921380,ERS4921381,ERS4921382,ERS4921383,ERS4921384
-Ardelean2020	2020	10.1038/s41586-020-2509-0	Chiquihuite Cave	24.62	-101.15	Mexico	UE1212_2019	13900	10.1038/s41586-020-2509-0	sediment	2019	ENA	ERS4921385,ERS4921386,ERS4921387,ERS4921388,ERS4921389,ERS4921390,ERS4921391,ERS4921392
-Ardelean2020	2020	10.1038/s41586-020-2509-0	Chiquihuite Cave	24.62	-101.15	Mexico	UE1217_2019	11600	10.1038/s41586-020-2509-0	sediment	2019	ENA	ERS4921394
-Ardelean2020	2020	10.1038/s41586-020-2509-0	Chiquihuite Cave	24.62	-101.15	Mexico	UE1218_2019	21000	10.1038/s41586-020-2509-0	sediment	2019	ENA	ERS4921395,ERS4921396,ERS4921397,ERS4921398,ERS4921399
-Ardelean2020	2020	10.1038/s41586-020-2509-0	Chiquihuite Cave	24.62	-101.15	Mexico	UE1222_2019	26200	10.1038/s41586-020-2509-0	sediment	2019	ENA	ERS4921400
-Ardelean2020	2020	10.1038/s41586-020-2509-0	Chiquihuite Cave	24.62	-101.15	Mexico	UE1223_2019	26900	10.1038/s41586-020-2509-0	sediment	2019	ENA	ERS4921401
-Dommain2020	2020	10.3389/fevo.2020.00218	Mubwindi Swamp, Bwindi Impenetrable Forest	-1.07	29.75	Uganda	DNA-MUB17-2D-1L-SAMPLE1	100	10.3389/fevo.2020.00218	sediment	2017	SRA	SRS5416709
-Dommain2020	2020	10.3389/fevo.2020.00218	Mubwindi Swamp, Bwindi Impenetrable Forest	-1.07	29.75	Uganda	DNA-MUB17-2D-1L-SAMPLE2	100	10.3389/fevo.2020.00218	sediment	2017	SRA	SRS5416710
-Dommain2020	2020	10.3389/fevo.2020.00218	Mubwindi Swamp, Bwindi Impenetrable Forest	-1.07	29.75	Uganda	DNA-MUB17-2D-1L-SAMPLE4	100	10.3389/fevo.2020.00218	sediment	2017	SRA	SRS5416721
-Dommain2020	2020	10.3389/fevo.2020.00218	Mubwindi Swamp, Bwindi Impenetrable Forest	-1.07	29.75	Uganda	DNA-MUB17-2D-1L-SAMPLE7	100	10.3389/fevo.2020.00218	sediment	2017	SRA	SRS5416732
-Dommain2020	2020	10.3389/fevo.2020.00218	Mubwindi Swamp, Bwindi Impenetrable Forest	-1.07	29.75	Uganda	DNA-MUB17-2D-1L-SAMPLE9	100	10.3389/fevo.2020.00218	sediment	2017	SRA	SRS5416743
-Dommain2020	2020	10.3389/fevo.2020.00218	Mubwindi Swamp, Bwindi Impenetrable Forest	-1.07	29.75	Uganda	DNA-MUB17-2D-1L-SAMPLE12	100	10.3389/fevo.2020.00218	sediment	2017	SRA	SRS5416754
-Dommain2020	2020	10.3389/fevo.2020.00218	Mubwindi Swamp, Bwindi Impenetrable Forest	-1.07	29.75	Uganda	DNA-MUB17-2D-1L-SAMPLE14	100	10.3389/fevo.2020.00218	sediment	2017	SRA	SRS5416757
-Dommain2020	2020	10.3389/fevo.2020.00218	Mubwindi Swamp, Bwindi Impenetrable Forest	-1.07	29.75	Uganda	DNA-MUB17-2D-1L-SAMPLE16	100	10.3389/fevo.2020.00218	sediment	2017	SRA	SRS5416758
-Dommain2020	2020	10.3389/fevo.2020.00218	Mubwindi Swamp, Bwindi Impenetrable Forest	-1.07	29.75	Uganda	DNA-MUB17-2D-1L-SAMPLE17	100	10.3389/fevo.2020.00218	sediment	2017	SRA	SRS5416759
-Dommain2020	2020	10.3389/fevo.2020.00218	Mubwindi Swamp, Bwindi Impenetrable Forest	-1.07	29.75	Uganda	DNA-MUB17-2D-1L-SAMPLE18	200	10.3389/fevo.2020.00218	sediment	2017	SRA	SRS5416760
-Dommain2020	2020	10.3389/fevo.2020.00218	Mubwindi Swamp, Bwindi Impenetrable Forest	-1.07	29.75	Uganda	DNA-MUB17-2D-1L-SAMPLE19	200	10.3389/fevo.2020.00218	sediment	2017	SRA	SRS5416711
-Dommain2020	2020	10.3389/fevo.2020.00218	Mubwindi Swamp, Bwindi Impenetrable Forest	-1.07	29.75	Uganda	DNA-MUB17-2C-2L-SAMPLE20	200	10.3389/fevo.2020.00218	sediment	2017	SRA	SRS5416712
-Dommain2020	2020	10.3389/fevo.2020.00218	Mubwindi Swamp, Bwindi Impenetrable Forest	-1.07	29.75	Uganda	DNA-MUB17-2C-2L-SAMPLE22	300	10.3389/fevo.2020.00218	sediment	2017	SRA	SRS5416713
-Dommain2020	2020	10.3389/fevo.2020.00218	Mubwindi Swamp, Bwindi Impenetrable Forest	-1.07	29.75	Uganda	DNA-MUB17-2C-2L-SAMPLE24	300	10.3389/fevo.2020.00218	sediment	2017	SRA	SRS5416714
-Dommain2020	2020	10.3389/fevo.2020.00218	Mubwindi Swamp, Bwindi Impenetrable Forest	-1.07	29.75	Uganda	DNA-MUB17-2C-2L-SAMPLE26	400	10.3389/fevo.2020.00218	sediment	2017	SRA	SRS5416715
-Dommain2020	2020	10.3389/fevo.2020.00218	Mubwindi Swamp, Bwindi Impenetrable Forest	-1.07	29.75	Uganda	DNA-MUB17-2C-3L-SAMPLE28	400	10.3389/fevo.2020.00218	sediment	2017	SRA	SRS5416716
-Dommain2020	2020	10.3389/fevo.2020.00218	Mubwindi Swamp, Bwindi Impenetrable Forest	-1.07	29.75	Uganda	DNA-MUB17-2C-3L-SAMPLE30	500	10.3389/fevo.2020.00218	sediment	2017	SRA	SRS5416717
-Dommain2020	2020	10.3389/fevo.2020.00218	Mubwindi Swamp, Bwindi Impenetrable Forest	-1.07	29.75	Uganda	DNA-MUB17-2C-3L-SAMPLE32	600	10.3389/fevo.2020.00218	sediment	2017	SRA	SRS5416718
-Dommain2020	2020	10.3389/fevo.2020.00218	Mubwindi Swamp, Bwindi Impenetrable Forest	-1.07	29.75	Uganda	DNA-MUB17-2C-4L-SAMPLE33	700	10.3389/fevo.2020.00218	sediment	2017	SRA	SRS5416719
-Dommain2020	2020	10.3389/fevo.2020.00218	Mubwindi Swamp, Bwindi Impenetrable Forest	-1.07	29.75	Uganda	DNA-MUB17-2C-4L-SAMPLE35	800	10.3389/fevo.2020.00218	sediment	2017	SRA	SRS5416720
-Dommain2020	2020	10.3389/fevo.2020.00218	Mubwindi Swamp, Bwindi Impenetrable Forest	-1.07	29.75	Uganda	DNA-MUB17-2C-4L-SAMPLE37	900	10.3389/fevo.2020.00218	sediment	2017	SRA	SRS5416722
-Dommain2020	2020	10.3389/fevo.2020.00218	Mubwindi Swamp, Bwindi Impenetrable Forest	-1.07	29.75	Uganda	DNA-MUB17-2C-5L-SAMPLE38	900	10.3389/fevo.2020.00218	sediment	2017	SRA	SRS5416723
-Dommain2020	2020	10.3389/fevo.2020.00218	Mubwindi Swamp, Bwindi Impenetrable Forest	-1.07	29.75	Uganda	DNA-MUB17-2C-5L-SAMPLE40	1000	10.3389/fevo.2020.00218	sediment	2017	SRA	SRS5416724
-Dommain2020	2020	10.3389/fevo.2020.00218	Mubwindi Swamp, Bwindi Impenetrable Forest	-1.07	29.75	Uganda	DNA-MUB17-2C-5L-SAMPLE42	1100	10.3389/fevo.2020.00218	sediment	2017	SRA	SRS5416725
-Dommain2020	2020	10.3389/fevo.2020.00218	Mubwindi Swamp, Bwindi Impenetrable Forest	-1.07	29.75	Uganda	DNA-MUB17-2C-6L-SAMPLE43	1100	10.3389/fevo.2020.00218	sediment	2017	SRA	SRS5416726
-Dommain2020	2020	10.3389/fevo.2020.00218	Mubwindi Swamp, Bwindi Impenetrable Forest	-1.07	29.75	Uganda	DNA-MUB17-2C-6L-SAMPLE45	1200	10.3389/fevo.2020.00218	sediment	2017	SRA	SRS5416727
-Dommain2020	2020	10.3389/fevo.2020.00218	Mubwindi Swamp, Bwindi Impenetrable Forest	-1.07	29.75	Uganda	DNA-MUB17-2C-6L-SAMPLE47	1300	10.3389/fevo.2020.00218	sediment	2017	SRA	SRS5416728
-Dommain2020	2020	10.3389/fevo.2020.00218	Mubwindi Swamp, Bwindi Impenetrable Forest	-1.07	29.75	Uganda	DNA-MUB17-2C-7L-SAMPLE48	1300	10.3389/fevo.2020.00218	sediment	2017	SRA	SRS5416729
-Dommain2020	2020	10.3389/fevo.2020.00218	Mubwindi Swamp, Bwindi Impenetrable Forest	-1.07	29.75	Uganda	DNA-MUB17-2C-7L-SAMPLE50	2200	10.3389/fevo.2020.00218	sediment	2017	SRA	SRS5416730
-Armbrecht2020	2020	10.1111/1755-0998.13162	Maria Island	-42.845	148.24	Tasman Sea	20874_MI_8.5-10cm	100	10.1111/1755-0998.13162	marine sediment	2018	SRA	SRS5214215
-Armbrecht2020	2020	10.1111/1755-0998.13163	Maria Island	-42.845	148.24	Tasman Sea	20871_MI_5-6cm	100	10.1111/1755-0998.13163	marine sediment	2018	SRA	SRS5214220
-Armbrecht2020	2020	10.1111/1755-0998.13164	Maria Island	-42.845	148.24	Tasman Sea	20868_MI_0-1.5cm	100	10.1111/1755-0998.13164	marine sediment	2018	SRA	SRS5214219
-Pedersen2016	2016	10.1038/nature19085	Charlie Lake	56.33	-120.96	Canada	CHL_131_11266	11300	10.1038/nature19085	lake sediment	NA	ENA	ERS1286097
-Pedersen2016	2016	10.1038/nature19085	Charlie Lake	56.33	-120.96	Canada	CHL_132_11317	11300	10.1038/nature19085	lake sediment	NA	ENA	ERS1286098
-Pedersen2016	2016	10.1038/nature19085	Charlie Lake	56.33	-120.96	Canada	CHL_133_11368	11400	10.1038/nature19085	lake sediment	NA	ENA	ERS1286099
-Pedersen2016	2016	10.1038/nature19085	Charlie Lake	56.33	-120.96	Canada	CHL_134_11420	11400	10.1038/nature19085	lake sediment	NA	ENA	ERS1286100
-Pedersen2016	2016	10.1038/nature19085	Charlie Lake	56.33	-120.96	Canada	CHL_137_11575	11600	10.1038/nature19085	lake sediment	NA	ENA	ERS1286101
-Pedersen2016	2016	10.1038/nature19085	Charlie Lake	56.33	-120.96	Canada	CHL_140_11729	11700	10.1038/nature19085	lake sediment	NA	ENA	ERS1286102
-Pedersen2016	2016	10.1038/nature19085	Charlie Lake	56.33	-120.96	Canada	CHL_145_11982	12000	10.1038/nature19085	lake sediment	NA	ENA	ERS1286103
-Pedersen2016	2016	10.1038/nature19085	Charlie Lake	56.33	-120.96	Canada	CHL_148_12132	12100	10.1038/nature19085	lake sediment	NA	ENA	ERS1286104
-Pedersen2016	2016	10.1038/nature19085	Charlie Lake	56.33	-120.96	Canada	CHL_150_12231	12200	10.1038/nature19085	lake sediment	NA	ENA	ERS1286105
-Pedersen2016	2016	10.1038/nature19085	Charlie Lake	56.33	-120.96	Canada	CHL_151_12280	12300	10.1038/nature19085	lake sediment	NA	ENA	ERS1286106
-Pedersen2016	2016	10.1038/nature19085	Charlie Lake	56.33	-120.96	Canada	CHL_153_12379	12400	10.1038/nature19085	lake sediment	NA	ENA	ERS1286107
-Pedersen2016	2016	10.1038/nature19085	Charlie Lake	56.33	-120.96	Canada	CHL_155_12485	12500	10.1038/nature19085	lake sediment	NA	ENA	ERS1286108
-Pedersen2016	2016	10.1038/nature19085	Charlie Lake	56.33	-120.96	Canada	CHL_157_12615	12600	10.1038/nature19085	lake sediment	NA	ENA	ERS1286109
-Pedersen2016	2016	10.1038/nature19085	Charlie Lake	56.33	-120.96	Canada	CHL_159_12810	12800	10.1038/nature19085	lake sediment	NA	ENA	ERS1286110
-Pedersen2016	2016	10.1038/nature19085	Spring Lake	55.51	-119.58	Canada	SPL_15_1444	1400	10.1038/nature19085	lake sediment	NA	ENA	ERS1286194
-Pedersen2016	2016	10.1038/nature19085	Spring Lake	55.51	-119.58	Canada	SPL_55_3112	3100	10.1038/nature19085	lake sediment	NA	ENA	ERS1286195
-Pedersen2016	2016	10.1038/nature19085	Spring Lake	55.51	-119.58	Canada	SPL_113_5430	5400	10.1038/nature19085	lake sediment	NA	ENA	ERS1286196
-Pedersen2016	2016	10.1038/nature19085	Spring Lake	55.51	-119.58	Canada	SPL_153_7001	7000	10.1038/nature19085	lake sediment	NA	ENA	ERS1286197
-Pedersen2016	2016	10.1038/nature19085	Spring Lake	55.51	-119.58	Canada	SPL_173_7782	7800	10.1038/nature19085	lake sediment	NA	ENA	ERS1286198
-Pedersen2016	2016	10.1038/nature19085	Spring Lake	55.51	-119.58	Canada	SPL_191_8967	9000	10.1038/nature19085	lake sediment	NA	ENA	ERS1286199
-Pedersen2016	2016	10.1038/nature19085	Spring Lake	55.51	-119.58	Canada	SPL_193_9133	9100	10.1038/nature19085	lake sediment	NA	ENA	ERS1286200
-Pedersen2016	2016	10.1038/nature19085	Spring Lake	55.51	-119.58	Canada	SPL_195_9299	9300	10.1038/nature19085	lake sediment	NA	ENA	ERS1286201
-Pedersen2016	2016	10.1038/nature19085	Spring Lake	55.51	-119.58	Canada	SPL_221_11440	11400	10.1038/nature19085	lake sediment	NA	ENA	ERS1286202
-Pedersen2016	2016	10.1038/nature19085	Spring Lake	55.51	-119.58	Canada	SPL_235_11534	11500	10.1038/nature19085	lake sediment	NA	ENA	ERS1286203
-Pedersen2016	2016	10.1038/nature19085	Spring Lake	55.51	-119.58	Canada	SPL_253_11630	11600	10.1038/nature19085	lake sediment	NA	ENA	ERS1286204
-Pedersen2016	2016	10.1038/nature19085	Spring Lake	55.51	-119.58	Canada	SPL_256_11646	11600	10.1038/nature19085	lake sediment	NA	ENA	ERS1286205
-Pedersen2016	2016	10.1038/nature19085	Spring Lake	55.51	-119.58	Canada	SPL_266_11695	11700	10.1038/nature19085	lake sediment	NA	ENA	ERS1286206
-Pedersen2016	2016	10.1038/nature19085	Spring Lake	55.51	-119.58	Canada	SPL_271_11714	11700	10.1038/nature19085	lake sediment	NA	ENA	ERS1286207
-Pedersen2016	2016	10.1038/nature19085	Spring Lake	55.51	-119.58	Canada	SPL_284_11769	11800	10.1038/nature19085	lake sediment	NA	ENA	ERS1286208
-Pedersen2016	2016	10.1038/nature19085	Spring Lake	55.51	-119.58	Canada	SPL_289_11786	11800	10.1038/nature19085	lake sediment	NA	ENA	ERS1286209
-Pedersen2016	2016	10.1038/nature19085	Spring Lake	55.51	-119.58	Canada	SPL_294_11806	11800	10.1038/nature19085	lake sediment	NA	ENA	ERS1286210
-Pedersen2016	2016	10.1038/nature19085	Spring Lake	55.51	-119.58	Canada	SPL_296_11814	11800	10.1038/nature19085	lake sediment	NA	ENA	ERS1286211
-Graham2016	2016	10.1073/pnas.1604903113	Lake Hill	57.178	-170.248	USA	PH081-PH155_481	5300	10.1098/rsos.180145	lake sediment	2013	SRA	SRS1424510
-Graham2016	2016	10.1073/pnas.1604903113	Lake Hill	57.178	-170.248	USA	PH082_579	7300	10.1098/rsos.180145	lake sediment	2013	SRA	SRS1424543
-Graham2016	2016	10.1073/pnas.1604903113	Lake Hill	57.178	-170.248	USA	PH083_599	7800	10.1098/rsos.180145	lake sediment	2013	SRA	SRS1424544
-Graham2016	2016	10.1073/pnas.1604903113	Lake Hill	57.178	-170.248	USA	PH116-PH182_265	3400	10.1098/rsos.180145	lake sediment	2013	SRA	SRS1424546
-Graham2016	2016	10.1073/pnas.1604903113	Lake Hill	57.178	-170.248	USA	PH118-PH146_527	6100	10.1098/rsos.180145	lake sediment	2013	SRA	SRS1424540
-Graham2016	2016	10.1073/pnas.1604903113	Lake Hill	57.178	-170.248	USA	PH119-PH184_619	8300	10.1098/rsos.180145	lake sediment	2013	SRA	SRS1424545
-Graham2016	2016	10.1073/pnas.1604903113	Lake Hill	57.178	-170.248	USA	PH120-PH185-PH194_719	10900	10.1098/rsos.180145	lake sediment	2013	SRA	SRS1424547
-Graham2016	2016	10.1073/pnas.1604903113	Lake Hill	57.178	-170.248	USA	PH121-PH186_551	6600	10.1098/rsos.180145	lake sediment	2013	SRA	SRS1424542
-Graham2016	2016	10.1073/pnas.1604903113	Lake Hill	57.178	-170.248	USA	PH142_501	5600	10.1098/rsos.180145	lake sediment	2013	SRA	SRS1424527
-Graham2016	2016	10.1073/pnas.1604903113	Lake Hill	57.178	-170.248	USA	PH143_503	5600	10.1098/rsos.180145	lake sediment	2013	SRA	SRS1424528
-Graham2016	2016	10.1073/pnas.1604903113	Lake Hill	57.178	-170.248	USA	PH144_493	5500	10.1098/rsos.180145	lake sediment	2013	SRA	SRS1424523
-Graham2016	2016	10.1073/pnas.1604903113	Lake Hill	57.178	-170.248	USA	PH145_497	5500	10.1098/rsos.180145	lake sediment	2013	SRA	SRS1424525
-Graham2016	2016	10.1073/pnas.1604903113	Lake Hill	57.178	-170.248	USA	PH147_531	6100	10.1098/rsos.180145	lake sediment	2013	SRA	SRS1424541
-Graham2016	2016	10.1073/pnas.1604903113	Lake Hill	57.178	-170.248	USA	PH148_507	5700	10.1098/rsos.180145	lake sediment	2013	SRA	SRS1424530
-Graham2016	2016	10.1073/pnas.1604903113	Lake Hill	57.178	-170.248	USA	PH149_373	4300	10.1098/rsos.180145	lake sediment	2013	SRA	SRS1424549
-Graham2016	2016	10.1073/pnas.1604903113	Lake Hill	57.178	-170.248	USA	PH150_511	5800	10.1098/rsos.180145	lake sediment	2013	SRA	SRS1424532
-Graham2016	2016	10.1073/pnas.1604903113	Lake Hill	57.178	-170.248	USA	PH151_679	9800	10.1098/rsos.180145	lake sediment	2013	SRA	SRS1424548
-Graham2016	2016	10.1073/pnas.1604903113	Lake Hill	57.178	-170.248	USA	PH152_515	5900	10.1098/rsos.180145	lake sediment	2013	SRA	SRS1424534
-Graham2016	2016	10.1073/pnas.1604903113	Lake Hill	57.178	-170.248	USA	PH153_519	5900	10.1098/rsos.180145	lake sediment	2013	SRA	SRS1424536
-Graham2016	2016	10.1073/pnas.1604903113	Lake Hill	57.178	-170.248	USA	PH154_523	6000	10.1098/rsos.180145	lake sediment	2013	SRA	SRS1424538
-Graham2016	2016	10.1073/pnas.1604903113	Lake Hill	57.178	-170.248	USA	PH156_485	5400	10.1098/rsos.180145	lake sediment	2013	SRA	SRS1424520
-Graham2016	2016	10.1073/pnas.1604903113	Lake Hill	57.178	-170.248	USA	PH157_489	5400	10.1098/rsos.180145	lake sediment	2013	SRA	SRS1424522
-Graham2016	2016	10.1073/pnas.1604903113	Lake Hill	57.178	-170.248	USA	PH167_495	5500	10.1098/rsos.180145	lake sediment	2014	SRA	SRS1424524
-Graham2016	2016	10.1073/pnas.1604903113	Lake Hill	57.178	-170.248	USA	PH168_505	5700	10.1098/rsos.180145	lake sediment	2014	SRA	SRS1424529
-Graham2016	2016	10.1073/pnas.1604903113	Lake Hill	57.178	-170.248	USA	PH169_509	5800	10.1098/rsos.180145	lake sediment	2014	SRA	SRS1424531
-Graham2016	2016	10.1073/pnas.1604903113	Lake Hill	57.178	-170.248	USA	PH170_481	5300	10.1098/rsos.180145	lake sediment	2014	SRA	SRS1424519
-Graham2016	2016	10.1073/pnas.1604903113	Lake Hill	57.178	-170.248	USA	PH171_517	5900	10.1098/rsos.180145	lake sediment	2014	SRA	SRS1424535
-Graham2016	2016	10.1073/pnas.1604903113	Lake Hill	57.178	-170.248	USA	PH172_499	5600	10.1098/rsos.180145	lake sediment	2014	SRA	SRS1424526
-Graham2016	2016	10.1073/pnas.1604903113	Lake Hill	57.178	-170.248	USA	PH173_477	5300	10.1098/rsos.180145	lake sediment	2014	SRA	SRS1424508
-Graham2016	2016	10.1073/pnas.1604903113	Lake Hill	57.178	-170.248	USA	PH174_525	6000	10.1098/rsos.180145	lake sediment	2014	SRA	SRS1424539
-Graham2016	2016	10.1073/pnas.1604903113	Lake Hill	57.178	-170.248	USA	PH175_513	5800	10.1098/rsos.180145	lake sediment	2014	SRA	SRS1424533
-Graham2016	2016	10.1073/pnas.1604903113	Lake Hill	57.178	-170.248	USA	PH176_521	6000	10.1098/rsos.180145	lake sediment	2014	SRA	SRS1424537
-Graham2016	2016	10.1073/pnas.1604903113	Lake Hill	57.178	-170.248	USA	PH177_477	5300	10.1098/rsos.180145	lake sediment	2013	SRA	SRS1424509
-Graham2016	2016	10.1073/pnas.1604903113	Lake Hill	57.178	-170.248	USA	PH178_465	5200	10.1098/rsos.180145	lake sediment	2013	SRA	SRS1424505
-Graham2016	2016	10.1073/pnas.1604903113	Lake Hill	57.178	-170.248	USA	PH179_469	5200	10.1098/rsos.180145	lake sediment	2013	SRA	SRS1424506
-Graham2016	2016	10.1073/pnas.1604903113	Lake Hill	57.178	-170.248	USA	PH180_461	5100	10.1098/rsos.180145	lake sediment	2013	SRA	SRS1424550
-Graham2016	2016	10.1073/pnas.1604903113	Lake Hill	57.178	-170.248	USA	PH181_473	5300	10.1098/rsos.180145	lake sediment	2013	SRA	SRS1424507
-Wang2017	2017	10.1111/jbi.13010	Lake Hill	57.178	-170.248	USA	JK143_786	11800	10.1111/jbi.13010	lake sediment	2013	SRA	SRS1596540
-Wang2017	2017	10.1111/jbi.13010	Lake Hill	57.178	-170.248	USA	JK144_798	11900	10.1111/jbi.13010	lake sediment	2013	SRA	SRS1596545
-Wang2017	2017	10.1111/jbi.13010	Lake Hill	57.178	-170.248	USA	JK145_810	12100	10.1111/jbi.13010	lake sediment	2013	SRA	SRS1596544
-Wang2017	2017	10.1111/jbi.13010	Lake Hill	57.178	-170.248	USA	JK146_822	12200	10.1111/jbi.13010	lake sediment	2013	SRA	SRS1596546
-Wang2017	2017	10.1111/jbi.13010	Lake Hill	57.178	-170.248	USA	JK147_834	12300	10.1111/jbi.13010	lake sediment	2013	SRA	SRS1596547
-Wang2017	2017	10.1111/jbi.13010	Lake Hill	57.178	-170.248	USA	JK148_846	12300	10.1111/jbi.13010	lake sediment	2013	SRA	SRS1596548
-Wang2017	2017	10.1111/jbi.13010	Lake Hill	57.178	-170.248	USA	JK219_794	11900	10.1111/jbi.13010	lake sediment	2013	SRA	SRS1596549
-Wang2017	2017	10.1111/jbi.13010	Lake Hill	57.178	-170.248	USA	JK220_802	12000	10.1111/jbi.13010	lake sediment	2013	SRA	SRS1596550
-Wang2017	2017	10.1111/jbi.13010	Lake Hill	57.178	-170.248	USA	JK221_806	12000	10.1111/jbi.13010	lake sediment	2013	SRA	SRS1596529
-Wang2017	2017	10.1111/jbi.13010	Lake Hill	57.178	-170.248	USA	JK222_814	12100	10.1111/jbi.13010	lake sediment	2013	SRA	SRS1596530
-Wang2017	2017	10.1111/jbi.13010	Lake Hill	57.178	-170.248	USA	JK223_818	12100	10.1111/jbi.13010	lake sediment	2013	SRA	SRS1596531
-Wang2017	2017	10.1111/jbi.13010	Lake Hill	57.178	-170.248	USA	JK224_826	12200	10.1111/jbi.13010	lake sediment	2013	SRA	SRS1596532
-Wang2017	2017	10.1111/jbi.13010	Lake Hill	57.178	-170.248	USA	JK225_830	12200	10.1111/jbi.13010	lake sediment	2013	SRA	SRS1596533
-Wang2017	2017	10.1111/jbi.13010	Lake Hill	57.178	-170.248	USA	JK226_838	12300	10.1111/jbi.13010	lake sediment	2013	SRA	SRS1596535
-Wang2017	2017	10.1111/jbi.13010	Lake Hill	57.178	-170.248	USA	PH187_996	13300	10.1111/jbi.13010	lake sediment	2013	SRA	SRS1596536
-Wang2017	2017	10.1111/jbi.13010	Lake Hill	57.178	-170.248	USA	PH188_1000	13300	10.1111/jbi.13010	lake sediment	2013	SRA	SRS1596538
-Wang2017	2017	10.1111/jbi.13010	Lake Hill	57.178	-170.248	USA	PH189_1046	13600	10.1111/jbi.13010	lake sediment	2013	SRA	SRS1596537
-Wang2017	2017	10.1111/jbi.13010	Lake Hill	57.178	-170.248	USA	PH190_1109	14200	10.1111/jbi.13010	lake sediment	2013	SRA	SRS1596539
-Wang2017	2017	10.1111/jbi.13010	Lake Hill	57.178	-170.248	USA	PH191_1173	15000	10.1111/jbi.13010	lake sediment	2013	SRA	SRS1596541
-Wang2017	2017	10.1111/jbi.13010	Lake Hill	57.178	-170.248	USA	PH192_1237	16700	10.1111/jbi.13010	lake sediment	2013	SRA	SRS1596542
-Wang2017	2017	10.1111/jbi.13010	Lake Hill	57.178	-170.248	USA	PH193_1301	17500	10.1111/jbi.13010	lake sediment	2013	SRA	SRS1596543
-Seersholm2016	2016	10.1038/ncomms13389	Sandnes	64.243	-50.178	Greenland	S1	600	10.1038/ncomms13389	midden	2013	SRA	ERS1280178
-Seersholm2016	2016	10.1038/ncomms13389	Sandnes	64.243	-50.178	Greenland	S2	600	10.1038/ncomms13389	midden	2013	SRA	ERS1280179
-Seersholm2016	2016	10.1038/ncomms13389	Sandnes	64.243	-50.178	Greenland	S3	600	10.1038/ncomms13389	midden	2013	SRA	ERS1280180
-Seersholm2016	2016	10.1038/ncomms13389	Sandnes	64.243	-50.178	Greenland	S4	600	10.1038/ncomms13389	midden	2013	SRA	ERS1280182
-Seersholm2016	2016	10.1038/ncomms13389	Sandnes	64.243	-50.178	Greenland	S5	600	10.1038/ncomms13389	midden	2013	SRA	ERS1280183
-Seersholm2016	2016	10.1038/ncomms13389	Sandnes	64.243	-50.178	Greenland	S6	600	10.1038/ncomms13389	midden	2013	SRA	ERS1280186
-Seersholm2016	2016	10.1038/ncomms13389	Sandnes	64.243	-50.178	Greenland	S7	600	10.1038/ncomms13389	midden	2013	SRA	ERS1280187
-Seersholm2016	2016	10.1038/ncomms13389	Sandnes	64.243	-50.178	Greenland	S8	600	10.1038/ncomms13389	midden	2013	SRA	ERS1280189
-Seersholm2016	2016	10.1038/ncomms13389	Sandnes	64.243	-50.178	Greenland	S9	600	10.1038/ncomms13389	midden	2013	SRA	ERS1280190
-Seersholm2016	2016	10.1038/ncomms13389	Sandnes	64.243	-50.178	Greenland	S10	600	10.1038/ncomms13389	midden	2013	SRA	ERS1280193
-Seersholm2016	2016	10.1038/ncomms13389	Fladstrand	74.099	-21.187	Greenland	FA1	300	10.1038/ncomms13389	midden	NA	SRA	ERS1280165
-Seersholm2016	2016	10.1038/ncomms13389	Fladstrand	74.099	-21.187	Greenland	FA2	300	10.1038/ncomms13389	midden	NA	SRA	ERS1280167
-Seersholm2016	2016	10.1038/ncomms13389	Fladstrand	74.099	-21.187	Greenland	FA3	300	10.1038/ncomms13389	midden	NA	SRA	ERS1280168
-Seersholm2016	2016	10.1038/ncomms13389	Fladstrand	74.099	-21.187	Greenland	FB2	300	10.1038/ncomms13389	midden	NA	SRA	ERS1280170
-Seersholm2016	2016	10.1038/ncomms13389	Fladstrand	74.099	-21.187	Greenland	FB3	300	10.1038/ncomms13389	midden	NA	SRA	ERS1280172
-Seersholm2016	2016	10.1038/ncomms13389	Fladstrand	74.099	-21.187	Greenland	FC	300	10.1038/ncomms13389	midden	NA	SRA	ERS1280174
-Seersholm2016	2016	10.1038/ncomms13389	Fladstrand	74.099	-21.187	Greenland	FD	300	10.1038/ncomms13389	midden	NA	SRA	ERS1280176
-Seersholm2016	2016	10.1038/ncomms13389	Qajaa	69.128	-50.702	Greenland	QA2	2600	10.1038/ncomms13389	midden	2009	SRA	ERS1280206
-Seersholm2016	2016	10.1038/ncomms13389	Qajaa	69.128	-50.702	Greenland	QA3	2600	10.1038/ncomms13389	midden	2009	SRA	ERS1280207
-Seersholm2016	2016	10.1038/ncomms13389	Qajaa	69.128	-50.702	Greenland	QA4	2600	10.1038/ncomms13389	midden	2009	SRA	ERS1280209
-Seersholm2016	2016	10.1038/ncomms13389	Qajaa	69.128	-50.702	Greenland	QA5	2600	10.1038/ncomms13389	midden	2009	SRA	ERS1280211
-Seersholm2016	2016	10.1038/ncomms13389	Qajaa	69.128	-50.702	Greenland	QA6(seq1,seq2)	2600	10.1038/ncomms13389	midden	2009	SRA	ERS1280215,ERS1280214
-Seersholm2016	2016	10.1038/ncomms13389	Qajaa	69.128	-50.702	Greenland	QA7	2600	10.1038/ncomms13389	midden	2009	SRA	ERS1280217
-Seersholm2016	2016	10.1038/ncomms13389	Qajaa	69.128	-50.702	Greenland	QA8(seq1,seq2,seq3)	2600	10.1038/ncomms13389	midden	2009	SRA	ERS1280220,ERS1280221,ERS1280222
-Seersholm2016	2016	10.1038/ncomms13389	Qajaa	69.128	-50.702	Greenland	QB1	1600	10.1038/ncomms13389	midden	2009	SRA	ERS1280196
-Seersholm2016	2016	10.1038/ncomms13389	Qajaa	69.128	-50.702	Greenland	QB2	1600	10.1038/ncomms13389	midden	2009	SRA	ERS1280198
-Seersholm2016	2016	10.1038/ncomms13389	Qajaa	69.128	-50.702	Greenland	QB3	1600	10.1038/ncomms13389	midden	2009	SRA	ERS1280200
-Seersholm2016	2016	10.1038/ncomms13389	Qajaa	69.128	-50.702	Greenland	QB4	1600	10.1038/ncomms13389	midden	2009	SRA	ERS1280202
-Seersholm2016	2016	10.1038/ncomms13389	Qajaa	69.128	-50.702	Greenland	QB5	1600	10.1038/ncomms13389	midden	2009	SRA	ERS1280203
-Seersholm2016	2016	10.1038/ncomms13389	Qeqertasussuk	68.593	-51.072	Greenland	QT3(seq1,seq2)	4000	10.1038/ncomms13389	midden	2009	SRA	ERS1280227,ERS1280226
-Seersholm2016	2016	10.1038/ncomms13389	Qeqertasussuk	68.593	-51.072	Greenland	QT4	4000	10.1038/ncomms13389	midden	2009	SRA	ERS1280228
-Braadbaart2020	2020	10.1016/j.jasrep.2020.102468	Abri Pataud	44.937	1.013	France	SP6340	30200	10.1016/j.jasrep.2020.102468	sediment	NA	ENA	ERS3637516,ERS3637536
-Braadbaart2020	2020	10.1016/j.jasrep.2020.102468	Abri Pataud	44.937	1.013	France	SP6341	32100	10.1016/j.jasrep.2020.102468	sediment	NA	ENA	ERS3637517,ERS3637537
-Braadbaart2020	2020	10.1016/j.jasrep.2020.102468	Abri Pataud	44.937	1.013	France	SP6342	37100	10.1016/j.jasrep.2020.102468	sediment	NA	ENA	ERS3637518,ERS3637538
-Braadbaart2020	2020	10.1016/j.jasrep.2020.102468	Abri Pataud	44.937	1.013	France	SP6343	39100	10.1016/j.jasrep.2020.102468	sediment	NA	ENA	ERS3637519,ERS3637539
-Braadbaart2020	2020	10.1016/j.jasrep.2020.102468	Abri Pataud	44.937	1.013	France	SP6344	39400	10.1016/j.jasrep.2020.102468	sediment	NA	ENA	ERS3637520,ERS3637540
-Braadbaart2020	2020	10.1016/j.jasrep.2020.102468	Abri Pataud	44.937	1.013	France	SP6345	40100	10.1016/j.jasrep.2020.102468	sediment	NA	ENA	ERS3637521,ERS3637541
-Braadbaart2020	2020	10.1016/j.jasrep.2020.102468	Abri Pataud	44.937	1.013	France	SP6346	32100	10.1016/j.jasrep.2020.102468	sediment	NA	ENA	ERS3637522,ERS3637542
->>>>>>> 915a6a39
+Braadbaart2020	2020	10.1016/j.jasrep.2020.102468	Abri Pataud	44.937	1.013	France	Unknown	Unknown	Unknown	Unknown	SP6340	30200	10.1016/j.jasrep.2020.102468	sediment	NA	ENA	ERS3637516,ERS3637536
+Braadbaart2020	2020	10.1016/j.jasrep.2020.102468	Abri Pataud	44.937	1.013	France	Unknown	Unknown	SP6341	32100	10.1016/j.jasrep.2020.102468	rock shelter	sediment	NA	ENA	ERS3637517,ERS3637537
+Braadbaart2020	2020	10.1016/j.jasrep.2020.102468	Abri Pataud	44.937	1.013	France	Unknown	Unknown	SP6342	37100	10.1016/j.jasrep.2020.102468	rock shelter	sediment	NA	ENA	ERS3637518,ERS3637538
+Braadbaart2020	2020	10.1016/j.jasrep.2020.102468	Abri Pataud	44.937	1.013	France	Unknown	Unknown	SP6343	39100	10.1016/j.jasrep.2020.102468	rock shelter	sediment	NA	ENA	ERS3637519,ERS3637539
+Braadbaart2020	2020	10.1016/j.jasrep.2020.102468	Abri Pataud	44.937	1.013	France	Unknown	Unknown	SP6344	39400	10.1016/j.jasrep.2020.102468	rock shelter	sediment	NA	ENA	ERS3637520,ERS3637540
+Braadbaart2020	2020	10.1016/j.jasrep.2020.102468	Abri Pataud	44.937	1.013	France	Unknown	Unknown	SP6345	40100	10.1016/j.jasrep.2020.102468	rock shelter	sediment	NA	ENA	ERS3637521,ERS3637541
+Braadbaart2020	2020	10.1016/j.jasrep.2020.102468	Abri Pataud	44.937	1.013	France	Unknown	Unknown	SP6346	32100	10.1016/j.jasrep.2020.102468	rock shelter	sediment	NA	ENA	ERS3637522,ERS3637542