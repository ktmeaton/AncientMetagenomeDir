--- conflicted
+++ resolved
@@ -14,11 +14,7 @@
       - name: Install dependencies
         run: |
           python -m pip install --upgrade pip
-<<<<<<< HEAD
           pip install ancientMetagenomeDirCheck==1.0
-=======
-          pip install AncientMetagenomeDirCheck==1.0
->>>>>>> 24361cdb
       - name: Make validation results directory
         run: mkdir validation/
       - name: test ancient host-associated metagenome (e.g. microbiomes)
