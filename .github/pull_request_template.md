# Pull Request

This PR is for a

- [ ] New Publication(s)
- [ ] Correction

For the follow list (s)

- [ ] Ancient Microbiome
- [ ] sedaDNA
- [ ] Ancient Pathogen

## New Publication

### Publication Information

<!-- Thank you for contributing to AncientMetagenomeDir Please fill in the information below-->
<!-- Please @ancientmetagenomedir-coreteam if you have any questions-->

This pull request is to add samples from the following publication(s):

<!-- Replace this comment with citation-->

### Checklist

- [ ] Publication is published (preprints currently not accepted)
- [ ] Checked the publication is not already in the database
<<<<<<< HEAD
- [ ] Checked samples in this publication are not previously published _data_ (newly re-sequenced metagenomes are OK!) 
- [ ] Checked the list follows conventions as described in the corresponding sample type's README file
- [ ] (If applicable) Updated the JSON files under `/assets/enums` with new categories (e.g. material or archive). 
- [ ] Updated CHANGELOG.md
=======
- [ ] Checked samples in this publication are not previously published _data_ (newly re-sequenced metagenomes are OK!)
- [ ] Checked the list follows conventions as described in the corresponding sample type's README file (e.g. using ERS/SRS accession codes for ENA/SRA)
- [ ] (If applicable) Updated the JSON files under `/assets/enums` with new categories (e.g. material or archive).
>>>>>>> 1c18001a
- [ ] Does your PR pass validation checks?

<details>
  <summary>If you do not know how to check errors in failed validation checks, expand here</summary>
  
   1. Press 'details' next to the failed check.
   2. Expand the `test ancient <list>` line with the red X next to it.
   3. Scroll to the bottom of the log, and look for a `DatasetValidationError` (usually the last line).
   4. Read the error, and fix accordingly. Check the README for a given list for more guidance. If in doubt, ask!

</details>

## Correction

This PR is for

- [ ] Ancient Microbiome
- [ ] sedaDNA
- [ ] Ancient Pathogen

### Reference

This pull request is to correct samples from the following publication(s):

<!-- Replace this with the publication being corrected -->

### Description

The issue is: 

<!-- Replace this with a description and justification of the correction -->

### Checklist

- [ ] Checked the list follows conventions as described in the corresponding sample type's README file (e.g. using ERS/SRS accession codes for ENA/SRA)
- [ ] Does your PR pass validation checks?<|MERGE_RESOLUTION|>--- conflicted
+++ resolved
@@ -26,16 +26,9 @@
 
 - [ ] Publication is published (preprints currently not accepted)
 - [ ] Checked the publication is not already in the database
-<<<<<<< HEAD
-- [ ] Checked samples in this publication are not previously published _data_ (newly re-sequenced metagenomes are OK!) 
-- [ ] Checked the list follows conventions as described in the corresponding sample type's README file
-- [ ] (If applicable) Updated the JSON files under `/assets/enums` with new categories (e.g. material or archive). 
-- [ ] Updated CHANGELOG.md
-=======
 - [ ] Checked samples in this publication are not previously published _data_ (newly re-sequenced metagenomes are OK!)
 - [ ] Checked the list follows conventions as described in the corresponding sample type's README file (e.g. using ERS/SRS accession codes for ENA/SRA)
 - [ ] (If applicable) Updated the JSON files under `/assets/enums` with new categories (e.g. material or archive).
->>>>>>> 1c18001a
 - [ ] Does your PR pass validation checks?
 
 <details>
