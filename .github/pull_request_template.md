<!-- Thank you for contributing to AncientMetagenomeDir Please fill in the information below-->

This pull request is to add samples from the following publication:

<!-- Replace this comment with citation-->

This PR is for

- [ ] Ancient Microbiome
- [ ] sedaDNA
- [ ] Ancient Pathogen

## Checklist

- [ ] Publication is published (preprints currently not accepted)
- [ ] Checked the publication is not already in the database
- [ ] Checked samples in this publication are not previously published _data_ (newly re-sequenced metagenomes are OK!) 
- [ ] Checked the list follows conventions as described in the corresponding sample type's README file
<<<<<<< HEAD
- [ ] Checked columns against the corresponding sample type list against `standard.tsv`
- [ ] Updated CHANGELOG.md
- [ ] (If applicable) Updated `standards.tsv` with new categories 
=======
- [ ] (If applicable) Updated the JSON files under `/assets/enums` with new categories (e.g. material or archive). 
- [ ] Does your PR pass validation checks?

<details>
  <summary>If you do not know how to check errors in failed validation checks, expand here</summary>
  
   1. Press 'details' next to the failed check.
   2. Expand the `test ancient <list>` line with the red X next to it.
   3. Scroll to the bottom of the log, and look for a `DatasetValidationError` (usually the last line).
   4. Read the error, and fix accordingly. Check the README for a given list for more guidance. If in doubt, ask!

</details>
>>>>>>> 674a41ff
<|MERGE_RESOLUTION|>--- conflicted
+++ resolved
@@ -16,12 +16,8 @@
 - [ ] Checked the publication is not already in the database
 - [ ] Checked samples in this publication are not previously published _data_ (newly re-sequenced metagenomes are OK!) 
 - [ ] Checked the list follows conventions as described in the corresponding sample type's README file
-<<<<<<< HEAD
-- [ ] Checked columns against the corresponding sample type list against `standard.tsv`
+- [ ] (If applicable) Updated the JSON files under `/assets/enums` with new categories (e.g. material or archive). 
 - [ ] Updated CHANGELOG.md
-- [ ] (If applicable) Updated `standards.tsv` with new categories 
-=======
-- [ ] (If applicable) Updated the JSON files under `/assets/enums` with new categories (e.g. material or archive). 
 - [ ] Does your PR pass validation checks?
 
 <details>
@@ -32,5 +28,4 @@
    3. Scroll to the bottom of the log, and look for a `DatasetValidationError` (usually the last line).
    4. Read the error, and fix accordingly. Check the README for a given list for more guidance. If in doubt, ask!
 
-</details>
->>>>>>> 674a41ff
+</details>