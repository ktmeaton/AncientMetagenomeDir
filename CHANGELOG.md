--- conflicted
+++ resolved
@@ -70,9 +70,6 @@
 - van Dorp 2020 10.1093/molbev/msz264
 - Worobey 2016 10.1038/nature19827
 - Kerudin 2019 10.1016/j.jas.2019.105035
-<<<<<<< HEAD
-- Majander 2020 10.1016/j.cub.2020.07.058
-=======
 - Schuenemann 2011 10.1073/pnas.1105107108
 - deDios 2019 10.1099/mgen.0.000289
 - Duggan 2020 10.1186/s13059-020-02079-z
@@ -81,7 +78,7 @@
 - Martin 2013 10.1038/ncomms3172
 - Spyrou 2019 10.1038/s41467-019-12154-0
 - Krause-Kyora 2018b 10.1038/s41467-018-03857-x
->>>>>>> 02b968f2
+- Majander 2020 10.1016/j.cub.2020.07.058
 
 #### Ancient Metagenome: Environmental
 
