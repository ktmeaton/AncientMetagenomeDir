# Changelog

All notable changes to this project will be documented in this file.

The format is based on [Keep a Changelog](https://keepachangelog.com/en/1.0.0/),
and this project follows to [Calendar Versioning](https://calver.org/).

## v20.09: Ancient Ksour of Ouadane [Unreleased]

### Added

#### Ancient Metagenome: Host Associated

- Warinner 2014 10.1038/ng.2906
- Weyrich 2017 10.1038/nature21674
- Velsko 2018 10.1186/s40168-019-0717-3
- Jensen 2019 10.1038/s41467-019-13549-9
- Fagernäs 2020 10.1016/j.jas.2020.105135
- Mann 2018 10.1038/s41598-018-28091-9
- Brealey 2020 10.1093/molbev/msaa135
- Ozga 2019 10.1038/s41598-019-53802-1
- Ottoni 2019 10.1038/s41598-019-56074-x
- Zhou 2018 10.1016/j.cub.2018.05.058
- Wilman 2018 10.1371/journal.pone.0196482
- Nieves-Colón 2020 10.1093/molbev/msz267
- Ozga 2016 10.1002/ajpa.22960
- Santiago-Rodriguez 2016 10.1093/femsec/fiw182
- Santiago-Rodriguez 2017 10.3390/genes8110310
- Maixner 2016 10.1126/science.aad2545
- Ferrari 2018 10.3390/genes9090436
- McDonough 2018 10.1093/jmammal/gyy080
- Campana 2014 10.1186/1756-0500-7-111

#### Ancient Single Genome: Host Associated

- Warinner 2014 10.1038/ng.2906
- Bos 2014 10.1038/nature13591
- Schuenemann 2013 10.1126/science.1238286
- Schuenemann 2018 10.1371/journal.ppat.1006997
- Devault 2017 10.7554/eLife.20983
- Mühlemann 2018 10.1038/s41586-018-0097-z
- Düx 2020 10.1126/science.aba9411
- Andrades Valtueña 2017 10.1016/j.cub.2017.10.025
- Rasmussen 2015 10.1016/j.cell.2015.10.009
- Spyrou 2018 10.1038/s41467-018-04550-9
- Rascovan 2019 10.1016/j.cell.2018.11.005
- Yu 2020 10.1016/j.cell.2020.04.037
- Guellil 2018 10.1073/pnas.1807266115
- Duggan 2016 10.1016/j.cub.2016.10.061
- de Barros Damgaard 2018 10.1038/s41586-018-0094-2
- Key 2020 10.1038/s41559-020-1106-9
- Barquera 2020 10.1016/j.cub.2020.04.002
- Krause-Kyora 2018 10.7554/eLife.36666
- Giffin 2020 10.1038/s41598-020-66012-x
- Feldman 2016 10.1093/molbev/msw170
- Bar-Gal 2013 10.1002/hep.25852
- Keller 2019 10.1073/pnas.1820447116
- Mühlemann 2018b 10.1073/pnas.1804921115
- Wagner 2014 10.1016/S1473-3099(13)70323-2
- Bos 2011 10.1038/nature10549
- Bos 2016 10.7554/eLife.12994.001
- de-Dios 2020 10.1016/j.meegid.2020.104209
- Patterson Ross 2018 10.1371/journal.ppat.1006750
- Vågene 2018 10.1038/s41559-017-0446-6
- Zhou 2018 10.1016/j.cub.2018.05.058
- Sabin 2020 10.1186/s13059-020-02112-1
- Kay 2014 10.1128/mBio.01337-14
- Devault 2014 10.1056/NEJMoa1308663
- Kay 2015 10.1038/ncomms7717
- van Dorp 2020 10.1093/molbev/msz264
- Worobey 2016 10.1038/nature19827
- Kerudin 2019 10.1016/j.jas.2019.105035
- Schuenemann 2011 10.1073/pnas.1105107108
- deDios 2019 10.1099/mgen.0.000289
- Duggan 2020 10.1186/s13059-020-02079-z
- Namouchi 2018 10.1073/pnas.1812865115
- Spyrou 2016 10.1016/j.chom.2016.05.012
- Martin 2013 10.1038/ncomms3172
- Spyrou 2019 10.1038/s41467-019-12154-0
- Krause-Kyora 2018b 10.1038/s41467-018-03857-x
- Majander 2020 10.1016/j.cub.2020.07.058
- Yoshida 2013 10.7554/eLife.00731 (KM117502 and KM117507 not included, no data in the ENA PRJEB1877)
- Mühlemann 2020 10.1126/science.aaw8977
- Mendum 2014 10.1186/1471-2164-15-270


#### Ancient Metagenome: Environmental

- Ahmed 2018 10.1016/j.quascirev.2017.11.037
- Gaffney 2020 10.3390/geosciences10070270
- Slon 2017 10.1126/science.aam9695
- Smith 2015 10.1126/science.1261278
- Ardelean 2020 10.1038/s41586-020-2509-0
- Domain 2020 10.3389/fevo.2020.00218
- Armbrecht 2020 10.1111/1755-0998.13162
<<<<<<< HEAD
- Seersholm 2016 10.1038/ncomms13389
=======
- Pedersen 2016 10.1038/nature19085
- Graham 2016 10.1073/pnas.1604903113
- Wang 2017 10.1111/jbi.13010

>>>>>>> a6f2a0c9

#### Ancient Metagenome: Anthropogenic

### Changed

- Fagernäs 2020: Fixed missing sample age DOI
- Ottoni 2019: Fixed duplicate SRA codes
- de-Dios 202: Added sample data
- Schuenemann 2018: dates corrected calculating based on 1950
- Willman2018: re-list the community_type of tooth samples as skeletal tissue
- Brealey2020: re-list the community_type of tooth samples as skeletal tissue
- Maixner2016: collapsed _H. pylori_ genome samples into one
- Bos2016: Corrected site name
- Bos2011: changed site name for sample ES_6330 (6330) to Abbey St. Mary Graces
  after investigation from Monica Green
- Weyrich 2017: Added missing OAGR accession after consultation with authors

### Removed<|MERGE_RESOLUTION|>--- conflicted
+++ resolved
@@ -93,14 +93,11 @@
 - Ardelean 2020 10.1038/s41586-020-2509-0
 - Domain 2020 10.3389/fevo.2020.00218
 - Armbrecht 2020 10.1111/1755-0998.13162
-<<<<<<< HEAD
-- Seersholm 2016 10.1038/ncomms13389
-=======
 - Pedersen 2016 10.1038/nature19085
 - Graham 2016 10.1073/pnas.1604903113
 - Wang 2017 10.1111/jbi.13010
+- Seersholm 2016 10.1038/ncomms13389
 
->>>>>>> a6f2a0c9
 
 #### Ancient Metagenome: Anthropogenic
 
