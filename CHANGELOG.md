--- conflicted
+++ resolved
@@ -29,7 +29,6 @@
 - Maixner 2016 10.1126/science.aad2545
 - Ferrari 2018 10.3390/genes9090436
 
-
 #### Ancient Single Genome: Host Associated
 
 - Warinner 2014 10.1038/ng.2906
@@ -44,11 +43,8 @@
 - Spyrou 2018 10.1038/s41467-018-04550-9
 - Rascovan 2019 10.1016/j.cell.2018.11.005
 - Yu 2020 10.1016/j.cell.2020.04.037
-<<<<<<< HEAD
+- Guellil 2018 10.1073/pnas.1807266115
 - Duggan 2016 10.1016/j.cub.2016.10.061
-=======
-- Guellil 2018 10.1073/pnas.1807266115
->>>>>>> 4c389975
 
 #### Ancient Metagenome: Environmental
 
