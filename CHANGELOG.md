# Changelog

All notable changes to this project will be documented in this file.

The format is based on [Keep a Changelog](https://keepachangelog.com/en/1.0.0/),
and this project adheres to [Semantic Versioning](https://semver.org/spec/v2.0.0.html).

## [Unreleased]

### Added

#### Ancient Metagenome: Host Associated

- Warinner 2014 10.1038/ng.2906
- Weyrich 2017 10.1038/nature21674
- Velsko 2018 10.1186/s40168-019-0717-3
- Jensen 2019 10.1038/s41467-019-13549-9
- Fagernäs 2020 10.1016/j.jas.2020.105135
- Mann 2018 10.1038/s41598-018-28091-9
- Brealey 2020 10.1093/molbev/msaa135
- Ozga 2019 10.1038/s41598-019-53802-1
- Ottoni 2019 10.1038/s41598-019-56074-x
- Zhou 2018 10.1016/j.cub.2018.05.058
- Wilman 2018 10.1371/journal.pone.0196482
- Nieves-Colón 2020 10.1093/molbev/msz267
- Ozga 2016 10.1002/ajpa.22960
- Santiago-Rodriguez 2016 10.1093/femsec/fiw182
- Santiago-Rodriguez 2017 10.3390/genes8110310
- Maixner 2016 10.1126/science.aad2545
- Ferrari 2018 10.3390/genes9090436

#### Ancient Single Genome: Host Associated

- Warinner 2014 10.1038/ng.2906
- Bos 2014 10.1038/nature13591
- Schuenemann 2013 10.1126/science.1238286
- Schuenemann 2018 10.1371/journal.ppat.1006997
- Devault 2017 10.7554/eLife.20983
- Mühlemann 2018 10.1038/s41586-018-0097-z
- Düx 2020 10.1126/science.aba9411
- Andrades Valtueña 2017 10.1016/j.cub.2017.10.025
- Rasmussen 2015 10.1016/j.cell.2015.10.009
- Spyrou 2018 10.1038/s41467-018-04550-9
- Rascovan 2019 10.1016/j.cell.2018.11.005
- Yu 2020 10.1016/j.cell.2020.04.037
- Guellil 2018 10.1073/pnas.1807266115
- Duggan 2016 10.1016/j.cub.2016.10.061
- de Barros Damgaard 2018 10.1038/s41586-018-0094-2
- Key 2020 10.1038/s41559-020-1106-9
- Barquera 2020 10.1016/j.cub.2020.04.002
- Krause-Kyora 2018 10.7554/eLife.36666
- Giffin 2020 10.1038/s41598-020-66012-x
- Feldman 2016 10.1093/molbev/msw170
- Bar-Gal 2013 10.1002/hep.25852
- Keller 2019 10.1073/pnas.1820447116
- Mühlemann 2018b 10.1073/pnas.1804921115
- Wagner 2014 10.1016/S1473-3099(13)70323-2
<<<<<<< HEAD
- Kerudin 2019 10.1016/j.jas.2019.105035
=======
- Bos 2011 10.1038/nature10549
- Bos 2016 10.7554/eLife.12994.001
- de-Dios 2020 10.1016/j.meegid.2020.104209 (JSON updates only)
- Patterson Ross 2018 10.1371/journal.ppat.1006750
- Vågene 2018 10.1038/s41559-017-0446-6
- Zhou 2018 10.1016/j.cub.2018.05.058
- Sabin 2020 10.1186/s13059-020-02112-1
- Kay 2014 10.1128/mBio.01337-14
- Devault 2014 10.1056/NEJMoa1308663
- Kay 2015 10.1038/ncomms7717
- van Dorp 2020 10.1093/molbev/msz264
>>>>>>> 028be69e

#### Ancient Metagenome: Environmental

- Ahmed 2018 10.1016/j.quascirev.2017.11.037
- Gaffney 2020 10.3390/geosciences10070270
- Slon 2017 10.1126/science.aam9695
- Smith 2015 10.1126/science.1261278
- Ardelean 2020 10.1038/s41586-020-2509-0

#### Ancient Metagenome: Anthropogenic

### Changed

- Fagernäs 2020: Fixed missing sample age DOI
- Ottoni 2019: Fixed duplicate SRA codes
- de-Dios 202: Added sample data
- Schuenemann 2018: dates corrected calculating based on 1950

### Removed<|MERGE_RESOLUTION|>--- conflicted
+++ resolved
@@ -55,9 +55,6 @@
 - Keller 2019 10.1073/pnas.1820447116
 - Mühlemann 2018b 10.1073/pnas.1804921115
 - Wagner 2014 10.1016/S1473-3099(13)70323-2
-<<<<<<< HEAD
-- Kerudin 2019 10.1016/j.jas.2019.105035
-=======
 - Bos 2011 10.1038/nature10549
 - Bos 2016 10.7554/eLife.12994.001
 - de-Dios 2020 10.1016/j.meegid.2020.104209 (JSON updates only)
@@ -69,7 +66,7 @@
 - Devault 2014 10.1056/NEJMoa1308663
 - Kay 2015 10.1038/ncomms7717
 - van Dorp 2020 10.1093/molbev/msz264
->>>>>>> 028be69e
+- Kerudin 2019 10.1016/j.jas.2019.105035
 
 #### Ancient Metagenome: Environmental
 
