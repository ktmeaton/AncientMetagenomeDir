# Changelog

All notable changes to this project will be documented in this file.

The format is based on [Keep a Changelog](https://keepachangelog.com/en/1.0.0/),
and this project adheres to [Semantic Versioning](https://semver.org/spec/v2.0.0.html).

## [Unreleased]

### Added

#### Ancient Metagenome: Host Associated

- Warinner 2014 10.1038/ng.2906
- Weyrich 2017 10.1038/nature21674
- Velsko 2018 10.1186/s40168-019-0717-3
- Jensen 2019 10.1038/s41467-019-13549-9
- Fagernäs 2020 10.1016/j.jas.2020.105135
- Mann 2018 10.1038/s41598-018-28091-9
- Brealey 2020 10.1093/molbev/msaa135
- Ozga 2019 10.1038/s41598-019-53802-1
- Ottoni 2019 10.1038/s41598-019-56074-x
- Zhou 2018 10.1016/j.cub.2018.05.058
- Wilman 2018 10.1371/journal.pone.0196482
- Nieves-Colón 2020 10.1093/molbev/msz267
- Ozga 2016 10.1002/ajpa.22960
- Santiago-Rodriguez 2016 10.1093/femsec/fiw182
- Santiago-Rodriguez 2017 10.3390/genes8110310
- Maixner 2016 10.1126/science.aad2545
- Ferrari 2018 10.3390/genes9090436
- Campana 2014 10.1186/1756-0500-7-111

#### Ancient Single Genome: Host Associated

- Warinner 2014 10.1038/ng.2906
- Bos 2014 10.1038/nature13591
- Schuenemann 2013 10.1126/science.1238286
- Schuenemann 2018 10.1371/journal.ppat.1006997
- Devault 2017 10.7554/eLife.20983
- Mühlemann 2018 10.1038/s41586-018-0097-z
- Düx 2020 10.1126/science.aba9411
- Andrades Valtueña 2017 10.1016/j.cub.2017.10.025
- Rasmussen 2015 10.1016/j.cell.2015.10.009
- Spyrou 2018 10.1038/s41467-018-04550-9
- Rascovan 2019 10.1016/j.cell.2018.11.005
- Yu 2020 10.1016/j.cell.2020.04.037
- Guellil 2018 10.1073/pnas.1807266115
- Duggan 2016 10.1016/j.cub.2016.10.061
- de Barros Damgaard 2018 10.1038/s41586-018-0094-2
- Key 2020 10.1038/s41559-020-1106-9
- Barquera 2020 10.1016/j.cub.2020.04.002
- Krause-Kyora 2018 10.7554/eLife.36666
- Giffin 2020 10.1038/s41598-020-66012-x
- Feldman 2016 10.1093/molbev/msw170
- Bar-Gal 2013 10.1002/hep.25852
- Keller 2019 10.1073/pnas.1820447116
- Mühlemann 2018b 10.1073/pnas.1804921115
- Wagner 2014 10.1016/S1473-3099(13)70323-2
- Bos 2011 10.1038/nature10549
- Bos 2016 10.7554/eLife.12994.001
- de-Dios 2020 10.1016/j.meegid.2020.104209 (JSON updates only)
- Patterson Ross 2018 10.1371/journal.ppat.1006750
- Vågene 2018 10.1038/s41559-017-0446-6
- Zhou 2018 10.1016/j.cub.2018.05.058
- Sabin 2020 10.1186/s13059-020-02112-1
- Kay 2014 10.1128/mBio.01337-14
- Devault 2014 10.1056/NEJMoa1308663
- Kay 2015 10.1038/ncomms7717
- van Dorp 2020 10.1093/molbev/msz264
- Worobey 2016 10.1038/nature19827
- Kerudin 2019 10.1016/j.jas.2019.105035
<<<<<<< HEAD
- Schuenemann 2011 10.1073/pnas.1105107108
=======
- deDios 2019 10.1099/mgen.0.000289
>>>>>>> 231d87d8

#### Ancient Metagenome: Environmental

- Ahmed 2018 10.1016/j.quascirev.2017.11.037
- Gaffney 2020 10.3390/geosciences10070270
- Slon 2017 10.1126/science.aam9695
- Smith 2015 10.1126/science.1261278
- Ardelean 2020 10.1038/s41586-020-2509-0

#### Ancient Metagenome: Anthropogenic

### Changed

- Fagernäs 2020: Fixed missing sample age DOI
- Ottoni 2019: Fixed duplicate SRA codes
- de-Dios 202: Added sample data
- Schuenemann 2018: dates corrected calculating based on 1950

### Removed<|MERGE_RESOLUTION|>--- conflicted
+++ resolved
@@ -69,11 +69,8 @@
 - van Dorp 2020 10.1093/molbev/msz264
 - Worobey 2016 10.1038/nature19827
 - Kerudin 2019 10.1016/j.jas.2019.105035
-<<<<<<< HEAD
 - Schuenemann 2011 10.1073/pnas.1105107108
-=======
 - deDios 2019 10.1099/mgen.0.000289
->>>>>>> 231d87d8
 
 #### Ancient Metagenome: Environmental
 
