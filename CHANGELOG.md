--- conflicted
+++ resolved
@@ -63,11 +63,8 @@
 
 - Ahmed 2018 10.1016/j.quascirev.2017.11.037
 - Gaffney 2020 10.3390/geosciences10070270
-<<<<<<< HEAD
+- Slon 2017 10.1126/science.aam9695
 - Smith 2015 10.1126/science.1261278
-=======
-- Slon 2017 10.1126/science.aam9695
->>>>>>> 638ab2cb
 
 #### Ancient Metagenome: Anthropogenic
 
