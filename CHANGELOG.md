--- conflicted
+++ resolved
@@ -52,13 +52,9 @@
 - Giffin 2020 10.1038/s41598-020-66012-x
 - Feldman 2016 10.1093/molbev/msw170
 - Bar-Gal 2013 10.1002/hep.25852
-<<<<<<< HEAD
-- Wagner 2014 10.1016/S1473-3099(13)70323-2
-
-=======
 - Keller 2019 10.1073/pnas.1820447116
 - Mühlemann 2018b 10.1073/pnas.1804921115
->>>>>>> 63fde7d6
+- Wagner 2014 10.1016/S1473-3099(13)70323-2
 
 #### Ancient Metagenome: Environmental
 
