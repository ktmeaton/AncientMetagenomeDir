--- conflicted
+++ resolved
@@ -30,13 +30,11 @@
 - Ferrari 2018 10.3390/genes9090436
 - McDonough 2018 10.1093/jmammal/gyy080
 - Campana 2014 10.1186/1756-0500-7-111
-<<<<<<< HEAD
-- Eerkens 2018 10.1016/j.ijpp.2018.05.001
-=======
 - Bieker 2020 10.1111/1755-0998.13174
   - In addition to new samples, includes re-utilised data from Sánchez-Barreiro 2016 10.1111/1755-0998.12610 and Exposito-Alonso 2018 10.1371/journal.pgen.1007155
 - Neukamm 2020 10.1186/s12915-020-00839-8
->>>>>>> 7fe76c15
+- Eerkens 2018 10.1016/j.ijpp.2018.05.001
+
 
 #### Ancient Single Genome: Host Associated
 
@@ -86,15 +84,12 @@
 - Spyrou 2019 10.1038/s41467-019-12154-0
 - Krause-Kyora 2018b 10.1038/s41467-018-03857-x
 - Majander 2020 10.1016/j.cub.2020.07.058
-<<<<<<< HEAD
-- Eerkens 2018 10.1016/j.ijpp.2018.05.001
-=======
 - Yoshida 2013 10.7554/eLife.00731 (KM117502 and KM117507 not included, no data in the ENA PRJEB1877)
 - Mühlemann 2020 10.1126/science.aaw8977
 - Mendum 2014 10.1186/1471-2164-15-270
 - Neukamm 2020 10.1186/s12915-020-00839-8
+- Eerkens 2018 10.1016/j.ijpp.2018.05.001
 
->>>>>>> 7fe76c15
 
 #### Ancient Metagenome: Environmental
 
