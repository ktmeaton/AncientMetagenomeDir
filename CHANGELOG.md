# Changelog

All notable changes to this project will be documented in this file.

The format is based on [Keep a Changelog](https://keepachangelog.com/en/1.0.0/),
and this project follows to [Calendar Versioning](https://calver.org/).

## v20.09: Ancient Ksour of Ouadane [Unreleased]

### Added

#### Ancient Metagenome: Host Associated

- Warinner 2014 10.1038/ng.2906
- Weyrich 2017 10.1038/nature21674
- Velsko 2018 10.1186/s40168-019-0717-3
- Jensen 2019 10.1038/s41467-019-13549-9
- Fagernäs 2020 10.1016/j.jas.2020.105135
- Mann 2018 10.1038/s41598-018-28091-9
- Brealey 2020 10.1093/molbev/msaa135
- Ozga 2019 10.1038/s41598-019-53802-1
- Ottoni 2019 10.1038/s41598-019-56074-x
- Zhou 2018 10.1016/j.cub.2018.05.058
- Wilman 2018 10.1371/journal.pone.0196482
- Nieves-Colón 2020 10.1093/molbev/msz267
- Ozga 2016 10.1002/ajpa.22960
- Santiago-Rodriguez 2016 10.1093/femsec/fiw182
- Santiago-Rodriguez 2017 10.3390/genes8110310
- Maixner 2016 10.1126/science.aad2545
- Ferrari 2018 10.3390/genes9090436
- McDonough 2018 10.1093/jmammal/gyy080
- Campana 2014 10.1186/1756-0500-7-111

#### Ancient Single Genome: Host Associated

- Warinner 2014 10.1038/ng.2906
- Bos 2014 10.1038/nature13591
- Schuenemann 2013 10.1126/science.1238286
- Schuenemann 2018 10.1371/journal.ppat.1006997
- Devault 2017 10.7554/eLife.20983
- Mühlemann 2018 10.1038/s41586-018-0097-z
- Düx 2020 10.1126/science.aba9411
- Andrades Valtueña 2017 10.1016/j.cub.2017.10.025
- Rasmussen 2015 10.1016/j.cell.2015.10.009
- Spyrou 2018 10.1038/s41467-018-04550-9
- Rascovan 2019 10.1016/j.cell.2018.11.005
- Yu 2020 10.1016/j.cell.2020.04.037
- Guellil 2018 10.1073/pnas.1807266115
- Duggan 2016 10.1016/j.cub.2016.10.061
- de Barros Damgaard 2018 10.1038/s41586-018-0094-2
- Key 2020 10.1038/s41559-020-1106-9
- Barquera 2020 10.1016/j.cub.2020.04.002
- Krause-Kyora 2018 10.7554/eLife.36666
- Giffin 2020 10.1038/s41598-020-66012-x
- Feldman 2016 10.1093/molbev/msw170
- Bar-Gal 2013 10.1002/hep.25852
- Keller 2019 10.1073/pnas.1820447116
- Mühlemann 2018b 10.1073/pnas.1804921115
- Wagner 2014 10.1016/S1473-3099(13)70323-2
- Bos 2011 10.1038/nature10549
- Bos 2016 10.7554/eLife.12994.001
- de-Dios 2020 10.1016/j.meegid.2020.104209 (JSON updates only)
- Patterson Ross 2018 10.1371/journal.ppat.1006750
- Vågene 2018 10.1038/s41559-017-0446-6
- Zhou 2018 10.1016/j.cub.2018.05.058
- Sabin 2020 10.1186/s13059-020-02112-1
- Kay 2014 10.1128/mBio.01337-14
- Devault 2014 10.1056/NEJMoa1308663
- Kay 2015 10.1038/ncomms7717
- van Dorp 2020 10.1093/molbev/msz264
- Worobey 2016 10.1038/nature19827
- Kerudin 2019 10.1016/j.jas.2019.105035
- Schuenemann 2011 10.1073/pnas.1105107108
- deDios 2019 10.1099/mgen.0.000289
- Duggan 2020 10.1186/s13059-020-02079-z
- Namouchi 2018 10.1073/pnas.1812865115
- Spyrou 2016 10.1016/j.chom.2016.05.012
- Martin 2013 10.1038/ncomms3172
- Spyrou 2019 10.1038/s41467-019-12154-0
- Krause-Kyora 2018b 10.1038/s41467-018-03857-x
- Majander 2020 10.1016/j.cub.2020.07.058
<<<<<<< HEAD
- Yoshida 2013 10.7554/eLife.00731 (KM117502 and KM117507 not included, no data in the ENA PRJEB1877)
=======
- Mühlemann 2020 10.1126/science.aaw8977
>>>>>>> 3fa86f2b

#### Ancient Metagenome: Environmental

- Ahmed 2018 10.1016/j.quascirev.2017.11.037
- Gaffney 2020 10.3390/geosciences10070270
- Slon 2017 10.1126/science.aam9695
- Smith 2015 10.1126/science.1261278
- Ardelean 2020 10.1038/s41586-020-2509-0
- Domain 2020 10.3389/fevo.2020.00218
- Armbrecht 2020 10.1111/1755-0998.13162

#### Ancient Metagenome: Anthropogenic

### Changed

- Fagernäs 2020: Fixed missing sample age DOI
- Ottoni 2019: Fixed duplicate SRA codes
- de-Dios 202: Added sample data
- Schuenemann 2018: dates corrected calculating based on 1950
- Willman2018: re-list the community_type of tooth samples as skeletal tissue
- Brealey2020: re-list the community_type of tooth samples as skeletal tissue
- Maixner2016: collapsed _H. pylori_ genome samples into one
- Bos2016: Corrected site name
- Bos2011: changed site name for sample ES_6330 (6330) to Abbey St. Mary Graces after investigation from Monica Green

### Removed<|MERGE_RESOLUTION|>--- conflicted
+++ resolved
@@ -79,11 +79,8 @@
 - Spyrou 2019 10.1038/s41467-019-12154-0
 - Krause-Kyora 2018b 10.1038/s41467-018-03857-x
 - Majander 2020 10.1016/j.cub.2020.07.058
-<<<<<<< HEAD
 - Yoshida 2013 10.7554/eLife.00731 (KM117502 and KM117507 not included, no data in the ENA PRJEB1877)
-=======
 - Mühlemann 2020 10.1126/science.aaw8977
->>>>>>> 3fa86f2b
 
 #### Ancient Metagenome: Environmental
 
