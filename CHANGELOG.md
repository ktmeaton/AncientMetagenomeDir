# Changelog

All notable changes to this project will be documented in this file.

The format is based on [Keep a Changelog](https://keepachangelog.com/en/1.0.0/),
and this project adheres to [Semantic Versioning](https://semver.org/spec/v2.0.0.html).

## [Unreleased]

### Added

#### Ancient Metagenome: Host Associated

- Warinner 2014 10.1038/ng.2906
- Weyrich 2017 10.1038/nature21674
- Velsko 2018 10.1186/s40168-019-0717-3
- Jensen 2019 10.1038/s41467-019-13549-9
- Fagernäs 2020 10.1016/j.jas.2020.105135
- Mann 2018 10.1038/s41598-018-28091-9
- Brealey 2020 10.1093/molbev/msaa135
- Ozga 2019 10.1038/s41598-019-53802-1
- Ottoni 2019 10.1038/s41598-019-56074-x
- Zhou 2018 10.1016/j.cub.2018.05.058
- Wilman 2018 10.1371/journal.pone.0196482
- Nieves-Colón 2020 10.1093/molbev/msz267
- Ozga 2016 10.1002/ajpa.22960
- Santiago-Rodriguez 2016 10.1093/femsec/fiw182
- Santiago-Rodriguez 2017 10.3390/genes8110310
- Maixner 2016 10.1126/science.aad2545
- Ferrari 2018 10.3390/genes9090436
<<<<<<< HEAD
- McDonough 2018 10.1093/jmammal/gyy080
=======
- Campana 2014 10.1186/1756-0500-7-111
>>>>>>> 440bb257

#### Ancient Single Genome: Host Associated

- Warinner 2014 10.1038/ng.2906
- Bos 2014 10.1038/nature13591
- Schuenemann 2013 10.1126/science.1238286
- Schuenemann 2018 10.1371/journal.ppat.1006997
- Devault 2017 10.7554/eLife.20983
- Mühlemann 2018 10.1038/s41586-018-0097-z
- Düx 2020 10.1126/science.aba9411
- Andrades Valtueña 2017 10.1016/j.cub.2017.10.025
- Rasmussen 2015 10.1016/j.cell.2015.10.009
- Spyrou 2018 10.1038/s41467-018-04550-9
- Rascovan 2019 10.1016/j.cell.2018.11.005
- Yu 2020 10.1016/j.cell.2020.04.037
- Guellil 2018 10.1073/pnas.1807266115
- Duggan 2016 10.1016/j.cub.2016.10.061
- de Barros Damgaard 2018 10.1038/s41586-018-0094-2
- Key 2020 10.1038/s41559-020-1106-9
- Barquera 2020 10.1016/j.cub.2020.04.002
- Krause-Kyora 2018 10.7554/eLife.36666
- Giffin 2020 10.1038/s41598-020-66012-x
- Feldman 2016 10.1093/molbev/msw170
- Bar-Gal 2013 10.1002/hep.25852
- Keller 2019 10.1073/pnas.1820447116
- Mühlemann 2018b 10.1073/pnas.1804921115
- Wagner 2014 10.1016/S1473-3099(13)70323-2
- Bos 2011 10.1038/nature10549
- Bos 2016 10.7554/eLife.12994.001
- de-Dios 2020 10.1016/j.meegid.2020.104209 (JSON updates only)
- Patterson Ross 2018 10.1371/journal.ppat.1006750
- Vågene 2018 10.1038/s41559-017-0446-6
- Zhou 2018 10.1016/j.cub.2018.05.058
- Sabin 2020 10.1186/s13059-020-02112-1
- Kay 2014 10.1128/mBio.01337-14
- Devault 2014 10.1056/NEJMoa1308663
- Kay 2015 10.1038/ncomms7717
- van Dorp 2020 10.1093/molbev/msz264
- Worobey 2016 10.1038/nature19827
- Kerudin 2019 10.1016/j.jas.2019.105035
- deDios 2019 10.1099/mgen.0.000289

#### Ancient Metagenome: Environmental

- Ahmed 2018 10.1016/j.quascirev.2017.11.037
- Gaffney 2020 10.3390/geosciences10070270
- Slon 2017 10.1126/science.aam9695
- Smith 2015 10.1126/science.1261278
- Ardelean 2020 10.1038/s41586-020-2509-0

#### Ancient Metagenome: Anthropogenic

### Changed

- Fagernäs 2020: Fixed missing sample age DOI
- Ottoni 2019: Fixed duplicate SRA codes
- de-Dios 202: Added sample data
- Schuenemann 2018: dates corrected calculating based on 1950

### Removed<|MERGE_RESOLUTION|>--- conflicted
+++ resolved
@@ -28,11 +28,8 @@
 - Santiago-Rodriguez 2017 10.3390/genes8110310
 - Maixner 2016 10.1126/science.aad2545
 - Ferrari 2018 10.3390/genes9090436
-<<<<<<< HEAD
 - McDonough 2018 10.1093/jmammal/gyy080
-=======
 - Campana 2014 10.1186/1756-0500-7-111
->>>>>>> 440bb257
 
 #### Ancient Single Genome: Host Associated
 
