# Changelog

All notable changes to this project will be documented in this file.

The format is based on [Keep a Changelog](https://keepachangelog.com/en/1.0.0/),
and this project adheres to [Semantic Versioning](https://semver.org/spec/v2.0.0.html).

## [Unreleased]

### Added

#### Ancient Metagenome: Host Associated

- Warinner 2014 10.1038/ng.2906
- Weyrich 2017 10.1038/nature21674
- Velsko 2018 10.1186/s40168-019-0717-3
- Jensen 2019 10.1038/s41467-019-13549-9
- Fagernäs 2020 10.1016/j.jas.2020.105135
- Mann 2018 10.1038/s41598-018-28091-9
- Brealey 2020 10.1093/molbev/msaa135
- Ozga 2019 10.1038/s41598-019-53802-1
- Ottoni 2019 10.1038/s41598-019-56074-x
- Zhou 2018 10.1016/j.cub.2018.05.058
- Wilman 2018 10.1371/journal.pone.0196482
- Nieves-Colón 2020 10.1093/molbev/msz267
- Ozga 2016 10.1002/ajpa.22960
- Santiago-Rodriguez 2016 10.1093/femsec/fiw182
- Santiago-Rodriguez 2017 10.3390/genes8110310
- Maixner 2016 10.1126/science.aad2545
- Ferrari 2018 10.3390/genes9090436

#### Ancient Single Genome: Host Associated

- Warinner 2014 10.1038/ng.2906
- Bos 2014 10.1038/nature13591
- Schuenemann 2013 10.1126/science.1238286
- Schuenemann 2018 10.1371/journal.ppat.1006997
- Devault 2017 10.7554/eLife.20983
- Mühlemann 2018 10.1038/s41586-018-0097-z
- Düx 2020 10.1126/science.aba9411
- Andrades Valtueña 2017 10.1016/j.cub.2017.10.025
- Rasmussen 2015 10.1016/j.cell.2015.10.009
- Spyrou 2018 10.1038/s41467-018-04550-9
- Rascovan 2019 10.1016/j.cell.2018.11.005
- Yu 2020 10.1016/j.cell.2020.04.037
- Guellil 2018 10.1073/pnas.1807266115
- Duggan 2016 10.1016/j.cub.2016.10.061
- de Barros Damgaard 2018 10.1038/s41586-018-0094-2
- Key 2020 10.1038/s41559-020-1106-9
<<<<<<< HEAD
- Krause-Kyora 2018 10.7554/eLife.36666
=======
- Barquera 2020 10.1016/j.cub.2020.04.002

>>>>>>> 54c53bd0

#### Ancient Metagenome: Environmental

- Ahmed 2018 10.1016/j.quascirev.2017.11.037
- Gaffney 2020 10.3390/geosciences10070270

#### Ancient Metagenome: Anthropogenic

### Changed

- Fagernäs 2020: Fixed missing sample age DOI
- Ottoni 2019: Fixed duplicate SRA codes

### Removed<|MERGE_RESOLUTION|>--- conflicted
+++ resolved
@@ -47,12 +47,8 @@
 - Duggan 2016 10.1016/j.cub.2016.10.061
 - de Barros Damgaard 2018 10.1038/s41586-018-0094-2
 - Key 2020 10.1038/s41559-020-1106-9
-<<<<<<< HEAD
+- Barquera 2020 10.1016/j.cub.2020.04.002
 - Krause-Kyora 2018 10.7554/eLife.36666
-=======
-- Barquera 2020 10.1016/j.cub.2020.04.002
-
->>>>>>> 54c53bd0
 
 #### Ancient Metagenome: Environmental
 
