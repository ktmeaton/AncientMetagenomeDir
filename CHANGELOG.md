# Changelog

All notable changes to this project will be documented in this file.

The format is based on [Keep a Changelog](https://keepachangelog.com/en/1.0.0/),
and this project adheres to [Semantic Versioning](https://semver.org/spec/v2.0.0.html).

## [Unreleased]

### Added

#### Ancient Metagenome: Host Associated

- Warinner 2014 10.1038/ng.2906
- Weyrich 2017 10.1038/nature21674
- Velsko 2018 10.1186/s40168-019-0717-3
- Jensen 2019 10.1038/s41467-019-13549-9
- Fagernäs 2020 10.1016/j.jas.2020.105135
- Mann 2018 10.1038/s41598-018-28091-9
- Brealey 2020 10.1093/molbev/msaa135
- Ozga 2019 10.1038/s41598-019-53802-1
- Ottoni 2019 10.1038/s41598-019-56074-x
- Zhou 2018 10.1016/j.cub.2018.05.058
- Wilman 2018 10.1371/journal.pone.0196482
- Nieves-Colón 2020 10.1093/molbev/msz267
- Ozga 2016 10.1002/ajpa.22960
- Santiago-Rodriguez 2016 10.1093/femsec/fiw182
- Santiago-Rodriguez 2017 10.3390/genes8110310
- Maixner 2016 10.1126/science.aad2545
- Ferrari 2018 10.3390/genes9090436

#### Ancient Single Genome: Host Associated

- Warinner 2014 10.1038/ng.2906
- Bos 2014 10.1038/nature13591
- Schuenemann 2013 10.1126/science.1238286
- Schuenemann 2018 10.1371/journal.ppat.1006997
- Devault 2017 10.7554/eLife.20983
- Mühlemann 2018 10.1038/s41586-018-0097-z
- Düx 2020 10.1126/science.aba9411
- Andrades Valtueña 2017 10.1016/j.cub.2017.10.025
- Rasmussen 2015 10.1016/j.cell.2015.10.009
- Spyrou 2018 10.1038/s41467-018-04550-9
- Rascovan 2019 10.1016/j.cell.2018.11.005
- Yu 2020 10.1016/j.cell.2020.04.037
- Guellil 2018 10.1073/pnas.1807266115
- Duggan 2016 10.1016/j.cub.2016.10.061
- de Barros Damgaard 2018 10.1038/s41586-018-0094-2
- Key 2020 10.1038/s41559-020-1106-9
- Barquera 2020 10.1016/j.cub.2020.04.002
- Krause-Kyora 2018 10.7554/eLife.36666
- Giffin 2020 10.1038/s41598-020-66012-x
- Feldman 2016 10.1093/molbev/msw170
- Bar-Gal 2013 10.1002/hep.25852
- Keller 2019 10.1073/pnas.1820447116
- Mühlemann 2018b 10.1073/pnas.1804921115
- Wagner 2014 10.1016/S1473-3099(13)70323-2
- Bos 2011 10.1038/nature10549
- Bos 2016 10.7554/eLife.12994.001
- de-Dios 2020 10.1016/j.meegid.2020.104209 (JSON updates only)
- Patterson Ross 2018 10.1371/journal.ppat.1006750
- Vågene 2018 10.1038/s41559-017-0446-6
- Zhou 2018 10.1016/j.cub.2018.05.058
- Sabin 2020 10.1186/s13059-020-02112-1
- Kay 2014 10.1128/mBio.01337-14
- Devault 2014 10.1056/NEJMoa1308663
- Kay 2015 10.1038/ncomms7717
- van Dorp 2020 10.1093/molbev/msz264
<<<<<<< HEAD
- Worobey 2016 10.1038/nature19827
=======
- Kerudin 2019 10.1016/j.jas.2019.105035
>>>>>>> bb749488

#### Ancient Metagenome: Environmental

- Ahmed 2018 10.1016/j.quascirev.2017.11.037
- Gaffney 2020 10.3390/geosciences10070270
- Slon 2017 10.1126/science.aam9695
- Smith 2015 10.1126/science.1261278
- Ardelean 2020 10.1038/s41586-020-2509-0

#### Ancient Metagenome: Anthropogenic

### Changed

- Fagernäs 2020: Fixed missing sample age DOI
- Ottoni 2019: Fixed duplicate SRA codes
- de-Dios 202: Added sample data
- Schuenemann 2018: dates corrected calculating based on 1950

### Removed<|MERGE_RESOLUTION|>--- conflicted
+++ resolved
@@ -66,11 +66,8 @@
 - Devault 2014 10.1056/NEJMoa1308663
 - Kay 2015 10.1038/ncomms7717
 - van Dorp 2020 10.1093/molbev/msz264
-<<<<<<< HEAD
 - Worobey 2016 10.1038/nature19827
-=======
 - Kerudin 2019 10.1016/j.jas.2019.105035
->>>>>>> bb749488
 
 #### Ancient Metagenome: Environmental
 
