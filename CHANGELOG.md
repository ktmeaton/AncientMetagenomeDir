--- conflicted
+++ resolved
@@ -55,13 +55,10 @@
 - Keller 2019 10.1073/pnas.1820447116
 - Mühlemann 2018b 10.1073/pnas.1804921115
 - Wagner 2014 10.1016/S1473-3099(13)70323-2
-<<<<<<< HEAD
-- Patterson Ross 2018 10.1371/journal.ppat.1006750
-=======
 - Bos 2011 10.1038/nature10549
 - Bos 2016 10.7554/eLife.12994.001
 - de-Dios 2020 10.1016/j.meegid.2020.104209 (JSON updates only)
->>>>>>> 638ab2cb
+- Patterson Ross 2018 10.1371/journal.ppat.1006750
 
 #### Ancient Metagenome: Environmental
 
