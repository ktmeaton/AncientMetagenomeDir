# Changelog

All notable changes to this project will be documented in this file.

The format is based on [Keep a Changelog](https://keepachangelog.com/en/1.0.0/),
and this project adheres to [Semantic Versioning](https://semver.org/spec/v2.0.0.html).

## [Unreleased]

### Added

#### Ancient Metagenome: Host Associated

- Warinner 2014 10.1038/ng.2906
- Weyrich 2017 10.1038/nature21674
- Velsko 2018 10.1186/s40168-019-0717-3
- Jensen 2019 10.1038/s41467-019-13549-9
- Fagernäs 2020 10.1016/j.jas.2020.105135
- Mann 2018 10.1038/s41598-018-28091-9
- Brealey 2020 10.1093/molbev/msaa135
- Ozga 2019 10.1038/s41598-019-53802-1
- Ottoni 2019 10.1038/s41598-019-56074-x
- Zhou 2018 10.1016/j.cub.2018.05.058
- Wilman 2018 10.1371/journal.pone.0196482
- Nieves-Colón 2020 10.1093/molbev/msz267
- Ozga 2016 10.1002/ajpa.22960
- Santiago-Rodriguez 2016 10.1093/femsec/fiw182
- Santiago-Rodriguez 2017 10.3390/genes8110310
- Maixner 2016 10.1126/science.aad2545
- Ferrari 2018 10.3390/genes9090436

#### Ancient Single Genome: Host Associated

- Warinner 2014 10.1038/ng.2906
- Bos 2014 10.1038/nature13591
- Schuenemann 2013 10.1126/science.1238286
- Schuenemann 2018 10.1371/journal.ppat.1006997
- Devault 2017 10.7554/eLife.20983
- Mühlemann 2018 10.1038/s41586-018-0097-z
- Düx 2020 10.1126/science.aba9411
- Andrades Valtueña 2017 10.1016/j.cub.2017.10.025
- Rasmussen 2015 10.1016/j.cell.2015.10.009
- Spyrou 2018 10.1038/s41467-018-04550-9
- Rascovan 2019 10.1016/j.cell.2018.11.005
- Yu 2020 10.1016/j.cell.2020.04.037
<<<<<<< HEAD
- Majander 2020 10.1016/j.cub.2020.07.058
=======
- Guellil 2018 10.1073/pnas.1807266115
- Duggan 2016 10.1016/j.cub.2016.10.061
- de Barros Damgaard 2018 10.1038/s41586-018-0094-2
- Key 2020 10.1038/s41559-020-1106-9
- Barquera 2020 10.1016/j.cub.2020.04.002
- Krause-Kyora 2018 10.7554/eLife.36666
>>>>>>> 9e1ff59c

#### Ancient Metagenome: Environmental

- Ahmed 2018 10.1016/j.quascirev.2017.11.037
- Gaffney 2020 10.3390/geosciences10070270

#### Ancient Metagenome: Anthropogenic

### Changed

- Fagernäs 2020: Fixed missing sample age DOI
- Ottoni 2019: Fixed duplicate SRA codes

### Removed<|MERGE_RESOLUTION|>--- conflicted
+++ resolved
@@ -43,16 +43,14 @@
 - Spyrou 2018 10.1038/s41467-018-04550-9
 - Rascovan 2019 10.1016/j.cell.2018.11.005
 - Yu 2020 10.1016/j.cell.2020.04.037
-<<<<<<< HEAD
-- Majander 2020 10.1016/j.cub.2020.07.058
-=======
 - Guellil 2018 10.1073/pnas.1807266115
 - Duggan 2016 10.1016/j.cub.2016.10.061
 - de Barros Damgaard 2018 10.1038/s41586-018-0094-2
 - Key 2020 10.1038/s41559-020-1106-9
 - Barquera 2020 10.1016/j.cub.2020.04.002
 - Krause-Kyora 2018 10.7554/eLife.36666
->>>>>>> 9e1ff59c
+- Majander 2020 10.1016/j.cub.2020.07.058
+
 
 #### Ancient Metagenome: Environmental
 
