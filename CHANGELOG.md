# Changelog

All notable changes to this project will be documented in this file.

The format is based on [Keep a Changelog](https://keepachangelog.com/en/1.0.0/),
and this project follows to [Calendar Versioning](https://calver.org/).

## v20.09: Ancient Ksour of Ouadane [Unreleased]

### Added

#### Ancient Metagenome: Host Associated

- Warinner 2014 10.1038/ng.2906
- Weyrich 2017 10.1038/nature21674
- Velsko 2018 10.1186/s40168-019-0717-3
- Jensen 2019 10.1038/s41467-019-13549-9
- Fagernäs 2020 10.1016/j.jas.2020.105135
- Mann 2018 10.1038/s41598-018-28091-9
- Brealey 2020 10.1093/molbev/msaa135
- Ozga 2019 10.1038/s41598-019-53802-1
- Ottoni 2019 10.1038/s41598-019-56074-x
- Zhou 2018 10.1016/j.cub.2018.05.058
- Wilman 2018 10.1371/journal.pone.0196482
- Nieves-Colón 2020 10.1093/molbev/msz267
- Ozga 2016 10.1002/ajpa.22960
- Santiago-Rodriguez 2016 10.1093/femsec/fiw182
- Santiago-Rodriguez 2017 10.3390/genes8110310
- Maixner 2016 10.1126/science.aad2545
- Ferrari 2018 10.3390/genes9090436
- Campana 2014 10.1186/1756-0500-7-111

#### Ancient Single Genome: Host Associated

- Warinner 2014 10.1038/ng.2906
- Bos 2014 10.1038/nature13591
- Schuenemann 2013 10.1126/science.1238286
- Schuenemann 2018 10.1371/journal.ppat.1006997
- Devault 2017 10.7554/eLife.20983
- Mühlemann 2018 10.1038/s41586-018-0097-z
- Düx 2020 10.1126/science.aba9411
- Andrades Valtueña 2017 10.1016/j.cub.2017.10.025
- Rasmussen 2015 10.1016/j.cell.2015.10.009
- Spyrou 2018 10.1038/s41467-018-04550-9
- Rascovan 2019 10.1016/j.cell.2018.11.005
- Yu 2020 10.1016/j.cell.2020.04.037
- Guellil 2018 10.1073/pnas.1807266115
- Duggan 2016 10.1016/j.cub.2016.10.061
- de Barros Damgaard 2018 10.1038/s41586-018-0094-2
- Key 2020 10.1038/s41559-020-1106-9
- Barquera 2020 10.1016/j.cub.2020.04.002
- Krause-Kyora 2018 10.7554/eLife.36666
- Giffin 2020 10.1038/s41598-020-66012-x
- Feldman 2016 10.1093/molbev/msw170
- Bar-Gal 2013 10.1002/hep.25852
- Keller 2019 10.1073/pnas.1820447116
- Mühlemann 2018b 10.1073/pnas.1804921115
- Wagner 2014 10.1016/S1473-3099(13)70323-2
- Bos 2011 10.1038/nature10549
- Bos 2016 10.7554/eLife.12994.001
- de-Dios 2020 10.1016/j.meegid.2020.104209 (JSON updates only)
- Patterson Ross 2018 10.1371/journal.ppat.1006750
- Vågene 2018 10.1038/s41559-017-0446-6
- Zhou 2018 10.1016/j.cub.2018.05.058
- Sabin 2020 10.1186/s13059-020-02112-1
- Kay 2014 10.1128/mBio.01337-14
- Devault 2014 10.1056/NEJMoa1308663
- Kay 2015 10.1038/ncomms7717
- van Dorp 2020 10.1093/molbev/msz264
- Worobey 2016 10.1038/nature19827
- Kerudin 2019 10.1016/j.jas.2019.105035
- Schuenemann 2011 10.1073/pnas.1105107108
- deDios 2019 10.1099/mgen.0.000289
- Duggan 2020 10.1186/s13059-020-02079-z
- Namouchi 2018 10.1073/pnas.1812865115
<<<<<<< HEAD
- Spyrou 2016 10.1016/j.chom.2016.05.012
=======
- Martin 2013 10.1038/ncomms3172
>>>>>>> f0ea8d5a

#### Ancient Metagenome: Environmental

- Ahmed 2018 10.1016/j.quascirev.2017.11.037
- Gaffney 2020 10.3390/geosciences10070270
- Slon 2017 10.1126/science.aam9695
- Smith 2015 10.1126/science.1261278
- Ardelean 2020 10.1038/s41586-020-2509-0

#### Ancient Metagenome: Anthropogenic

### Changed

- Fagernäs 2020: Fixed missing sample age DOI
- Ottoni 2019: Fixed duplicate SRA codes
- de-Dios 202: Added sample data
- Schuenemann 2018: dates corrected calculating based on 1950
- Willman2018: re-list the community_type of tooth samples as skeletal tissue
- Brealey2020: re-list the community_type of tooth samples as skeletal tissue
- Maixner2016: collapsed _H. pylori_ genome samples into one

### Removed<|MERGE_RESOLUTION|>--- conflicted
+++ resolved
@@ -73,11 +73,8 @@
 - deDios 2019 10.1099/mgen.0.000289
 - Duggan 2020 10.1186/s13059-020-02079-z
 - Namouchi 2018 10.1073/pnas.1812865115
-<<<<<<< HEAD
 - Spyrou 2016 10.1016/j.chom.2016.05.012
-=======
 - Martin 2013 10.1038/ncomms3172
->>>>>>> f0ea8d5a
 
 #### Ancient Metagenome: Environmental
 
