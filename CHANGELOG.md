# Changelog

All notable changes to this project will be documented in this file.

The format is based on [Keep a Changelog](https://keepachangelog.com/en/1.0.0/),
and this project adheres to [Semantic Versioning](https://semver.org/spec/v2.0.0.html).

## [Unreleased]

### Added

#### Ancient Metagenome: Host Associated

- Warinner 2014 10.1038/ng.2906
- Weyrich 2017 10.1038/nature21674
- Velsko 2018 10.1186/s40168-019-0717-3
- Jensen 2019 10.1038/s41467-019-13549-9
- Fagernäs 2020 10.1016/j.jas.2020.105135
- Mann 2018 10.1038/s41598-018-28091-9
- Brealey 2020 10.1093/molbev/msaa135
- Ozga 2019 10.1038/s41598-019-53802-1
- Ottoni 2019 10.1038/s41598-019-56074-x
- Zhou 2018 10.1016/j.cub.2018.05.058
- Wilman 2018 10.1371/journal.pone.0196482
- Nieves-Colón 2020 10.1093/molbev/msz267
- Ozga 2016 10.1002/ajpa.22960
- Santiago-Rodriguez 2016 10.1093/femsec/fiw182
- Santiago-Rodriguez 2017 10.3390/genes8110310
- Maixner 2016 10.1126/science.aad2545
- Ferrari 2018 10.3390/genes9090436

#### Ancient Single Genome: Host Associated

- Warinner 2014 10.1038/ng.2906
- Bos 2014 10.1038/nature13591
- Schuenemann 2013 10.1126/science.1238286
- Schuenemann 2018 10.1371/journal.ppat.1006997
- Devault 2017 10.7554/eLife.20983
- Mühlemann 2018 10.1038/s41586-018-0097-z
- Düx 2020 10.1126/science.aba9411
- Andrades Valtueña 2017 10.1016/j.cub.2017.10.025
- Rasmussen 2015 10.1016/j.cell.2015.10.009
- Spyrou 2018 10.1038/s41467-018-04550-9
- Rascovan 2019 10.1016/j.cell.2018.11.005
- Yu 2020 10.1016/j.cell.2020.04.037
- Guellil 2018 10.1073/pnas.1807266115
- Duggan 2016 10.1016/j.cub.2016.10.061
- de Barros Damgaard 2018 10.1038/s41586-018-0094-2
- Key 2020 10.1038/s41559-020-1106-9
- Barquera 2020 10.1016/j.cub.2020.04.002
- Krause-Kyora 2018 10.7554/eLife.36666
- Giffin 2020 10.1038/s41598-020-66012-x
- Feldman 2016 10.1093/molbev/msw170
- Bar-Gal 2013 10.1002/hep.25852
- Keller 2019 10.1073/pnas.1820447116
- Mühlemann 2018b 10.1073/pnas.1804921115
- Wagner 2014 10.1016/S1473-3099(13)70323-2
- Bos 2011 10.1038/nature10549
- Bos 2016 10.7554/eLife.12994.001
- de-Dios 2020 10.1016/j.meegid.2020.104209 (JSON updates only)
<<<<<<< HEAD
- Vågene 2018 10.1038/s41559-017-0446-6

=======
- Patterson Ross 2018 10.1371/journal.ppat.1006750
>>>>>>> c9864fd5

#### Ancient Metagenome: Environmental

- Ahmed 2018 10.1016/j.quascirev.2017.11.037
- Gaffney 2020 10.3390/geosciences10070270
- Slon 2017 10.1126/science.aam9695
- Smith 2015 10.1126/science.1261278

#### Ancient Metagenome: Anthropogenic

### Changed

- Fagernäs 2020: Fixed missing sample age DOI
- Ottoni 2019: Fixed duplicate SRA codes

### Removed<|MERGE_RESOLUTION|>--- conflicted
+++ resolved
@@ -58,12 +58,8 @@
 - Bos 2011 10.1038/nature10549
 - Bos 2016 10.7554/eLife.12994.001
 - de-Dios 2020 10.1016/j.meegid.2020.104209 (JSON updates only)
-<<<<<<< HEAD
+- Patterson Ross 2018 10.1371/journal.ppat.1006750
 - Vågene 2018 10.1038/s41559-017-0446-6
-
-=======
-- Patterson Ross 2018 10.1371/journal.ppat.1006750
->>>>>>> c9864fd5
 
 #### Ancient Metagenome: Environmental
 
