# Changelog
All notable changes to this project will be documented in this file.

The format is based on [Keep a Changelog](https://keepachangelog.com/en/1.0.0/),
and this project adheres to [Semantic Versioning](https://semver.org/spec/v2.0.0.html).

## [Unreleased]

### Added

#### Ancient Metagenome: Host Associated

- Warinner 2014 10.1038/ng.2906
- Weyrich 2017 10.1038/nature21674
- Velsko 2018 10.1186/s40168-019-0717-3
- Jensen 2019 10.1038/s41467-019-13549-9
- Fagernäs 2020 10.1016/j.jas.2020.105135
- Mann 2018 10.1038/s41598-018-28091-9
- Brealey 2020 10.1093/molbev/msaa135	
- Ozga 2019 10.1038/s41598-019-53802-1
- Ottoni 2019 10.1038/s41598-019-56074-x
- Zhou 2018 10.1016/j.cub.2018.05.058
- Wilman 2018 10.1371/journal.pone.0196482
<<<<<<< HEAD
- Ozga 2016 10.1002/ajpa.22960
=======
- Mühlemann 2018 10.1038/s41586-018-0097-z
>>>>>>> 701e645c

#### Ancient Single Genome: Host Associated

- Warinner 2014 10.1038/ng.2906
- Bos 2014 10.1038/nature13591
- Schuenemann 2013 10.1126/science.1238286
- Schuenemann 2018 10.1371/journal.ppat.1006997
- Devault 2017 10.7554/eLife.20983

#### Ancient Metagenome: Environmental

- Ahmed 2018 10.1016/j.quascirev.2017.11.037

#### Ancient Metagenome: Anthropogenic

### Changed

- Fagernäs 2020: Fixed missing sample age DOI

### Removed<|MERGE_RESOLUTION|>--- conflicted
+++ resolved
@@ -21,11 +21,7 @@
 - Ottoni 2019 10.1038/s41598-019-56074-x
 - Zhou 2018 10.1016/j.cub.2018.05.058
 - Wilman 2018 10.1371/journal.pone.0196482
-<<<<<<< HEAD
 - Ozga 2016 10.1002/ajpa.22960
-=======
-- Mühlemann 2018 10.1038/s41586-018-0097-z
->>>>>>> 701e645c
 
 #### Ancient Single Genome: Host Associated
 
@@ -34,6 +30,7 @@
 - Schuenemann 2013 10.1126/science.1238286
 - Schuenemann 2018 10.1371/journal.ppat.1006997
 - Devault 2017 10.7554/eLife.20983
+- Mühlemann 2018 10.1038/s41586-018-0097-z
 
 #### Ancient Metagenome: Environmental
 
