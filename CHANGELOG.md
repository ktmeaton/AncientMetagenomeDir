--- conflicted
+++ resolved
@@ -86,11 +86,8 @@
 - Slon 2017 10.1126/science.aam9695
 - Smith 2015 10.1126/science.1261278
 - Ardelean 2020 10.1038/s41586-020-2509-0
-<<<<<<< HEAD
+- Domain 2020 10.3389/fevo.2020.00218
 - Armbrecht 2020 10.1111/1755-0998.13162
-=======
-- Domain 2020 10.3389/fevo.2020.00218
->>>>>>> e909bb08
 
 #### Ancient Metagenome: Anthropogenic
 
