--- conflicted
+++ resolved
@@ -66,11 +66,9 @@
 - Devault 2014 10.1056/NEJMoa1308663
 - Kay 2015 10.1038/ncomms7717
 - van Dorp 2020 10.1093/molbev/msz264
-<<<<<<< HEAD
+- Kerudin 2019 10.1016/j.jas.2019.105035
 - Duggan 2020 10.1186/s13059-020-02079-z 
-=======
-- Kerudin 2019 10.1016/j.jas.2019.105035
->>>>>>> 458e1661
+
 
 #### Ancient Metagenome: Environmental
 
