# Changelog

All notable changes to this project will be documented in this file.

The format is based on [Keep a Changelog](https://keepachangelog.com/en/1.0.0/),
and this project adheres to [Semantic Versioning](https://semver.org/spec/v2.0.0.html).

## [Unreleased]

### Added

#### Ancient Metagenome: Host Associated

- Warinner 2014 10.1038/ng.2906
- Weyrich 2017 10.1038/nature21674
- Velsko 2018 10.1186/s40168-019-0717-3
- Jensen 2019 10.1038/s41467-019-13549-9
- Fagernäs 2020 10.1016/j.jas.2020.105135
- Mann 2018 10.1038/s41598-018-28091-9
- Brealey 2020 10.1093/molbev/msaa135
- Ozga 2019 10.1038/s41598-019-53802-1
- Ottoni 2019 10.1038/s41598-019-56074-x
- Zhou 2018 10.1016/j.cub.2018.05.058
- Wilman 2018 10.1371/journal.pone.0196482
- Nieves-Colón 2020 10.1093/molbev/msz267
- Ozga 2016 10.1002/ajpa.22960
- Santiago-Rodriguez 2016 10.1093/femsec/fiw182
- Santiago-Rodriguez 2017 10.3390/genes8110310
- Maixner 2016 10.1126/science.aad2545
- Ferrari 2018 10.3390/genes9090436

#### Ancient Single Genome: Host Associated

- Warinner 2014 10.1038/ng.2906
- Bos 2014 10.1038/nature13591
- Schuenemann 2013 10.1126/science.1238286
- Schuenemann 2018 10.1371/journal.ppat.1006997
- Devault 2017 10.7554/eLife.20983
- Mühlemann 2018 10.1038/s41586-018-0097-z
- Düx 2020 10.1126/science.aba9411
- Andrades Valtueña 2017 10.1016/j.cub.2017.10.025
- Rasmussen 2015 10.1016/j.cell.2015.10.009
- Spyrou 2018 10.1038/s41467-018-04550-9
- Rascovan 2019 10.1016/j.cell.2018.11.005
- Yu 2020 10.1016/j.cell.2020.04.037
- Guellil 2018 10.1073/pnas.1807266115
- Duggan 2016 10.1016/j.cub.2016.10.061
- de Barros Damgaard 2018 10.1038/s41586-018-0094-2
- Key 2020 10.1038/s41559-020-1106-9
- Barquera 2020 10.1016/j.cub.2020.04.002
- Krause-Kyora 2018 10.7554/eLife.36666
- Giffin 2020 10.1038/s41598-020-66012-x
- Feldman 2016 10.1093/molbev/msw170
- Bar-Gal 2013 10.1002/hep.25852
- Keller 2019 10.1073/pnas.1820447116
- Mühlemann 2018b 10.1073/pnas.1804921115
- Wagner 2014 10.1016/S1473-3099(13)70323-2
- Bos 2011 10.1038/nature10549
- Bos 2016 10.7554/eLife.12994.001
<<<<<<< HEAD
- de-Dios 2020 10.1016/j.meegid.2020.104209
=======
- de-Dios 2020 10.1016/j.meegid.2020.104209 (JSON updates only)
>>>>>>> 638ab2cb

#### Ancient Metagenome: Environmental

- Ahmed 2018 10.1016/j.quascirev.2017.11.037
- Gaffney 2020 10.3390/geosciences10070270
- Slon 2017 10.1126/science.aam9695

#### Ancient Metagenome: Anthropogenic

### Changed

- Fagernäs 2020: Fixed missing sample age DOI
- Ottoni 2019: Fixed duplicate SRA codes

### Removed<|MERGE_RESOLUTION|>--- conflicted
+++ resolved
@@ -57,11 +57,7 @@
 - Wagner 2014 10.1016/S1473-3099(13)70323-2
 - Bos 2011 10.1038/nature10549
 - Bos 2016 10.7554/eLife.12994.001
-<<<<<<< HEAD
 - de-Dios 2020 10.1016/j.meegid.2020.104209
-=======
-- de-Dios 2020 10.1016/j.meegid.2020.104209 (JSON updates only)
->>>>>>> 638ab2cb
 
 #### Ancient Metagenome: Environmental
 
@@ -75,5 +71,6 @@
 
 - Fagernäs 2020: Fixed missing sample age DOI
 - Ottoni 2019: Fixed duplicate SRA codes
+- de-Dios 202: Added sample data
 
 ### Removed