--- conflicted
+++ resolved
@@ -96,9 +96,6 @@
 ### Changed
 
 - Fagernäs 2020: Fixed missing sample age DOI
-<<<<<<< HEAD
-- Weyrich 2017: Added missing OAGR accession after consultation with authors
-=======
 - Ottoni 2019: Fixed duplicate SRA codes
 - de-Dios 202: Added sample data
 - Schuenemann 2018: dates corrected calculating based on 1950
@@ -107,6 +104,6 @@
 - Maixner2016: collapsed _H. pylori_ genome samples into one
 - Bos2016: Corrected site name
 - Bos2011: changed site name for sample ES_6330 (6330) to Abbey St. Mary Graces after investigation from Monica Green
->>>>>>> 3fa86f2b
+- Weyrich 2017: Added missing OAGR accession after consultation with authors
 
 ### Removed