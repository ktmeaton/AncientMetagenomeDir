--- conflicted
+++ resolved
@@ -71,12 +71,9 @@
 - Kerudin 2019 10.1016/j.jas.2019.105035
 - Schuenemann 2011 10.1073/pnas.1105107108
 - deDios 2019 10.1099/mgen.0.000289
-<<<<<<< HEAD
-- Martin 2013 10.1038/ncomms3172
-=======
 - Duggan 2020 10.1186/s13059-020-02079-z
 - Namouchi 2018 10.1073/pnas.1812865115
->>>>>>> c67e1667
+- Martin 2013 10.1038/ncomms3172
 
 #### Ancient Metagenome: Environmental
 
