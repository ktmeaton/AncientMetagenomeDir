.Rhistory
.vscode
<<<<<<< HEAD
.Rproj*
=======
.Rproj.user
>>>>>>> 14230ca5
<|MERGE_RESOLUTION|>--- conflicted
+++ resolved
@@ -1,7 +1,4 @@
 .Rhistory
 .vscode
-<<<<<<< HEAD
 .Rproj*
-=======
-.Rproj.user
->>>>>>> 14230ca5
+.Rproj.user