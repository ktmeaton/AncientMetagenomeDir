--- conflicted
+++ resolved
@@ -1,11 +1,6 @@
-<<<<<<< HEAD
-# AncientMetagenomeDir
-
-=======
 <p align="center">
 <img src="assets/images/spaam-AncientMetagenomeDir_socialmedia.png" width=50% >
 <p/>
->>>>>>> 3d870b20
 
 ----
 [![License: CC BY
@@ -48,20 +43,14 @@
 
 ## Contributing
 
-<<<<<<< HEAD
-Samples must be from **published** studies, and should only include **sample**
-level information. Preprints often have not made data avaliable at this point,
-and it is assumed that peer-review has correctly evaluated any submitted
-metagenome is valid.
-=======
 If you are not familiar with Git(Hub), a simple step-by-step guide can be seen
-[here](https://hackmd.io/@jfy133/H19kmDalw#/) or in PDF format [here](https://github.com/SPAAM-workshop/AncientMetagenomeDir/raw/master/assets/intro_to_github_and_ancientmetagenomedir.pdf)
+[here](https://hackmd.io/@jfy133/H19kmDalw#/) or in PDF format
+[here](https://github.com/SPAAM-workshop/AncientMetagenomeDir/raw/master/assets/intro_to_github_and_ancientmetagenomedir.pdf)
 
 Samples must be from *published* studies, and should only include *sample* level
 information. Preprints often have not made data avaliable at this point, and it
 is assumed that peer-review has correctly evaluated any submitted metagenome is
 valid.
->>>>>>> 3d870b20
 
 Samples must also have been accessible on public databases (e.g. [EBI
 ENA](https://www.ebi.ac.uk/ena) or [NCBI
@@ -74,25 +63,26 @@
 
 Contributing a new publication's sample information consists of the following:
 
-- check under the [issues](https://github.com/SPAAM-workshop/AncientMetagenomeDir/issues) tab if the paper is already listed (if not, make one!)
-  - check whether the issue has already been [closed](https://github.com/SPAAM-workshop/AncientMetagenomeDir/issues?q=is%3Aissue+is%3Aclosed)
-  - if it listed, check to see if there is already a [pull request](https://github.com/SPAAM-workshop/AncientMetagenomeDir/pulls) linked to it
+- check under the
+  [issues](https://github.com/SPAAM-workshop/AncientMetagenomeDir/issues) tab if
+  the paper is already listed (if not, make one!)
+  - check whether the issue has already been
+    [closed](https://github.com/SPAAM-workshop/AncientMetagenomeDir/issues?q=is%3Aissue+is%3Aclosed)
+  - if it listed, check to see if there is already a [pull
+    request](https://github.com/SPAAM-workshop/AncientMetagenomeDir/pulls)
+    linked to it
 - assign yourself to the issue
 - check if site/samples have been published before (i.e. to ensure the same
   names are used for any new samples)
 - making your own fork or branch of the repository
-<<<<<<< HEAD
-- update the given list (e.g. in spreadsheet program, R etc.))
+- update the given list (e.g. in spreadsheet program, R etc.)
   - generally you will be copying direct from a publication's supplementary
     information
   - some columns have standard pre-defined categories, check a lists's README if
     in doubt!
-=======
-- update the given list (e.g. in spreadsheet program, R etc.)
-  - generally you will be copying direct from a publication's supplementary information
-  - some columns have standard pre-defined categories, check a lists's README if in doubt!
-  - if you need to add a category please request one by mentioning @ancientmetagenomedir-coreteam in your PR, or update the enums in JSON files under `assets/enums` yourself
->>>>>>> 3d870b20
+  - if you need to add a category please request one by mentioning
+    @ancientmetagenomedir-coreteam in your PR, or update the enums in JSON files
+    under `assets/enums` yourself
 - making a pull-request
 - receive a review to check your additions follow current conventions
 - have your PR merged
