<p align="center">
<img src="assets/images/spaam-AncientMetagenomeDir_socialmedia.png" width=50% >
<p/>

----
[![License: CC BY
4.0](https://img.shields.io/badge/License-CC%20BY%204.0-blue.svg)](https://creativecommons.org/licenses/by/4.0/) ![check_dataset](https://github.com/spaam-workshop/AncientMetagenomeDir/workflows/check_dataset/badge.svg)

AncientMetagenomeDir is a community curated resource of lists of all published
shotgun-sequenced ancient metagenome samples. It is primarily meant to act as a
reference guide to help point researchers toward any relevent public data for
comparative analysis. It is hoped it will help researchers track growth and
development of the field of ancient metagenomics over time.

These lists contain information such as publication, sample name, sample type,
geographic location, dates and DOIs and other accession numbers to _samples_ in
establised sequencing data databases. We define here 'metagenome' in a broad
sense, primarily focusing any data where the whole DNA content is analysed and
explored. Examples for this are ancient microbiomes, ancient sedimentary DNA and
also samples used for ancient pathogen screening. Further expansion of these
categories can be proposed to the [SPAAM community](spaam-workshop.github.io)
for further consideration.

The purpose of this repository is not meant to be a comprehensive set of all
metadata about every ancient metagenome, but the aim is to have a lightweight
set of minimal information but with sufficient links to original sources of
detailed information. Keeping the repository simple and lightweight will promote
continual updating of the lists over a long period of time. That said, we will
design lists as far as possible to follow larger database metadata
specifications e.g.
[MIxS](https://www.ebi.ac.uk/ena/submit/mixs-checklists#MIxS_shared) for
compatibility.

Finally, we aim to make releases of this at regular intervals, and assign each
release a citeable DOI. Each release will also include a changelog to record all
additions and any corrections or modifications. Therefore researchers are free
to use the information in their own publications, as per the CC-BY 4.0 licence.

## Contributing

If you are not familiar with Git(Hub), a simple step-by-step guide can be seen
[here](https://hackmd.io/@jfy133/H19kmDalw#/) or in PDF format [here](https://github.com/SPAAM-workshop/AncientMetagenomeDir/raw/master/assets/intro_to_github_and_ancientmetagenomedir.pdf)

Samples must be from *published* studies, and should only include *sample* level
information. Preprints often have not made data avaliable at this point, and it
is assumed that peer-review has correctly evaluated any submitted metagenome is
valid.

Samples must also have been accessible on public databases (e.g. [EBI
ENA](https://www.ebi.ac.uk/ena) or [NCBI
SRA](https://www.ncbi.nlm.nih.gov/sra)).

> Important: we do not currently record *sequencing data* information, due to
> different uploading strategies by different groups.

### Own Publications

Contributing a new publication's sample information consists of the following:

- check under the [issues](https://github.com/SPAAM-workshop/AncientMetagenomeDir/issues) tab if the paper is already listed (if not, make one!)
  - check whether the issue has already been [closed](https://github.com/SPAAM-workshop/AncientMetagenomeDir/issues?q=is%3Aissue+is%3Aclosed)
  - if it listed, check to see if there is already a [pull request](https://github.com/SPAAM-workshop/AncientMetagenomeDir/pulls) linked to it
- assign yourself to the issue
- check if site/samples have been published before (i.e. to ensure the same names are used for any new samples)
- making your own fork or branch of the repository
<<<<<<< HEAD
- update the given list (e.g. in spreadsheet program, R etc.))
  - generally you will be copying direct from publication's supplementary
    information
  - some columns have standard pre-defined categories, check a lists's README if
    in doubt!
=======
- update the given list (e.g. in spreadsheet program, R etc.)
  - generally you will be copying direct from a publication's supplementary information
  - some columns have standard pre-defined categories, check a lists's README if in doubt!
  - if you need to add a category please request one by mentioning @ancientmetagenomedir-coreteam in your PR, or update the enums in JSON files under `assets/enums` yourself
>>>>>>> 0a117992
- making a pull-request
- receive a review to check your additions follow current conventions
- have your PR merged
- close the issue

All contributions are attributed through Git's in-built recording of the author
of each commit and pull request. These will be displayed publically in the
future.

### Previous Publications

In addition to researchers adding their own publications, we will also maintain
lists of published but not-yet-added studies using github issues.

Therefore researchers who wish to contribute who do not yet have their own
publications, can 'assign' themselves to specific 'issues' (papers), and reduce
the risk of duplicates.

Contribution of these publications follow as [above](#own-publications).

### Guidelines and Conventions

To ensure efficient and consistent searching, we include guidelines on how to
record and format information. Adherence to these guidelines is enforced by 'pull request' review
by members of the SPAAM community and other contributors. Furthermore, each
category of metagenome will have their own 'special' fields, which will be
defined in each specific context.

[![License: CC BY
4.0](https://licensebuttons.net/l/by/4.0/80x15.png)](https://creativecommons.org/licenses/by/4.0/)<|MERGE_RESOLUTION|>--- conflicted
+++ resolved
@@ -63,18 +63,10 @@
 - assign yourself to the issue
 - check if site/samples have been published before (i.e. to ensure the same names are used for any new samples)
 - making your own fork or branch of the repository
-<<<<<<< HEAD
-- update the given list (e.g. in spreadsheet program, R etc.))
-  - generally you will be copying direct from publication's supplementary
-    information
-  - some columns have standard pre-defined categories, check a lists's README if
-    in doubt!
-=======
 - update the given list (e.g. in spreadsheet program, R etc.)
   - generally you will be copying direct from a publication's supplementary information
   - some columns have standard pre-defined categories, check a lists's README if in doubt!
   - if you need to add a category please request one by mentioning @ancientmetagenomedir-coreteam in your PR, or update the enums in JSON files under `assets/enums` yourself
->>>>>>> 0a117992
 - making a pull-request
 - receive a review to check your additions follow current conventions
 - have your PR merged
