# AncientMetagenomeDir

[![License: CC BY
4.0](https://img.shields.io/badge/License-CC%20BY%204.0-blue.svg)](https://creativecommons.org/licenses/by/4.0/) ![check_dataset](https://github.com/spaam-workshop/AncientMetagenomeDir/workflows/check_dataset/badge.svg)

AncientMetagenomeDir is a community curated resource of lists of all published
shotgun-sequenced ancient metagenome samples. It is primarily meant to act as a
reference guide to help point researchers toward any relevent public data for
comparative analysis. It is hoped it will help researchers track growth and
development of the field of ancient metagenomics over time.

These lists contain information such as publication, sample name, sample type,
geographic location, dates and DOIs and other accession numbers to _samples_ in
establised sequencing data databases. We define here 'metagenome' in a broad
sense, primarily focusing any data where the whole DNA content is analysed and
explored. Examples for this are ancient microbiomes, ancient sedimentary DNA and
also samples used for ancient pathogen screening. Further expansion of these
categories can be proposed to the [SPAAM community](spaam-workshop.github.io)
for further consideration.

The purpose of this repository is not meant to be a comprehensive set of all
metadata about every ancient metagenome, but the aim is to have a lightweight
set of minimal information but with sufficient links to original sources of
detailed information. Keeping the repository simple and lightweight will promote
continual updating of the lists over a long period of time. That said, we will
design lists as far as possible to follow larger database metadata
specifications e.g.
[MIxS](https://www.ebi.ac.uk/ena/submit/mixs-checklists#MIxS_shared) for
compatibility.

Finally, we aim to make releases of this at regular intervals, and assign each
release a citeable DOI. Each release will also include a changelog to record all
additions and any corrections or modifications. Therefore researchers are free
to use the information in their own publications, as per the CC-BY 4.0 licence.

## Contributing

Samples must be from *published* studies, and should only include *sample* level
information. Preprints often have not made data avaliable at this point, and it
is assumed that peer-review has correctly evaluated any submitted metagenome is
valid.

Samples must also have been accessible on public databases (e.g. [EBI
ENA](https://www.ebi.ac.uk/ena) or [NCBI
SRA](https://www.ncbi.nlm.nih.gov/sra)).

> Important: we do not currently record *sequencing data* information, due to
> different uploading strategies by different groups.

### Own Publications

Contributing a new publication's sample information consists of the following:

<<<<<<< HEAD
- check if site/samples have been published before (i.e. to ensure the same
  names are used for any new samples)
=======
- check under the issues tab if the paper is already listed (if not, make one!)
  - check whether the issue has already been closed
  - if it listed, check to see if there is already a pull request linked to it
- assign yourself to the issue
- check if site/samples have been published before (i.e. to ensure the same names are used for any new samples)
>>>>>>> d8da7482
- making your own fork or branch of the repository
- update the given list (e.g. in spreadsheet program, R etc.))
  - generally you will be copying direct from publication's supplementary
    information
  - some columns have standard pre-defined categories, check a lists's README if
    in doubt!
- making a pull-request
- receive a review to check your additions follow current conventions
- have your PR merged
- close the issue

All contributions are attributed through Git's in-built recording of the author
of each commit and pull request. These will be displayed publically in the
future.

### Previous Publications

In addition to researchers adding their own publications, we will also maintain
lists of published but not-yet-added studies using github issues.

Therefore researchers who wish to contribute who do not yet have their own
publications, can 'assign' themselves to specific 'issues' (papers), and reduce
the risk of duplicates.

Contribution of these publications follow as [above](#own-publications).

### Guidelines and Conventions

To ensure efficient and consistent searching, we include guidelines on how to
record and format information. Adherence to these guidelines is enforced by 'pull request' review
by members of the SPAAM community and other contributors. Furthermore, each
category of metagenome will have their own 'special' fields, which will be
defined in each specific context.

[![License: CC BY
4.0](https://licensebuttons.net/l/by/4.0/80x15.png)](https://creativecommons.org/licenses/by/4.0/)<|MERGE_RESOLUTION|>--- conflicted
+++ resolved
@@ -51,16 +51,11 @@
 
 Contributing a new publication's sample information consists of the following:
 
-<<<<<<< HEAD
-- check if site/samples have been published before (i.e. to ensure the same
-  names are used for any new samples)
-=======
 - check under the issues tab if the paper is already listed (if not, make one!)
   - check whether the issue has already been closed
   - if it listed, check to see if there is already a pull request linked to it
 - assign yourself to the issue
 - check if site/samples have been published before (i.e. to ensure the same names are used for any new samples)
->>>>>>> d8da7482
 - making your own fork or branch of the repository
 - update the given list (e.g. in spreadsheet program, R etc.))
   - generally you will be copying direct from publication's supplementary
