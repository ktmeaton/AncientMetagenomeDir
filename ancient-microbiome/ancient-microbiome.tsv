--- conflicted
+++ resolved
@@ -21,7 +21,6 @@
 Weyrich2017	2017	10.1038/nature21674	Near Cape Town	NA	NA	South Africa	AfrPP1	Homo sapiens	600	10.1038/nature21674	oral	dental calculus	NA	OAGR	NA
 Weyrich2017	2017	10.1038/nature21674	Hettstedt Gymnasium	51.646	11.512	Germany	IndRev1	Homo sapiens	200	10.1038/nature21674	oral	dental calculus	NA	OAGR	NA
 Weyrich2017	2017	10.1038/nature21674	Hettstedt Gymnasium	51.646	11.512	Germany	IndRev2	Homo sapiens	200	10.1038/nature21674	oral	dental calculus	NA	OAGR	NA
-<<<<<<< HEAD
 Velsko2018	2018	10.1186/s40168-019-0717-3	Radcliffe Infirmary	51.752	-1.257	United Kingdom	CS01	Homo sapiens	200	10.1186/s40168-019-0717-3	oral	dental calculus	NA	ENA	ERS2985742,ERS2985790,ERS3881508
 Velsko2018	2018	10.1186/s40168-019-0717-3	Radcliffe Infirmary	51.752	-1.257	United Kingdom	CS02	Homo sapiens	200	10.1186/s40168-019-0717-3	oral	dental calculus	NA	ENA	ERS2985743,ERS2985791,ERS3881509
 Velsko2018	2018	10.1186/s40168-019-0717-3	Radcliffe Infirmary	51.752	-1.257	United Kingdom	CS03	Homo sapiens	200	10.1186/s40168-019-0717-3	oral	dental calculus	NA	ENA	ERS2985744,ERS2985792,ERS3881510
@@ -68,6 +67,7 @@
 Velsko2018	2018	10.1186/s40168-019-0717-3	Radcliffe Infirmary	51.752	-1.257	United Kingdom	CS46	Homo sapiens	200	10.1186/s40168-019-0717-3	oral	dental calculus	NA	ENA	ERS2985783,ERS2985833,ERS3881551
 Velsko2018	2018	10.1186/s40168-019-0717-3	Radcliffe Infirmary	51.752	-1.257	United Kingdom	CS47	Homo sapiens	200	10.1186/s40168-019-0717-3	oral	dental calculus	NA	ENA	ERS2985784,ERS2985834,ERS3881552
 Velsko2018	2018	10.1186/s40168-019-0717-3	Radcliffe Infirmary	51.752	-1.257	United Kingdom	CS48	Homo sapiens	200	10.1186/s40168-019-0717-3	oral	dental calculus	NA	ENA	ERS2985785,ERS2985835,ERS3881553
+Jensen2019	2019	10.1038/s41467-019-13549-9	Syltholm	54.66	11.35	Denmark	Syltholm_1	Homo sapiens	5700	10.1038/s41467-019-13549-9	oral	birch pitch	NA	ENA	ERS3337752
 Ottoni2019	2019	10.1038/s41598-019-56074-x	Gabbanat al-Qurud	25.741	32.592	Egypt	BB01	Papio hamadryas	100	10.1038/s41598-019-56074-x	oral	dental calculus	NA	ENA	ERS3887040
 Ottoni2019	2019	10.1038/s41598-019-56074-x	Gabbanat al-Qurud	25.741	32.592	Egypt	BB05	Papio anubis	100	10.1038/s41598-019-56074-x	oral	dental calculus	NA	ENA	ERS3887041,ERS3887041 
 Ottoni2019	2019	10.1038/s41598-019-56074-x	Gabbanat al-Qurud	25.741	32.592	Egypt	BB06	Papio anubis	100	10.1038/s41598-019-56074-x	oral	dental calculus	NA	ENA	ERS3887042,ERS3887042 
@@ -75,53 +75,4 @@
 Ottoni2019	2019	10.1038/s41598-019-56074-x	Gabbanat al-Qurud	25.741	32.592	Egypt	BB09	Papio hamadryas	100	10.1038/s41598-019-56074-x	oral	dental calculus	NA	ENA	ERS3887044
 Ottoni2019	2019	10.1038/s41598-019-56074-x	Gabbanat al-Qurud	25.741	32.592	Egypt	BB11	Papio sp.	100	10.1038/s41598-019-56074-x	oral	dental calculus	NA	ENA	ERS3887045
 Ottoni2019	2019	10.1038/s41598-019-56074-x	Zoological Society of Philadelphia	39.97	-75.19	USA	ANSP11833	Papio hamadryas	100	10.1038/s41598-019-56074-x	oral	dental calculus	NA	ENA	ERS3887046
-Ottoni2019	2019	10.1038/s41598-019-56074-x	Zoological Society of Philadelphia	39.97	-75.19	USA	ANSP3271	Papio hamadryas	100	10.1038/s41598-019-56074-x	oral	dental calculus	NA	ENA	ERS3887047
-=======
-Velsko2018	2018	10.1186/s40168-019-0717-3	Radcliffe Infirmary	51.752022	-1.257677	United Kingdom	CS01	Homo sapiens	200	10.1186/s40168-019-0717-3	oral	dental calculus	NA	ENA	ERS2985742,ERS2985790,ERS3881508
-Velsko2018	2018	10.1186/s40168-019-0717-3	Radcliffe Infirmary	51.752022	-1.257677	United Kingdom	CS02	Homo sapiens	200	10.1186/s40168-019-0717-3	oral	dental calculus	NA	ENA	ERS2985743,ERS2985791,ERS3881509
-Velsko2018	2018	10.1186/s40168-019-0717-3	Radcliffe Infirmary	51.752022	-1.257677	United Kingdom	CS03	Homo sapiens	200	10.1186/s40168-019-0717-3	oral	dental calculus	NA	ENA	ERS2985744,ERS2985792,ERS3881510
-Velsko2018	2018	10.1186/s40168-019-0717-3	Radcliffe Infirmary	51.752022	-1.257677	United Kingdom	CS04	Homo sapiens	200	10.1186/s40168-019-0717-3	oral	dental calculus	NA	ENA	ERS2985745,ERS2985793,ERS3881511
-Velsko2018	2018	10.1186/s40168-019-0717-3	Radcliffe Infirmary	51.752022	-1.257677	United Kingdom	CS05	Homo sapiens	200	10.1186/s40168-019-0717-3	oral	dental calculus	NA	ENA	ERS2985794,ERS3881512
-Velsko2018	2018	10.1186/s40168-019-0717-3	Radcliffe Infirmary	51.752022	-1.257677	United Kingdom	CS06	Homo sapiens	200	10.1186/s40168-019-0717-3	oral	dental calculus	NA	ENA	ERS2985795,ERS3881513
-Velsko2018	2018	10.1186/s40168-019-0717-3	Radcliffe Infirmary	51.752022	-1.257677	United Kingdom	CS07	Homo sapiens	200	10.1186/s40168-019-0717-3	oral	dental calculus	NA	ENA	ERS2985746,ERS2985796,ERS3881514
-Velsko2018	2018	10.1186/s40168-019-0717-3	Radcliffe Infirmary	51.752022	-1.257677	United Kingdom	CS08	Homo sapiens	200	10.1186/s40168-019-0717-3	oral	dental calculus	NA	ENA	ERS2985747,ERS2985797,ERS3881515
-Velsko2018	2018	10.1186/s40168-019-0717-3	Radcliffe Infirmary	51.752022	-1.257677	United Kingdom	CS09	Homo sapiens	200	10.1186/s40168-019-0717-3	oral	dental calculus	NA	ENA	ERS2985748,ERS2985798,ERS3881516
-Velsko2018	2018	10.1186/s40168-019-0717-3	Radcliffe Infirmary	51.752022	-1.257677	United Kingdom	CS10	Homo sapiens	200	10.1186/s40168-019-0717-3	oral	dental calculus	NA	ENA	ERS2985749,ERS2985799,ERS3881517
-Velsko2018	2018	10.1186/s40168-019-0717-3	Radcliffe Infirmary	51.752022	-1.257677	United Kingdom	CS11	Homo sapiens	200	10.1186/s40168-019-0717-3	oral	dental calculus	NA	ENA	ERS2985750,ERS2985800,ERS3881518
-Velsko2018	2018	10.1186/s40168-019-0717-3	Radcliffe Infirmary	51.752022	-1.257677	United Kingdom	CS12	Homo sapiens	200	10.1186/s40168-019-0717-3	oral	dental calculus	NA	ENA	ERS2985751,ERS2985801,ERS3881519
-Velsko2018	2018	10.1186/s40168-019-0717-3	Radcliffe Infirmary	51.752022	-1.257677	United Kingdom	CS13	Homo sapiens	200	10.1186/s40168-019-0717-3	oral	dental calculus	NA	ENA	ERS2985752,ERS2985802,ERS3881520
-Velsko2018	2018	10.1186/s40168-019-0717-3	Radcliffe Infirmary	51.752022	-1.257677	United Kingdom	CS14	Homo sapiens	200	10.1186/s40168-019-0717-3	oral	dental calculus	NA	ENA	ERS2985753,ERS2985803,ERS3881521
-Velsko2018	2018	10.1186/s40168-019-0717-3	Radcliffe Infirmary	51.752022	-1.257677	United Kingdom	CS15	Homo sapiens	200	10.1186/s40168-019-0717-3	oral	dental calculus	NA	ENA	ERS2985754,ERS2985804,ERS3881522
-Velsko2018	2018	10.1186/s40168-019-0717-3	Radcliffe Infirmary	51.752022	-1.257677	United Kingdom	CS16	Homo sapiens	200	10.1186/s40168-019-0717-3	oral	dental calculus	NA	ENA	ERS2985755,ERS2985805,ERS3881523
-Velsko2018	2018	10.1186/s40168-019-0717-3	Radcliffe Infirmary	51.752022	-1.257677	United Kingdom	CS17	Homo sapiens	200	10.1186/s40168-019-0717-3	oral	dental calculus	NA	ENA	ERS2985756,ERS2985806,ERS3881524
-Velsko2018	2018	10.1186/s40168-019-0717-3	Radcliffe Infirmary	51.752022	-1.257677	United Kingdom	CS18	Homo sapiens	200	10.1186/s40168-019-0717-3	oral	dental calculus	NA	ENA	ERS2985757,ERS2985807,ERS3881525
-Velsko2018	2018	10.1186/s40168-019-0717-3	Radcliffe Infirmary	51.752022	-1.257677	United Kingdom	CS19	Homo sapiens	200	10.1186/s40168-019-0717-3	oral	dental calculus	NA	ENA	ERS2985758,ERS2985808,ERS3881526
-Velsko2018	2018	10.1186/s40168-019-0717-3	Radcliffe Infirmary	51.752022	-1.257677	United Kingdom	CS20	Homo sapiens	200	10.1186/s40168-019-0717-3	oral	dental calculus	NA	ENA	ERS2985759,ERS2985809,ERS3881527
-Velsko2018	2018	10.1186/s40168-019-0717-3	Radcliffe Infirmary	51.752022	-1.257677	United Kingdom	CS21	Homo sapiens	200	10.1186/s40168-019-0717-3	oral	dental calculus	NA	ENA	ERS2985760,ERS2985810,ERS3881528
-Velsko2018	2018	10.1186/s40168-019-0717-3	Radcliffe Infirmary	51.752022	-1.257677	United Kingdom	CS22	Homo sapiens	200	10.1186/s40168-019-0717-3	oral	dental calculus	NA	ENA	ERS2985761,ERS2985811,ERS3881529
-Velsko2018	2018	10.1186/s40168-019-0717-3	Radcliffe Infirmary	51.752022	-1.257677	United Kingdom	CS23	Homo sapiens	200	10.1186/s40168-019-0717-3	oral	dental calculus	NA	ENA	ERS2985762,ERS2985812,ERS3881530
-Velsko2018	2018	10.1186/s40168-019-0717-3	Radcliffe Infirmary	51.752022	-1.257677	United Kingdom	CS24	Homo sapiens	200	10.1186/s40168-019-0717-3	oral	dental calculus	NA	ENA	ERS2985763,ERS2985813,ERS3881531
-Velsko2018	2018	10.1186/s40168-019-0717-3	Radcliffe Infirmary	51.752022	-1.257677	United Kingdom	CS26	Homo sapiens	200	10.1186/s40168-019-0717-3	oral	dental calculus	NA	ENA	ERS2985764,ERS2985814,ERS3881532
-Velsko2018	2018	10.1186/s40168-019-0717-3	Radcliffe Infirmary	51.752022	-1.257677	United Kingdom	CS27	Homo sapiens	200	10.1186/s40168-019-0717-3	oral	dental calculus	NA	ENA	ERS2985765,ERS2985815,ERS3881533
-Velsko2018	2018	10.1186/s40168-019-0717-3	Radcliffe Infirmary	51.752022	-1.257677	United Kingdom	CS28	Homo sapiens	200	10.1186/s40168-019-0717-3	oral	dental calculus	NA	ENA	ERS2985766,ERS2985816,ERS3881534
-Velsko2018	2018	10.1186/s40168-019-0717-3	Radcliffe Infirmary	51.752022	-1.257677	United Kingdom	CS29	Homo sapiens	200	10.1186/s40168-019-0717-3	oral	dental calculus	NA	ENA	ERS2985767,ERS2985817,ERS3881535
-Velsko2018	2018	10.1186/s40168-019-0717-3	Radcliffe Infirmary	51.752022	-1.257677	United Kingdom	CS30	Homo sapiens	200	10.1186/s40168-019-0717-3	oral	dental calculus	NA	ENA	ERS2985768,ERS2985818,ERS3881536
-Velsko2018	2018	10.1186/s40168-019-0717-3	Radcliffe Infirmary	51.752022	-1.257677	United Kingdom	CS31	Homo sapiens	200	10.1186/s40168-019-0717-3	oral	dental calculus	NA	ENA	ERS2985769,ERS2985819,ERS3881537
-Velsko2018	2018	10.1186/s40168-019-0717-3	Radcliffe Infirmary	51.752022	-1.257677	United Kingdom	CS32	Homo sapiens	200	10.1186/s40168-019-0717-3	oral	dental calculus	NA	ENA	ERS2985770,ERS2985820,ERS3881538
-Velsko2018	2018	10.1186/s40168-019-0717-3	Radcliffe Infirmary	51.752022	-1.257677	United Kingdom	CS33	Homo sapiens	200	10.1186/s40168-019-0717-3	oral	dental calculus	NA	ENA	ERS2985771,ERS2985821,ERS3881539
-Velsko2018	2018	10.1186/s40168-019-0717-3	Radcliffe Infirmary	51.752022	-1.257677	United Kingdom	CS34	Homo sapiens	200	10.1186/s40168-019-0717-3	oral	dental calculus	NA	ENA	ERS2985772,ERS2985822,ERS3881540
-Velsko2018	2018	10.1186/s40168-019-0717-3	Radcliffe Infirmary	51.752022	-1.257677	United Kingdom	CS35	Homo sapiens	200	10.1186/s40168-019-0717-3	oral	dental calculus	NA	ENA	ERS2985773,ERS2985823,ERS3881541
-Velsko2018	2018	10.1186/s40168-019-0717-3	Radcliffe Infirmary	51.752022	-1.257677	United Kingdom	CS36	Homo sapiens	200	10.1186/s40168-019-0717-3	oral	dental calculus	NA	ENA	ERS2985774,ERS2985824,ERS3881542
-Velsko2018	2018	10.1186/s40168-019-0717-3	Radcliffe Infirmary	51.752022	-1.257677	United Kingdom	CS37	Homo sapiens	200	10.1186/s40168-019-0717-3	oral	dental calculus	NA	ENA	ERS2985775,ERS2985825,ERS3881543
-Velsko2018	2018	10.1186/s40168-019-0717-3	Radcliffe Infirmary	51.752022	-1.257677	United Kingdom	CS38	Homo sapiens	200	10.1186/s40168-019-0717-3	oral	dental calculus	NA	ENA	ERS2985776,ERS2985826,ERS3881544
-Velsko2018	2018	10.1186/s40168-019-0717-3	Radcliffe Infirmary	51.752022	-1.257677	United Kingdom	CS39	Homo sapiens	200	10.1186/s40168-019-0717-3	oral	dental calculus	NA	ENA	ERS2985777,ERS2985827,ERS3881545
-Velsko2018	2018	10.1186/s40168-019-0717-3	Radcliffe Infirmary	51.752022	-1.257677	United Kingdom	CS40	Homo sapiens	200	10.1186/s40168-019-0717-3	oral	dental calculus	NA	ENA	ERS2985778,ERS2985828,ERS3881546
-Velsko2018	2018	10.1186/s40168-019-0717-3	Radcliffe Infirmary	51.752022	-1.257677	United Kingdom	CS42	Homo sapiens	200	10.1186/s40168-019-0717-3	oral	dental calculus	NA	ENA	ERS2985779,ERS2985829,ERS3881547
-Velsko2018	2018	10.1186/s40168-019-0717-3	Radcliffe Infirmary	51.752022	-1.257677	United Kingdom	CS43	Homo sapiens	200	10.1186/s40168-019-0717-3	oral	dental calculus	NA	ENA	ERS2985780,ERS2985830,ERS3881548
-Velsko2018	2018	10.1186/s40168-019-0717-3	Radcliffe Infirmary	51.752022	-1.257677	United Kingdom	CS44	Homo sapiens	200	10.1186/s40168-019-0717-3	oral	dental calculus	NA	ENA	ERS2985781,ERS2985831,ERS3881549
-Velsko2018	2018	10.1186/s40168-019-0717-3	Radcliffe Infirmary	51.752022	-1.257677	United Kingdom	CS45	Homo sapiens	200	10.1186/s40168-019-0717-3	oral	dental calculus	NA	ENA	ERS2985782,ERS2985832,ERS3881550
-Velsko2018	2018	10.1186/s40168-019-0717-3	Radcliffe Infirmary	51.752022	-1.257677	United Kingdom	CS46	Homo sapiens	200	10.1186/s40168-019-0717-3	oral	dental calculus	NA	ENA	ERS2985783,ERS2985833,ERS3881551
-Velsko2018	2018	10.1186/s40168-019-0717-3	Radcliffe Infirmary	51.752022	-1.257677	United Kingdom	CS47	Homo sapiens	200	10.1186/s40168-019-0717-3	oral	dental calculus	NA	ENA	ERS2985784,ERS2985834,ERS3881552
-Velsko2018	2018	10.1186/s40168-019-0717-3	Radcliffe Infirmary	51.752022	-1.257677	United Kingdom	CS48	Homo sapiens	200	10.1186/s40168-019-0717-3	oral	dental calculus	NA	ENA	ERS2985785,ERS2985835,ERS3881553
-Jensen2019	2019	10.1038/s41467-019-13549-9	Syltholm	54.66	11.35	Denmark	Syltholm_1	Homo sapiens	5700	10.1038/s41467-019-13549-9	oral	birch pitch	NA	ENA	ERS3337752
->>>>>>> d8da7482
+Ottoni2019	2019	10.1038/s41598-019-56074-x	Zoological Society of Philadelphia	39.97	-75.19	USA	ANSP3271	Papio hamadryas	100	10.1038/s41598-019-56074-x	oral	dental calculus	NA	ENA	ERS3887047