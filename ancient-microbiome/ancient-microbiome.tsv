project_name	publication_year	publication_doi	site_name	latitude	longitude	geo_loc_name	sample_name	sample_host	sample_age	sample_age_doi	microbiome_type	material	collection_date	archive	archive_accession
Warinner2014	2014	10.1038/ng.2906	Dalheim	51.565	8.84	Germany	B61	Homo sapiens	900	10.1038/ng.2906	oral	dental calculus	NA	SRA	SRS473742,SRS473743,SRS473744,SRS473745
Warinner2014	2014	10.1038/ng.2906	Dalheim	51.565	8.84	Germany	G12	Homo sapiens	900	10.1038/ng.2906	oral	dental calculus	NA	SRA	SRS473747,SRS473746,SRS473748,SRS473749,SRS473750
Weyrich2017	2017	10.1038/nature21674	Gola Forest	7.657	-10.841	Sierra Leone	Chimp	Pan troglodytes	100	10.1038/nature21674	oral	dental calculus	NA	OAGR	NA
Weyrich2017	2017	10.1038/nature21674	El Sidrón Cave	43.386	-5.328	Spain	ElSidron1	Homo sapiens neanderthalensis	49000	10.1038/nature21674	oral	dental calculus	NA	OAGR	3011,2962
Weyrich2017	2017	10.1038/nature21674	El Sidrón Cave	43.386	-5.329	Spain	ElSidron2	Homo sapiens neanderthalensis	49000	10.1038/nature21674	oral	dental calculus	NA	OAGR	2990,3014
Weyrich2017	2017	10.1038/nature21674	Spy Cave	50.48	4.674	Belgium	Spy1	Homo sapiens neanderthalensis	35800	10.1038/nature21674	oral	dental calculus	NA	OAGR	2952,2953
Weyrich2017	2017	10.1038/nature21674	Spy Cave	50.48	4.674	Belgium	Spy2	Homo sapiens neanderthalensis	36000	10.1038/nature21674	oral	dental calculus	NA	OAGR	2935,2989
Weyrich2017	2017	10.1038/nature21674	Dudka	53.96	21.86	Poland	EuroHG1	Homo sapiens	7600	10.1038/nature21674	oral	dental calculus	NA	OAGR	3066,3010
Weyrich2017	2017	10.1038/nature21674	Dudka	53.96	21.86	Poland	EuroHG2	Homo sapiens	7600	10.1038/nature21674	oral	dental calculus	NA	OAGR	3081,3020
Weyrich2017	2017	10.1038/nature21674	Stuttgart-Mühlhausen I	48.839	9.227	Germany	EuroLBK1	Homo sapiens	7400	10.1038/nature21674	oral	dental calculus	NA	OAGR	3080,3071,3083,3084
Weyrich2017	2017	10.1038/nature21674	Stuttgart-Mühlhausen I	48.839	9.227	Germany	EuroLBK2	Homo sapiens	7400	10.1038/nature21674	oral	dental calculus	NA	OAGR	2955,2956,3018,3019
Weyrich2017	2017	10.1038/nature21674	Stuttgart-Mühlhausen I	48.839	9.227	Germany	EuroLBK3	Homo sapiens	7400	10.1038/nature21674	oral	dental calculus	NA	OAGR	3072,3073,2933,2936
Weyrich2017	2017	10.1038/nature21674	Al Khiday	15.441	32.381	Sudan	Sudan1	Homo sapiens	5000	10.1038/nature21674	oral	dental calculus	NA	OAGR	NA
Weyrich2017	2017	10.1038/nature21674	Al Khiday	15.441	32.381	Sudan	Sudan2	Homo sapiens	5000	10.1038/nature21674	oral	dental calculus	NA	OAGR	NA
Weyrich2017	2017	10.1038/nature21674	Near Cape Town	NA	NA	South Africa	SouthAfr1	Homo sapiens	2300	10.1038/nature21674	oral	dental calculus	NA	OAGR	NA
Weyrich2017	2017	10.1038/nature21674	Near Cape Town	NA	NA	South Africa	SouthAf2	Homo sapiens	3800	10.1038/nature21674	oral	dental calculus	NA	OAGR	NA
Weyrich2017	2017	10.1038/nature21674	Jewbury	53.962	-1.075	United Kingdom	UrbMed1	Homo sapiens	800	10.1038/nature21674	oral	dental calculus	NA	OAGR	NA
Weyrich2017	2017	10.1038/nature21674	Jewbury	53.962	-1.075	United Kingdom	UrbWar2	Homo sapiens	800	10.1038/nature21674	oral	dental calculus	NA	OAGR	NA
Weyrich2017	2017	10.1038/nature21674	Near Cape Town	NA	NA	South Africa	AfrPP2	Homo sapiens	600	10.1038/nature21674	oral	dental calculus	NA	OAGR	NA
Weyrich2017	2017	10.1038/nature21674	Near Cape Town	NA	NA	South Africa	AfrPP1	Homo sapiens	600	10.1038/nature21674	oral	dental calculus	NA	OAGR	NA
Weyrich2017	2017	10.1038/nature21674	Hettstedt Gymnasium	51.646	11.512	Germany	IndRev1	Homo sapiens	200	10.1038/nature21674	oral	dental calculus	NA	OAGR	NA
Weyrich2017	2017	10.1038/nature21674	Hettstedt Gymnasium	51.646	11.512	Germany	IndRev2	Homo sapiens	200	10.1038/nature21674	oral	dental calculus	NA	OAGR	NA
Velsko2018	2018	10.1186/s40168-019-0717-3	Radcliffe Infirmary	51.752	-1.257	United Kingdom	CS01	Homo sapiens	200	10.1186/s40168-019-0717-3	oral	dental calculus	NA	ENA	ERS2985742,ERS2985790,ERS3881508
Velsko2018	2018	10.1186/s40168-019-0717-3	Radcliffe Infirmary	51.752	-1.257	United Kingdom	CS02	Homo sapiens	200	10.1186/s40168-019-0717-3	oral	dental calculus	NA	ENA	ERS2985743,ERS2985791,ERS3881509
Velsko2018	2018	10.1186/s40168-019-0717-3	Radcliffe Infirmary	51.752	-1.257	United Kingdom	CS03	Homo sapiens	200	10.1186/s40168-019-0717-3	oral	dental calculus	NA	ENA	ERS2985744,ERS2985792,ERS3881510
Velsko2018	2018	10.1186/s40168-019-0717-3	Radcliffe Infirmary	51.752	-1.257	United Kingdom	CS04	Homo sapiens	200	10.1186/s40168-019-0717-3	oral	dental calculus	NA	ENA	ERS2985745,ERS2985793,ERS3881511
Velsko2018	2018	10.1186/s40168-019-0717-3	Radcliffe Infirmary	51.752	-1.257	United Kingdom	CS05	Homo sapiens	200	10.1186/s40168-019-0717-3	oral	dental calculus	NA	ENA	ERS2985794,ERS3881512
Velsko2018	2018	10.1186/s40168-019-0717-3	Radcliffe Infirmary	51.752	-1.257	United Kingdom	CS06	Homo sapiens	200	10.1186/s40168-019-0717-3	oral	dental calculus	NA	ENA	ERS2985795,ERS3881513
Velsko2018	2018	10.1186/s40168-019-0717-3	Radcliffe Infirmary	51.752	-1.257	United Kingdom	CS07	Homo sapiens	200	10.1186/s40168-019-0717-3	oral	dental calculus	NA	ENA	ERS2985746,ERS2985796,ERS3881514
Velsko2018	2018	10.1186/s40168-019-0717-3	Radcliffe Infirmary	51.752	-1.257	United Kingdom	CS08	Homo sapiens	200	10.1186/s40168-019-0717-3	oral	dental calculus	NA	ENA	ERS2985747,ERS2985797,ERS3881515
Velsko2018	2018	10.1186/s40168-019-0717-3	Radcliffe Infirmary	51.752	-1.257	United Kingdom	CS09	Homo sapiens	200	10.1186/s40168-019-0717-3	oral	dental calculus	NA	ENA	ERS2985748,ERS2985798,ERS3881516
Velsko2018	2018	10.1186/s40168-019-0717-3	Radcliffe Infirmary	51.752	-1.257	United Kingdom	CS10	Homo sapiens	200	10.1186/s40168-019-0717-3	oral	dental calculus	NA	ENA	ERS2985749,ERS2985799,ERS3881517
Velsko2018	2018	10.1186/s40168-019-0717-3	Radcliffe Infirmary	51.752	-1.257	United Kingdom	CS11	Homo sapiens	200	10.1186/s40168-019-0717-3	oral	dental calculus	NA	ENA	ERS2985750,ERS2985800,ERS3881518
Velsko2018	2018	10.1186/s40168-019-0717-3	Radcliffe Infirmary	51.752	-1.257	United Kingdom	CS12	Homo sapiens	200	10.1186/s40168-019-0717-3	oral	dental calculus	NA	ENA	ERS2985751,ERS2985801,ERS3881519
Velsko2018	2018	10.1186/s40168-019-0717-3	Radcliffe Infirmary	51.752	-1.257	United Kingdom	CS13	Homo sapiens	200	10.1186/s40168-019-0717-3	oral	dental calculus	NA	ENA	ERS2985752,ERS2985802,ERS3881520
Velsko2018	2018	10.1186/s40168-019-0717-3	Radcliffe Infirmary	51.752	-1.257	United Kingdom	CS14	Homo sapiens	200	10.1186/s40168-019-0717-3	oral	dental calculus	NA	ENA	ERS2985753,ERS2985803,ERS3881521
Velsko2018	2018	10.1186/s40168-019-0717-3	Radcliffe Infirmary	51.752	-1.257	United Kingdom	CS15	Homo sapiens	200	10.1186/s40168-019-0717-3	oral	dental calculus	NA	ENA	ERS2985754,ERS2985804,ERS3881522
Velsko2018	2018	10.1186/s40168-019-0717-3	Radcliffe Infirmary	51.752	-1.257	United Kingdom	CS16	Homo sapiens	200	10.1186/s40168-019-0717-3	oral	dental calculus	NA	ENA	ERS2985755,ERS2985805,ERS3881523
Velsko2018	2018	10.1186/s40168-019-0717-3	Radcliffe Infirmary	51.752	-1.257	United Kingdom	CS17	Homo sapiens	200	10.1186/s40168-019-0717-3	oral	dental calculus	NA	ENA	ERS2985756,ERS2985806,ERS3881524
Velsko2018	2018	10.1186/s40168-019-0717-3	Radcliffe Infirmary	51.752	-1.257	United Kingdom	CS18	Homo sapiens	200	10.1186/s40168-019-0717-3	oral	dental calculus	NA	ENA	ERS2985757,ERS2985807,ERS3881525
Velsko2018	2018	10.1186/s40168-019-0717-3	Radcliffe Infirmary	51.752	-1.257	United Kingdom	CS19	Homo sapiens	200	10.1186/s40168-019-0717-3	oral	dental calculus	NA	ENA	ERS2985758,ERS2985808,ERS3881526
Velsko2018	2018	10.1186/s40168-019-0717-3	Radcliffe Infirmary	51.752	-1.257	United Kingdom	CS20	Homo sapiens	200	10.1186/s40168-019-0717-3	oral	dental calculus	NA	ENA	ERS2985759,ERS2985809,ERS3881527
Velsko2018	2018	10.1186/s40168-019-0717-3	Radcliffe Infirmary	51.752	-1.257	United Kingdom	CS21	Homo sapiens	200	10.1186/s40168-019-0717-3	oral	dental calculus	NA	ENA	ERS2985760,ERS2985810,ERS3881528
Velsko2018	2018	10.1186/s40168-019-0717-3	Radcliffe Infirmary	51.752	-1.257	United Kingdom	CS22	Homo sapiens	200	10.1186/s40168-019-0717-3	oral	dental calculus	NA	ENA	ERS2985761,ERS2985811,ERS3881529
Velsko2018	2018	10.1186/s40168-019-0717-3	Radcliffe Infirmary	51.752	-1.257	United Kingdom	CS23	Homo sapiens	200	10.1186/s40168-019-0717-3	oral	dental calculus	NA	ENA	ERS2985762,ERS2985812,ERS3881530
Velsko2018	2018	10.1186/s40168-019-0717-3	Radcliffe Infirmary	51.752	-1.257	United Kingdom	CS24	Homo sapiens	200	10.1186/s40168-019-0717-3	oral	dental calculus	NA	ENA	ERS2985763,ERS2985813,ERS3881531
Velsko2018	2018	10.1186/s40168-019-0717-3	Radcliffe Infirmary	51.752	-1.257	United Kingdom	CS26	Homo sapiens	200	10.1186/s40168-019-0717-3	oral	dental calculus	NA	ENA	ERS2985764,ERS2985814,ERS3881532
Velsko2018	2018	10.1186/s40168-019-0717-3	Radcliffe Infirmary	51.752	-1.257	United Kingdom	CS27	Homo sapiens	200	10.1186/s40168-019-0717-3	oral	dental calculus	NA	ENA	ERS2985765,ERS2985815,ERS3881533
Velsko2018	2018	10.1186/s40168-019-0717-3	Radcliffe Infirmary	51.752	-1.257	United Kingdom	CS28	Homo sapiens	200	10.1186/s40168-019-0717-3	oral	dental calculus	NA	ENA	ERS2985766,ERS2985816,ERS3881534
Velsko2018	2018	10.1186/s40168-019-0717-3	Radcliffe Infirmary	51.752	-1.257	United Kingdom	CS29	Homo sapiens	200	10.1186/s40168-019-0717-3	oral	dental calculus	NA	ENA	ERS2985767,ERS2985817,ERS3881535
Velsko2018	2018	10.1186/s40168-019-0717-3	Radcliffe Infirmary	51.752	-1.257	United Kingdom	CS30	Homo sapiens	200	10.1186/s40168-019-0717-3	oral	dental calculus	NA	ENA	ERS2985768,ERS2985818,ERS3881536
Velsko2018	2018	10.1186/s40168-019-0717-3	Radcliffe Infirmary	51.752	-1.257	United Kingdom	CS31	Homo sapiens	200	10.1186/s40168-019-0717-3	oral	dental calculus	NA	ENA	ERS2985769,ERS2985819,ERS3881537
Velsko2018	2018	10.1186/s40168-019-0717-3	Radcliffe Infirmary	51.752	-1.257	United Kingdom	CS32	Homo sapiens	200	10.1186/s40168-019-0717-3	oral	dental calculus	NA	ENA	ERS2985770,ERS2985820,ERS3881538
Velsko2018	2018	10.1186/s40168-019-0717-3	Radcliffe Infirmary	51.752	-1.257	United Kingdom	CS33	Homo sapiens	200	10.1186/s40168-019-0717-3	oral	dental calculus	NA	ENA	ERS2985771,ERS2985821,ERS3881539
Velsko2018	2018	10.1186/s40168-019-0717-3	Radcliffe Infirmary	51.752	-1.257	United Kingdom	CS34	Homo sapiens	200	10.1186/s40168-019-0717-3	oral	dental calculus	NA	ENA	ERS2985772,ERS2985822,ERS3881540
Velsko2018	2018	10.1186/s40168-019-0717-3	Radcliffe Infirmary	51.752	-1.257	United Kingdom	CS35	Homo sapiens	200	10.1186/s40168-019-0717-3	oral	dental calculus	NA	ENA	ERS2985773,ERS2985823,ERS3881541
Velsko2018	2018	10.1186/s40168-019-0717-3	Radcliffe Infirmary	51.752	-1.257	United Kingdom	CS36	Homo sapiens	200	10.1186/s40168-019-0717-3	oral	dental calculus	NA	ENA	ERS2985774,ERS2985824,ERS3881542
Velsko2018	2018	10.1186/s40168-019-0717-3	Radcliffe Infirmary	51.752	-1.257	United Kingdom	CS37	Homo sapiens	200	10.1186/s40168-019-0717-3	oral	dental calculus	NA	ENA	ERS2985775,ERS2985825,ERS3881543
Velsko2018	2018	10.1186/s40168-019-0717-3	Radcliffe Infirmary	51.752	-1.257	United Kingdom	CS38	Homo sapiens	200	10.1186/s40168-019-0717-3	oral	dental calculus	NA	ENA	ERS2985776,ERS2985826,ERS3881544
Velsko2018	2018	10.1186/s40168-019-0717-3	Radcliffe Infirmary	51.752	-1.257	United Kingdom	CS39	Homo sapiens	200	10.1186/s40168-019-0717-3	oral	dental calculus	NA	ENA	ERS2985777,ERS2985827,ERS3881545
Velsko2018	2018	10.1186/s40168-019-0717-3	Radcliffe Infirmary	51.752	-1.257	United Kingdom	CS40	Homo sapiens	200	10.1186/s40168-019-0717-3	oral	dental calculus	NA	ENA	ERS2985778,ERS2985828,ERS3881546
Velsko2018	2018	10.1186/s40168-019-0717-3	Radcliffe Infirmary	51.752	-1.257	United Kingdom	CS42	Homo sapiens	200	10.1186/s40168-019-0717-3	oral	dental calculus	NA	ENA	ERS2985779,ERS2985829,ERS3881547
Velsko2018	2018	10.1186/s40168-019-0717-3	Radcliffe Infirmary	51.752	-1.257	United Kingdom	CS43	Homo sapiens	200	10.1186/s40168-019-0717-3	oral	dental calculus	NA	ENA	ERS2985780,ERS2985830,ERS3881548
Velsko2018	2018	10.1186/s40168-019-0717-3	Radcliffe Infirmary	51.752	-1.257	United Kingdom	CS44	Homo sapiens	200	10.1186/s40168-019-0717-3	oral	dental calculus	NA	ENA	ERS2985781,ERS2985831,ERS3881549
Velsko2018	2018	10.1186/s40168-019-0717-3	Radcliffe Infirmary	51.752	-1.257	United Kingdom	CS45	Homo sapiens	200	10.1186/s40168-019-0717-3	oral	dental calculus	NA	ENA	ERS2985782,ERS2985832,ERS3881550
Velsko2018	2018	10.1186/s40168-019-0717-3	Radcliffe Infirmary	51.752	-1.257	United Kingdom	CS46	Homo sapiens	200	10.1186/s40168-019-0717-3	oral	dental calculus	NA	ENA	ERS2985783,ERS2985833,ERS3881551
Velsko2018	2018	10.1186/s40168-019-0717-3	Radcliffe Infirmary	51.752	-1.257	United Kingdom	CS47	Homo sapiens	200	10.1186/s40168-019-0717-3	oral	dental calculus	NA	ENA	ERS2985784,ERS2985834,ERS3881552
Velsko2018	2018	10.1186/s40168-019-0717-3	Radcliffe Infirmary	51.752	-1.257	United Kingdom	CS48	Homo sapiens	200	10.1186/s40168-019-0717-3	oral	dental calculus	NA	ENA	ERS2985785,ERS2985835,ERS3881553
Jensen2019	2019	10.1038/s41467-019-13549-9	Syltholm	54.66	11.35	Denmark	Syltholm_1	Homo sapiens	5700	10.1038/s41467-019-13549-9	oral	birch pitch	NA	ENA	ERS3337752
<<<<<<< HEAD
Fagernas2020	2020	10.1016/j.jas.2020.105135	Driffield Terrace	53.951	-1.1	United Kingdom	3DT21	Homo sapiens	1700	NA	oral	dental calculus	NA	ENA	ERS4042406,ERS4042407,ERS4042408,ERS4042409
Fagernas2020	2020	10.1016/j.jas.2020.105135	Wighill	53.91	-1.29	United Kingdom	WG1561	Homo sapiens	700	NA	oral	dental calculus	NA	ENA	ERS4042435,ERS4042436,ERS4042437,ERS4042438
Fagernas2020	2020	10.1016/j.jas.2020.105135	San Martín de Dulantzi	42.84	-2.517	Spain	SMD 1441-1-1440(044)	Homo sapiens	1100	NA	oral	dental calculus	NA	ENA	ERS4042423,ERS4042424,ERS4042425,ERS4042426
Fagernas2020	2020	10.1016/j.jas.2020.105135	San Martín de Dulantzi	42.84	-2.517	Spain	SMD 2591-1-2590(159)	Homo sapiens	1100	NA	oral	dental calculus	NA	ENA	ERS4042427,ERS4042428,ERS4042429,ERS4042430
Fagernas2020	2020	10.1016/j.jas.2020.105135	San Martín de Dulantzi	42.84	-2.517	Spain	SMD 2711-1-2710(171)	Homo sapiens	1000	NA	oral	dental calculus	NA	ENA	ERS4042431,ERS4042432,ERS4042433,ERS4042434
Fagernas2020	2020	10.1016/j.jas.2020.105135	Rupert's Valley	-15.933	-5.75	Saint Helena	SK203	Homo sapiens	100	NA	oral	dental calculus	NA	ENA	ERS4042419,ERS4042420,ERS4042421,ERS4042422
Zhou2018	2018	10.1016/j.cub.2018.05.058	St. Olav's Cathedral	63.425	10.392	Norway	SK152	Homo sapiens	800	NA	oral	dental calculus	NA	UCPH ERDA	E56xgi8CEl
=======
Fagernas2020	2020	10.1016/j.jas.2020.105135	Driffield Terrace	53.951	-1.1	United Kingdom	3DT21	Homo sapiens	1700	10.1016/j.jas.2020.105135	oral	dental calculus	NA	ENA	ERS4042406,ERS4042407,ERS4042408,ERS4042409
Fagernas2020	2020	10.1016/j.jas.2020.105135	Wighill	53.91	-1.29	United Kingdom	WG1561	Homo sapiens	700	10.1016/j.jas.2020.105135	oral	dental calculus	NA	ENA	ERS4042435,ERS4042436,ERS4042437,ERS4042438
Fagernas2020	2020	10.1016/j.jas.2020.105135	San Martín de Dulantzi	42.84	-2.517	Spain	SMD 1441-1-1440(044)	Homo sapiens	1100	10.1016/j.jas.2020.105135	oral	dental calculus	NA	ENA	ERS4042423,ERS4042424,ERS4042425,ERS4042426
Fagernas2020	2020	10.1016/j.jas.2020.105135	San Martín de Dulantzi	42.84	-2.517	Spain	SMD 2591-1-2590(159)	Homo sapiens	1100	10.1016/j.jas.2020.105135	oral	dental calculus	NA	ENA	ERS4042427,ERS4042428,ERS4042429,ERS4042430
Fagernas2020	2020	10.1016/j.jas.2020.105135	San Martín de Dulantzi	42.84	-2.517	Spain	SMD 2711-1-2710(171)	Homo sapiens	1000	10.1016/j.jas.2020.105135	oral	dental calculus	NA	ENA	ERS4042431,ERS4042432,ERS4042433,ERS4042434
Fagernas2020	2020	10.1016/j.jas.2020.105135	Rupert's Valley	-15.933	-5.75	Saint Helena	SK203	Homo sapiens	100	10.1016/j.jas.2020.105135	oral	dental calculus	NA	ENA	ERS4042419,ERS4042420,ERS4042421,ERS4042422
Mann2018	2018	10.1038/s41598-018-28091-9	Camino del Molino	38.102	-1.865	Spain	C214	Homo sapiens	4700	NA	oral	dental calculus	NA	SRA	SRS3078201
Mann2018	2018	10.1038/s41598-018-28091-9	Camino del Molino	38.102	-1.865	Spain	C53	Homo sapiens	4700	NA	oral	dental calculus	NA	SRA	SRS3078204
Mann2018	2018	10.1038/s41598-018-28091-9	Anse a la Gourde	16.254	-61.203	Guadeloupe	F1948	Homo sapiens	900	NA	oral	dental calculus	NA	SRA	SRS3078198
Mann2018	2018	10.1038/s41598-018-28091-9	Anse a la Gourde	16.254	-61.203	Guadeloupe	F349A	Homo sapiens	900	NA	oral	dental calculus	NA	SRA	SRS3078200
Mann2018	2018	10.1038/s41598-018-28091-9	Khövsgöl	49.66	99.61	Mongolia	H10	Homo sapiens	4400	NA	oral	dental calculus	NA	SRA	SRS3078195
Mann2018	2018	10.1038/s41598-018-28091-9	Khövsgöl	49.66	99.61	Mongolia	H24	Homo sapiens	4400	NA	oral	dental calculus	NA	SRA	SRS3078181
Mann2018	2018	10.1038/s41598-018-28091-9	Kilteasheen	54.005	-8.201	Ireland	KT01	Homo sapiens	1000	NA	oral	dental calculus	NA	SRA	SRS3078183,SRS3078182 
Mann2018	2018	10.1038/s41598-018-28091-9	Kilteasheen	54.005	-8.201	Ireland	KT02	Homo sapiens	1000	NA	oral	dental calculus	NA	SRA	SRS3078176
Mann2018	2018	10.1038/s41598-018-28091-9	Kilteasheen	54.005	-8.201	Ireland	KT03	Homo sapiens	1000	NA	oral	dental calculus	NA	SRA	SRS3078178
Mann2018	2018	10.1038/s41598-018-28091-9	Kilteasheen	54.005	-8.201	Ireland	KT04	Homo sapiens	1000	NA	oral	dental calculus	NA	SRA	SRS3078185
Mann2018	2018	10.1038/s41598-018-28091-9	Kilteasheen	54.005	-8.201	Ireland	KT05	Homo sapiens	1000	NA	oral	dental calculus	NA	SRA	SRS3078115,SRS3078117 
Mann2018	2018	10.1038/s41598-018-28091-9	Kilteasheen	54.005	-8.201	Ireland	KT06	Homo sapiens	1000	NA	oral	dental calculus	NA	SRA	SRS3078111
Mann2018	2018	10.1038/s41598-018-28091-9	Kilteasheen	54.005	-8.201	Ireland	KT07	Homo sapiens	1000	NA	oral	dental calculus	NA	SRA	SRS3078113
Mann2018	2018	10.1038/s41598-018-28091-9	Kilteasheen	54.005	-8.201	Ireland	KT08	Homo sapiens	1000	NA	oral	dental calculus	NA	SRA	SRS3078109,SRS3078099 
Mann2018	2018	10.1038/s41598-018-28091-9	Kilteasheen	54.005	-8.201	Ireland	KT09	Homo sapiens	1000	NA	oral	dental calculus	NA	SRA	SRS3078097,SRS3078104 
Mann2018	2018	10.1038/s41598-018-28091-9	Kilteasheen	54.005	-8.201	Ireland	KT10	Homo sapiens	1000	NA	oral	dental calculus	NA	SRA	SRS3078101
Mann2018	2018	10.1038/s41598-018-28091-9	Kilteasheen	54.005	-8.201	Ireland	KT11	Homo sapiens	1000	NA	oral	dental calculus	NA	SRA	SRS3078105
Mann2018	2018	10.1038/s41598-018-28091-9	Kilteasheen	54.005	-8.201	Ireland	KT12	Homo sapiens	1000	NA	oral	dental calculus	NA	SRA	SRS3078133
Mann2018	2018	10.1038/s41598-018-28091-9	Kilteasheen	54.005	-8.201	Ireland	KT13	Homo sapiens	1000	NA	oral	dental calculus	NA	SRA	SRS3078131,SRS3078137 
Mann2018	2018	10.1038/s41598-018-28091-9	Kilteasheen	54.005	-8.201	Ireland	KT14	Homo sapiens	1000	NA	oral	dental calculus	NA	SRA	SRS3078134,SRS3078129 
Mann2018	2018	10.1038/s41598-018-28091-9	Kilteasheen	54.005	-8.201	Ireland	KT15	Homo sapiens	1000	NA	oral	dental calculus	NA	SRA	SRS3078120
Mann2018	2018	10.1038/s41598-018-28091-9	Kilteasheen	54.005	-8.201	Ireland	KT16	Homo sapiens	1000	NA	oral	dental calculus	NA	SRA	SRS3078122
Mann2018	2018	10.1038/s41598-018-28091-9	Kilteasheen	54.005	-8.201	Ireland	KT17	Homo sapiens	1000	NA	oral	dental calculus	NA	SRA	SRS3078124
Mann2018	2018	10.1038/s41598-018-28091-9	Kilteasheen	54.005	-8.201	Ireland	KT18	Homo sapiens	1000	NA	oral	dental calculus	NA	SRA	SRS3078126
Mann2018	2018	10.1038/s41598-018-28091-9	Kilteasheen	54.005	-8.201	Ireland	KT19	Homo sapiens	1000	NA	oral	dental calculus	NA	SRA	SRS3078118
Mann2018	2018	10.1038/s41598-018-28091-9	Kilteasheen	54.005	-8.201	Ireland	KT20	Homo sapiens	1000	NA	oral	dental calculus	NA	SRA	SRS3078148
Mann2018	2018	10.1038/s41598-018-28091-9	Kilteasheen	54.005	-8.201	Ireland	KT21	Homo sapiens	1000	NA	oral	dental calculus	NA	SRA	SRS3078150
Mann2018	2018	10.1038/s41598-018-28091-9	Kilteasheen	54.005	-8.201	Ireland	KT22	Homo sapiens	1000	NA	oral	dental calculus	NA	SRA	SRS3078151
Mann2018	2018	10.1038/s41598-018-28091-9	Kilteasheen	54.005	-8.201	Ireland	KT23	Homo sapiens	1000	NA	oral	dental calculus	NA	SRA	SRS3078155
Mann2018	2018	10.1038/s41598-018-28091-9	Kilteasheen	54.005	-8.201	Ireland	KT24	Homo sapiens	1000	NA	oral	dental calculus	NA	SRA	SRS3078156,SRS3078146 
Mann2018	2018	10.1038/s41598-018-28091-9	Kilteasheen	54.005	-8.201	Ireland	KT25	Homo sapiens	1000	NA	oral	dental calculus	NA	SRA	SRS3078197,SRS3078141 
Mann2018	2018	10.1038/s41598-018-28091-9	Kilteasheen	54.005	-8.201	Ireland	KT26	Homo sapiens	1000	NA	oral	dental calculus	NA	SRA	SRS3078139,SRS3078145 
Mann2018	2018	10.1038/s41598-018-28091-9	Kilteasheen	54.005	-8.201	Ireland	KT27	Homo sapiens	1000	NA	oral	dental calculus	NA	SRA	SRS3078093
Mann2018	2018	10.1038/s41598-018-28091-9	Kilteasheen	54.005	-8.201	Ireland	KT28	Homo sapiens	1000	NA	oral	dental calculus	NA	SRA	SRS3078091,SRS3078089 
Mann2018	2018	10.1038/s41598-018-28091-9	Kilteasheen	54.005	-8.201	Ireland	KT29	Homo sapiens	1000	NA	oral	dental calculus	NA	SRA	SRS3078087,SRS3078085 
Mann2018	2018	10.1038/s41598-018-28091-9	Kilteasheen	54.005	-8.201	Ireland	KT30	Homo sapiens	1000	NA	oral	dental calculus	NA	SRA	SRS3078193
Mann2018	2018	10.1038/s41598-018-28091-9	Kilteasheen	54.005	-8.201	Ireland	KT31	Homo sapiens	1000	NA	oral	dental calculus	NA	SRA	SRS3078158,SRS3078147 
Mann2018	2018	10.1038/s41598-018-28091-9	Kilteasheen	54.005	-8.201	Ireland	KT32	Homo sapiens	1000	NA	oral	dental calculus	NA	SRA	SRS3078192,SRS3078187 
Mann2018	2018	10.1038/s41598-018-28091-9	Kilteasheen	54.005	-8.201	Ireland	KT33	Homo sapiens	1000	NA	oral	dental calculus	NA	SRA	SRS3078170
Mann2018	2018	10.1038/s41598-018-28091-9	Kilteasheen	54.005	-8.201	Ireland	KT34	Homo sapiens	1000	NA	oral	dental calculus	NA	SRA	SRS3078167
Mann2018	2018	10.1038/s41598-018-28091-9	Kilteasheen	54.005	-8.201	Ireland	KT35	Homo sapiens	1000	NA	oral	dental calculus	NA	SRA	SRS3078165
Mann2018	2018	10.1038/s41598-018-28091-9	Kilteasheen	54.005	-8.201	Ireland	KT36	Homo sapiens	1000	NA	oral	dental calculus	NA	SRA	SRS3078163,SRS3078172 
Mann2018	2018	10.1038/s41598-018-28091-9	Norris Farms	40.23	-90.143	USA	NF217	Homo sapiens	700	NA	oral	dental calculus	NA	SRA	SRS3078173
Mann2018	2018	10.1038/s41598-018-28091-9	Norris Farms	40.23	-90.143	USA	NF47	Homo sapiens	700	NA	oral	dental calculus	NA	SRA	SRS3078175
Mann2018	2018	10.1038/s41598-018-28091-9	Middenbeemster	52.548	4.912	Netherlands	S108	Homo sapiens	300	NA	oral	dental calculus	NA	SRA	SRS3078160
Mann2018	2018	10.1038/s41598-018-28091-9	Samdzong	29.27	84.03	Nepal	S40	Homo sapiens	1500	NA	oral	dental calculus	NA	SRA	SRS3078162
Mann2018	2018	10.1038/s41598-018-28091-9	Samdzong	29.27	84.03	Nepal	S41	Homo sapiens	1500	NA	oral	dental calculus	NA	SRA	SRS3078206
Mann2018	2018	10.1038/s41598-018-28091-9	Middenbeemster	52.548	4.912	Netherlands	S454	Homo sapiens	300	NA	oral	dental calculus	NA	SRA	SRS3078095
Brealey2020	2020	10.1093/molbev/msaa135	Karisimbi	-1.508	29.445	Democratic Republic of the Congo	Gb1	Gorilla beringei	100	10.1093/molbev/msaa135	oral	dental calculus	NA	ENA	ERS4545903,ERS4545904 ,ERS4545905 
Brealey2020	2020	10.1093/molbev/msaa135	Lulingu	-2.316	27.549	Democratic Republic of the Congo	Gb2	Gorilla beringei	100	10.1093/molbev/msaa135	oral	dental calculus	NA	ENA	ERS4545906,ERS4545907,ERS4545908 
Brealey2020	2020	10.1093/molbev/msaa135	Kamchatka	56.21	159.346	Russia	Ua2	Ursus arctos	100	10.1093/molbev/msaa135	oral	dental calculus	NA	ENA	ERS4545909
Brealey2020	2020	10.1093/molbev/msaa135	Kamchatka	56.21	159.346	Russia	Ua6	Ursus arctos	100	10.1093/molbev/msaa135	oral	dental calculus	NA	ENA	ERS4545910
Brealey2020	2020	10.1093/molbev/msaa135	Kamchatka	56.21	159.346	Russia	Ua7	Ursus arctos	100	10.1093/molbev/msaa135	oral	dental calculus	NA	ENA	ERS4545911
Brealey2020	2020	10.1093/molbev/msaa135	Lake Ladoga	61	31.5	Russia	Ua13	Ursus arctos	200	10.1093/molbev/msaa135	oral	dental calculus	NA	ENA	ERS4545912
Brealey2020	2020	10.1093/molbev/msaa135	Dalarna	61.004	14.537	Sweden	Ua14	Ursus arctos	200	10.1093/molbev/msaa135	oral	dental calculus	NA	ENA	ERS4545913
Brealey2020	2020	10.1093/molbev/msaa135	Jämtland	63.399	13.081	Sweden	Ua9	Ursus arctos	100	10.1093/molbev/msaa135	oral	dental calculus	NA	ENA	ERS4545914
Brealey2020	2020	10.1093/molbev/msaa135	Spitsbergen	78.899	18.016	Norway	Rt1	Rangifer tarandus	200	10.1093/molbev/msaa135	oral	dental calculus	NA	ENA	ERS4545915
Brealey2020	2020	10.1093/molbev/msaa135	Unknown	NA	NA	Unknown	Rt5	Rangifer tarandus	100	10.1093/molbev/msaa135	oral	dental calculus	NA	ENA	ERS4545916
Brealey2020	2020	10.1093/molbev/msaa135	Spitsbergen	78.899	18.016	Norway	Rt7	Rangifer tarandus	200	10.1093/molbev/msaa135	oral	dental calculus	NA	ENA	ERS4545917
Brealey2020	2020	10.1093/molbev/msaa135	South-west Norway	60	6	Norway	Rt11	Rangifer tarandus	100	10.1093/molbev/msaa135	oral	dental calculus	NA	ENA	ERS4545918
Brealey2020	2020	10.1093/molbev/msaa135	North-east Greenland	79	-56	Greenland	Rt13	Rangifer tarandus	200	10.1093/molbev/msaa135	oral	dental calculus	NA	ENA	ERS4545919
Brealey2020	2020	10.1093/molbev/msaa135	Spitsbergen	78.899	18.016	Norway	Rt_tooth	Rangifer tarandus	100	10.1093/molbev/msaa135	oral	tooth	NA	ENA	ERS4545920
Ozga2019	2019	10.1038/s41598-019-53802-1	Gombe National Park	-4.69	29.62	Tanzania	02C	Pan troglodytes schweinfurthii	100	10.1038/s41598-019-53802-1	oral	dental calculus	NA	SRA	SRS4625244
Ozga2019	2019	10.1038/s41598-019-53802-1	Gombe National Park	-4.69	29.62	Tanzania	04C	Pan troglodytes schweinfurthii	100	10.1038/s41598-019-53802-1	oral	dental calculus	NA	SRA	SRS4625243
Ozga2019	2019	10.1038/s41598-019-53802-1	Gombe National Park	-4.69	29.62	Tanzania	05C	Pan troglodytes schweinfurthii	100	10.1038/s41598-019-53802-1	oral	dental calculus	NA	SRA	SRS4625242
Ozga2019	2019	10.1038/s41598-019-53802-1	Gombe National Park	-4.69	29.62	Tanzania	07C	Pan troglodytes schweinfurthii	100	10.1038/s41598-019-53802-1	oral	dental calculus	NA	SRA	SRS4625241
Ozga2019	2019	10.1038/s41598-019-53802-1	Gombe National Park	-4.69	29.62	Tanzania	13C	Pan troglodytes schweinfurthii	100	10.1038/s41598-019-53802-1	oral	dental calculus	NA	SRA	SRS4625248
Ozga2019	2019	10.1038/s41598-019-53802-1	Gombe National Park	-4.69	29.62	Tanzania	14C	Pan troglodytes schweinfurthii	100	10.1038/s41598-019-53802-1	oral	dental calculus	NA	SRA	SRS4625247
Ozga2019	2019	10.1038/s41598-019-53802-1	Gombe National Park	-4.69	29.62	Tanzania	16C	Pan troglodytes schweinfurthii	100	10.1038/s41598-019-53802-1	oral	dental calculus	NA	SRA	SRS4625246
Ozga2019	2019	10.1038/s41598-019-53802-1	Gombe National Park	-4.69	29.62	Tanzania	17C	Pan troglodytes schweinfurthii	100	10.1038/s41598-019-53802-1	oral	dental calculus	NA	SRA	SRS4625245
Ozga2019	2019	10.1038/s41598-019-53802-1	Gombe National Park	-4.69	29.62	Tanzania	18C	Pan troglodytes schweinfurthii	100	10.1038/s41598-019-53802-1	oral	dental calculus	NA	SRA	SRS4625250
Ozga2019	2019	10.1038/s41598-019-53802-1	Gombe National Park	-4.69	29.62	Tanzania	19C	Pan troglodytes schweinfurthii	100	10.1038/s41598-019-53802-1	oral	dental calculus	NA	SRA	SRS4625249
Ozga2019	2019	10.1038/s41598-019-53802-1	Gombe National Park	-4.69	29.62	Tanzania	20C	Pan troglodytes schweinfurthii	100	10.1038/s41598-019-53802-1	oral	dental calculus	NA	SRA	SRS4625239
Ozga2019	2019	10.1038/s41598-019-53802-1	Gombe National Park	-4.69	29.62	Tanzania	21C	Pan troglodytes schweinfurthii	100	10.1038/s41598-019-53802-1	oral	dental calculus	NA	SRA	SRS4625238
Ozga2019	2019	10.1038/s41598-019-53802-1	Gombe National Park	-4.69	29.62	Tanzania	22C	Pan troglodytes schweinfurthii	100	10.1038/s41598-019-53802-1	oral	dental calculus	NA	SRA	SRS4625237
Ozga2019	2019	10.1038/s41598-019-53802-1	Gombe National Park	-4.69	29.62	Tanzania	24C	Pan troglodytes schweinfurthii	100	10.1038/s41598-019-53802-1	oral	dental calculus	NA	SRA	SRS4625236
Ozga2019	2019	10.1038/s41598-019-53802-1	Gombe National Park	-4.69	29.62	Tanzania	25C	Pan troglodytes schweinfurthii	100	10.1038/s41598-019-53802-1	oral	dental calculus	NA	SRA	SRS4625235
Ozga2019	2019	10.1038/s41598-019-53802-1	Gombe National Park	-4.69	29.62	Tanzania	26C	Pan troglodytes schweinfurthii	100	10.1038/s41598-019-53802-1	oral	dental calculus	NA	SRA	SRS4625234
Ozga2019	2019	10.1038/s41598-019-53802-1	Gombe National Park	-4.69	29.62	Tanzania	27C	Pan troglodytes schweinfurthii	100	10.1038/s41598-019-53802-1	oral	dental calculus	NA	SRA	SRS4625233
Ozga2019	2019	10.1038/s41598-019-53802-1	Gombe National Park	-4.69	29.62	Tanzania	28C	Pan troglodytes schweinfurthii	100	10.1038/s41598-019-53802-1	oral	dental calculus	NA	SRA	SRS4625232
Ozga2019	2019	10.1038/s41598-019-53802-1	Gombe National Park	-4.69	29.62	Tanzania	29C	Pan troglodytes schweinfurthii	100	10.1038/s41598-019-53802-1	oral	dental calculus	NA	SRA	SRS4625240
Ottoni2019	2019	10.1038/s41598-019-56074-x	Gabbanat al-Qurud	25.741	32.592	Egypt	BB01	Papio hamadryas	100	10.1038/s41598-019-56074-x	oral	dental calculus	NA	ENA	ERS3887040
Ottoni2019	2019	10.1038/s41598-019-56074-x	Gabbanat al-Qurud	25.741	32.592	Egypt	BB05	Papio anubis	100	10.1038/s41598-019-56074-x	oral	dental calculus	NA	ENA	ERS3887041,ERS3887041 
Ottoni2019	2019	10.1038/s41598-019-56074-x	Gabbanat al-Qurud	25.741	32.592	Egypt	BB06	Papio anubis	100	10.1038/s41598-019-56074-x	oral	dental calculus	NA	ENA	ERS3887042,ERS3887042 
Ottoni2019	2019	10.1038/s41598-019-56074-x	Gabbanat al-Qurud	25.741	32.592	Egypt	BB08	Papio hamadryas	100	10.1038/s41598-019-56074-x	oral	dental calculus	NA	ENA	ERS3887043
Ottoni2019	2019	10.1038/s41598-019-56074-x	Gabbanat al-Qurud	25.741	32.592	Egypt	BB09	Papio hamadryas	100	10.1038/s41598-019-56074-x	oral	dental calculus	NA	ENA	ERS3887044
Ottoni2019	2019	10.1038/s41598-019-56074-x	Gabbanat al-Qurud	25.741	32.592	Egypt	BB11	Papio sp.	100	10.1038/s41598-019-56074-x	oral	dental calculus	NA	ENA	ERS3887045
Ottoni2019	2019	10.1038/s41598-019-56074-x	Zoological Society of Philadelphia	39.97	-75.19	USA	ANSP11833	Papio hamadryas	100	10.1038/s41598-019-56074-x	oral	dental calculus	NA	ENA	ERS3887046
Ottoni2019	2019	10.1038/s41598-019-56074-x	Zoological Society of Philadelphia	39.97	-75.19	USA	ANSP3271	Papio hamadryas	100	10.1038/s41598-019-56074-x	oral	dental calculus	NA	ENA	ERS3887047
>>>>>>> d518d00f
<|MERGE_RESOLUTION|>--- conflicted
+++ resolved
@@ -68,15 +68,6 @@
 Velsko2018	2018	10.1186/s40168-019-0717-3	Radcliffe Infirmary	51.752	-1.257	United Kingdom	CS47	Homo sapiens	200	10.1186/s40168-019-0717-3	oral	dental calculus	NA	ENA	ERS2985784,ERS2985834,ERS3881552
 Velsko2018	2018	10.1186/s40168-019-0717-3	Radcliffe Infirmary	51.752	-1.257	United Kingdom	CS48	Homo sapiens	200	10.1186/s40168-019-0717-3	oral	dental calculus	NA	ENA	ERS2985785,ERS2985835,ERS3881553
 Jensen2019	2019	10.1038/s41467-019-13549-9	Syltholm	54.66	11.35	Denmark	Syltholm_1	Homo sapiens	5700	10.1038/s41467-019-13549-9	oral	birch pitch	NA	ENA	ERS3337752
-<<<<<<< HEAD
-Fagernas2020	2020	10.1016/j.jas.2020.105135	Driffield Terrace	53.951	-1.1	United Kingdom	3DT21	Homo sapiens	1700	NA	oral	dental calculus	NA	ENA	ERS4042406,ERS4042407,ERS4042408,ERS4042409
-Fagernas2020	2020	10.1016/j.jas.2020.105135	Wighill	53.91	-1.29	United Kingdom	WG1561	Homo sapiens	700	NA	oral	dental calculus	NA	ENA	ERS4042435,ERS4042436,ERS4042437,ERS4042438
-Fagernas2020	2020	10.1016/j.jas.2020.105135	San Martín de Dulantzi	42.84	-2.517	Spain	SMD 1441-1-1440(044)	Homo sapiens	1100	NA	oral	dental calculus	NA	ENA	ERS4042423,ERS4042424,ERS4042425,ERS4042426
-Fagernas2020	2020	10.1016/j.jas.2020.105135	San Martín de Dulantzi	42.84	-2.517	Spain	SMD 2591-1-2590(159)	Homo sapiens	1100	NA	oral	dental calculus	NA	ENA	ERS4042427,ERS4042428,ERS4042429,ERS4042430
-Fagernas2020	2020	10.1016/j.jas.2020.105135	San Martín de Dulantzi	42.84	-2.517	Spain	SMD 2711-1-2710(171)	Homo sapiens	1000	NA	oral	dental calculus	NA	ENA	ERS4042431,ERS4042432,ERS4042433,ERS4042434
-Fagernas2020	2020	10.1016/j.jas.2020.105135	Rupert's Valley	-15.933	-5.75	Saint Helena	SK203	Homo sapiens	100	NA	oral	dental calculus	NA	ENA	ERS4042419,ERS4042420,ERS4042421,ERS4042422
-Zhou2018	2018	10.1016/j.cub.2018.05.058	St. Olav's Cathedral	63.425	10.392	Norway	SK152	Homo sapiens	800	NA	oral	dental calculus	NA	UCPH ERDA	E56xgi8CEl
-=======
 Fagernas2020	2020	10.1016/j.jas.2020.105135	Driffield Terrace	53.951	-1.1	United Kingdom	3DT21	Homo sapiens	1700	10.1016/j.jas.2020.105135	oral	dental calculus	NA	ENA	ERS4042406,ERS4042407,ERS4042408,ERS4042409
 Fagernas2020	2020	10.1016/j.jas.2020.105135	Wighill	53.91	-1.29	United Kingdom	WG1561	Homo sapiens	700	10.1016/j.jas.2020.105135	oral	dental calculus	NA	ENA	ERS4042435,ERS4042436,ERS4042437,ERS4042438
 Fagernas2020	2020	10.1016/j.jas.2020.105135	San Martín de Dulantzi	42.84	-2.517	Spain	SMD 1441-1-1440(044)	Homo sapiens	1100	10.1016/j.jas.2020.105135	oral	dental calculus	NA	ENA	ERS4042423,ERS4042424,ERS4042425,ERS4042426
@@ -172,4 +163,4 @@
 Ottoni2019	2019	10.1038/s41598-019-56074-x	Gabbanat al-Qurud	25.741	32.592	Egypt	BB11	Papio sp.	100	10.1038/s41598-019-56074-x	oral	dental calculus	NA	ENA	ERS3887045
 Ottoni2019	2019	10.1038/s41598-019-56074-x	Zoological Society of Philadelphia	39.97	-75.19	USA	ANSP11833	Papio hamadryas	100	10.1038/s41598-019-56074-x	oral	dental calculus	NA	ENA	ERS3887046
 Ottoni2019	2019	10.1038/s41598-019-56074-x	Zoological Society of Philadelphia	39.97	-75.19	USA	ANSP3271	Papio hamadryas	100	10.1038/s41598-019-56074-x	oral	dental calculus	NA	ENA	ERS3887047
->>>>>>> d518d00f
+Zhou2018	2018	10.1016/j.cub.2018.05.058	St. Olav's Cathedral	63.425	10.392	Norway	SK152	Homo sapiens	800	NA	oral	dental calculus	NA	UCPH ERDA	E56xgi8CEl