--- conflicted
+++ resolved
@@ -122,16 +122,6 @@
 Mann2018	2018	10.1038/s41598-018-28091-9	Samdzong	29.27	84.03	Nepal	S40	Homo sapiens	1500	NA	oral	dental calculus	NA	SRA	SRS3078162
 Mann2018	2018	10.1038/s41598-018-28091-9	Samdzong	29.27	84.03	Nepal	S41	Homo sapiens	1500	NA	oral	dental calculus	NA	SRA	SRS3078206
 Mann2018	2018	10.1038/s41598-018-28091-9	Middenbeemster	52.548	4.912	Netherlands	S454	Homo sapiens	300	NA	oral	dental calculus	NA	SRA	SRS3078095
-<<<<<<< HEAD
-Ottoni2019	2019	10.1038/s41598-019-56074-x	Gabbanat al-Qurud	25.741	32.592	Egypt	BB01	Papio hamadryas	100	10.1038/s41598-019-56074-x	oral	dental calculus	NA	ENA	ERS3887040
-Ottoni2019	2019	10.1038/s41598-019-56074-x	Gabbanat al-Qurud	25.741	32.592	Egypt	BB05	Papio anubis	100	10.1038/s41598-019-56074-x	oral	dental calculus	NA	ENA	ERS3887041,ERS3887041 
-Ottoni2019	2019	10.1038/s41598-019-56074-x	Gabbanat al-Qurud	25.741	32.592	Egypt	BB06	Papio anubis	100	10.1038/s41598-019-56074-x	oral	dental calculus	NA	ENA	ERS3887042,ERS3887042 
-Ottoni2019	2019	10.1038/s41598-019-56074-x	Gabbanat al-Qurud	25.741	32.592	Egypt	BB08	Papio hamadryas	100	10.1038/s41598-019-56074-x	oral	dental calculus	NA	ENA	ERS3887043
-Ottoni2019	2019	10.1038/s41598-019-56074-x	Gabbanat al-Qurud	25.741	32.592	Egypt	BB09	Papio hamadryas	100	10.1038/s41598-019-56074-x	oral	dental calculus	NA	ENA	ERS3887044
-Ottoni2019	2019	10.1038/s41598-019-56074-x	Gabbanat al-Qurud	25.741	32.592	Egypt	BB11	Papio sp.	100	10.1038/s41598-019-56074-x	oral	dental calculus	NA	ENA	ERS3887045
-Ottoni2019	2019	10.1038/s41598-019-56074-x	Zoological Society of Philadelphia	39.97	-75.19	USA	ANSP11833	Papio hamadryas	100	10.1038/s41598-019-56074-x	oral	dental calculus	NA	ENA	ERS3887046
-Ottoni2019	2019	10.1038/s41598-019-56074-x	Zoological Society of Philadelphia	39.97	-75.19	USA	ANSP3271	Papio hamadryas	100	10.1038/s41598-019-56074-x	oral	dental calculus	NA	ENA	ERS3887047
-=======
 Brealey2020	2020	10.1093/molbev/msaa135	Karisimbi	-1.508	29.445	Democratic Republic of the Congo	Gb1	Gorilla beringei	100	10.1093/molbev/msaa135	oral	dental calculus	NA	ENA	ERS4545903,ERS4545904 ,ERS4545905 
 Brealey2020	2020	10.1093/molbev/msaa135	Lulingu	-2.316	27.549	Democratic Republic of the Congo	Gb2	Gorilla beringei	100	10.1093/molbev/msaa135	oral	dental calculus	NA	ENA	ERS4545906,ERS4545907,ERS4545908 
 Brealey2020	2020	10.1093/molbev/msaa135	Kamchatka	56.21	159.346	Russia	Ua2	Ursus arctos	100	10.1093/molbev/msaa135	oral	dental calculus	NA	ENA	ERS4545909
@@ -165,4 +155,11 @@
 Ozga2019	2019	10.1038/s41598-019-53802-1	Gombe National Park	-4.69	29.62	Tanzania	27C	Pan troglodytes schweinfurthii	100	10.1038/s41598-019-53802-1	oral	dental calculus	NA	SRA	SRS4625233
 Ozga2019	2019	10.1038/s41598-019-53802-1	Gombe National Park	-4.69	29.62	Tanzania	28C	Pan troglodytes schweinfurthii	100	10.1038/s41598-019-53802-1	oral	dental calculus	NA	SRA	SRS4625232
 Ozga2019	2019	10.1038/s41598-019-53802-1	Gombe National Park	-4.69	29.62	Tanzania	29C	Pan troglodytes schweinfurthii	100	10.1038/s41598-019-53802-1	oral	dental calculus	NA	SRA	SRS4625240
->>>>>>> 8f580e2b
+Ottoni2019	2019	10.1038/s41598-019-56074-x	Gabbanat al-Qurud	25.741	32.592	Egypt	BB01	Papio hamadryas	100	10.1038/s41598-019-56074-x	oral	dental calculus	NA	ENA	ERS3887040
+Ottoni2019	2019	10.1038/s41598-019-56074-x	Gabbanat al-Qurud	25.741	32.592	Egypt	BB05	Papio anubis	100	10.1038/s41598-019-56074-x	oral	dental calculus	NA	ENA	ERS3887041,ERS3887041 
+Ottoni2019	2019	10.1038/s41598-019-56074-x	Gabbanat al-Qurud	25.741	32.592	Egypt	BB06	Papio anubis	100	10.1038/s41598-019-56074-x	oral	dental calculus	NA	ENA	ERS3887042,ERS3887042 
+Ottoni2019	2019	10.1038/s41598-019-56074-x	Gabbanat al-Qurud	25.741	32.592	Egypt	BB08	Papio hamadryas	100	10.1038/s41598-019-56074-x	oral	dental calculus	NA	ENA	ERS3887043
+Ottoni2019	2019	10.1038/s41598-019-56074-x	Gabbanat al-Qurud	25.741	32.592	Egypt	BB09	Papio hamadryas	100	10.1038/s41598-019-56074-x	oral	dental calculus	NA	ENA	ERS3887044
+Ottoni2019	2019	10.1038/s41598-019-56074-x	Gabbanat al-Qurud	25.741	32.592	Egypt	BB11	Papio sp.	100	10.1038/s41598-019-56074-x	oral	dental calculus	NA	ENA	ERS3887045
+Ottoni2019	2019	10.1038/s41598-019-56074-x	Zoological Society of Philadelphia	39.97	-75.19	USA	ANSP11833	Papio hamadryas	100	10.1038/s41598-019-56074-x	oral	dental calculus	NA	ENA	ERS3887046
+Ottoni2019	2019	10.1038/s41598-019-56074-x	Zoological Society of Philadelphia	39.97	-75.19	USA	ANSP3271	Papio hamadryas	100	10.1038/s41598-019-56074-x	oral	dental calculus	NA	ENA	ERS3887047
