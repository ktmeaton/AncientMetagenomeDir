--- conflicted
+++ resolved
@@ -68,39 +68,12 @@
 Velsko2018	2018	10.1186/s40168-019-0717-3	Radcliffe Infirmary	51.752022	-1.257677	United Kingdom	CS47	Homo sapiens	200	10.1186/s40168-019-0717-3	oral	dental calculus	NA	ENA	ERS2985784,ERS2985834,ERS3881552
 Velsko2018	2018	10.1186/s40168-019-0717-3	Radcliffe Infirmary	51.752022	-1.257677	United Kingdom	CS48	Homo sapiens	200	10.1186/s40168-019-0717-3	oral	dental calculus	NA	ENA	ERS2985785,ERS2985835,ERS3881553
 Jensen2019	2019	10.1038/s41467-019-13549-9	Syltholm	54.66	11.35	Denmark	Syltholm_1	Homo sapiens	5700	10.1038/s41467-019-13549-9	oral	birch pitch	NA	ENA	ERS3337752
-<<<<<<< HEAD
 Fagernas2020	2020	10.1016/j.jas.2020.105135	Driffield Terrace	53.951	-1.1	United Kingdom	3DT21	Homo sapiens	1700	10.1016/j.jas.2020.105135	oral	dental calculus	NA	ENA	ERS4042406,ERS4042407,ERS4042408,ERS4042409
 Fagernas2020	2020	10.1016/j.jas.2020.105135	Wighill	53.91	-1.29	United Kingdom	WG1561	Homo sapiens	700	10.1016/j.jas.2020.105135	oral	dental calculus	NA	ENA	ERS4042435,ERS4042436,ERS4042437,ERS4042438
 Fagernas2020	2020	10.1016/j.jas.2020.105135	San Martín de Dulantzi	42.84	-2.517	Spain	SMD 1441-1-1440(044)	Homo sapiens	1100	10.1016/j.jas.2020.105135	oral	dental calculus	NA	ENA	ERS4042423,ERS4042424,ERS4042425,ERS4042426
 Fagernas2020	2020	10.1016/j.jas.2020.105135	San Martín de Dulantzi	42.84	-2.517	Spain	SMD 2591-1-2590(159)	Homo sapiens	1100	10.1016/j.jas.2020.105135	oral	dental calculus	NA	ENA	ERS4042427,ERS4042428,ERS4042429,ERS4042430
 Fagernas2020	2020	10.1016/j.jas.2020.105135	San Martín de Dulantzi	42.84	-2.517	Spain	SMD 2711-1-2710(171)	Homo sapiens	1000	10.1016/j.jas.2020.105135	oral	dental calculus	NA	ENA	ERS4042431,ERS4042432,ERS4042433,ERS4042434
 Fagernas2020	2020	10.1016/j.jas.2020.105135	Rupert's Valley	-15.933	-5.75	Saint Helena	SK203	Homo sapiens	100	10.1016/j.jas.2020.105135	oral	dental calculus	NA	ENA	ERS4042419,ERS4042420,ERS4042421,ERS4042422
-Ozga2019	2019	10.1038/s41598-019-53802-1	Gombe National Park	-4.69	29.62	Tanzania	02C	Pan troglodytes schweinfurthii	100	10.1038/s41598-019-53802-1	oral	dental calculus	NA	SRA	SRS4625244
-Ozga2019	2019	10.1038/s41598-019-53802-1	Gombe National Park	-4.69	29.62	Tanzania	04C	Pan troglodytes schweinfurthii	100	10.1038/s41598-019-53802-1	oral	dental calculus	NA	SRA	SRS4625243
-Ozga2019	2019	10.1038/s41598-019-53802-1	Gombe National Park	-4.69	29.62	Tanzania	05C	Pan troglodytes schweinfurthii	100	10.1038/s41598-019-53802-1	oral	dental calculus	NA	SRA	SRS4625242
-Ozga2019	2019	10.1038/s41598-019-53802-1	Gombe National Park	-4.69	29.62	Tanzania	07C	Pan troglodytes schweinfurthii	100	10.1038/s41598-019-53802-1	oral	dental calculus	NA	SRA	SRS4625241
-Ozga2019	2019	10.1038/s41598-019-53802-1	Gombe National Park	-4.69	29.62	Tanzania	13C	Pan troglodytes schweinfurthii	100	10.1038/s41598-019-53802-1	oral	dental calculus	NA	SRA	SRS4625248
-Ozga2019	2019	10.1038/s41598-019-53802-1	Gombe National Park	-4.69	29.62	Tanzania	14C	Pan troglodytes schweinfurthii	100	10.1038/s41598-019-53802-1	oral	dental calculus	NA	SRA	SRS4625247
-Ozga2019	2019	10.1038/s41598-019-53802-1	Gombe National Park	-4.69	29.62	Tanzania	16C	Pan troglodytes schweinfurthii	100	10.1038/s41598-019-53802-1	oral	dental calculus	NA	SRA	SRS4625246
-Ozga2019	2019	10.1038/s41598-019-53802-1	Gombe National Park	-4.69	29.62	Tanzania	17C	Pan troglodytes schweinfurthii	100	10.1038/s41598-019-53802-1	oral	dental calculus	NA	SRA	SRS4625245
-Ozga2019	2019	10.1038/s41598-019-53802-1	Gombe National Park	-4.69	29.62	Tanzania	18C	Pan troglodytes schweinfurthii	100	10.1038/s41598-019-53802-1	oral	dental calculus	NA	SRA	SRS4625250
-Ozga2019	2019	10.1038/s41598-019-53802-1	Gombe National Park	-4.69	29.62	Tanzania	19C	Pan troglodytes schweinfurthii	100	10.1038/s41598-019-53802-1	oral	dental calculus	NA	SRA	SRS4625249
-Ozga2019	2019	10.1038/s41598-019-53802-1	Gombe National Park	-4.69	29.62	Tanzania	20C	Pan troglodytes schweinfurthii	100	10.1038/s41598-019-53802-1	oral	dental calculus	NA	SRA	SRS4625239
-Ozga2019	2019	10.1038/s41598-019-53802-1	Gombe National Park	-4.69	29.62	Tanzania	21C	Pan troglodytes schweinfurthii	100	10.1038/s41598-019-53802-1	oral	dental calculus	NA	SRA	SRS4625238
-Ozga2019	2019	10.1038/s41598-019-53802-1	Gombe National Park	-4.69	29.62	Tanzania	22C	Pan troglodytes schweinfurthii	100	10.1038/s41598-019-53802-1	oral	dental calculus	NA	SRA	SRS4625237
-Ozga2019	2019	10.1038/s41598-019-53802-1	Gombe National Park	-4.69	29.62	Tanzania	24C	Pan troglodytes schweinfurthii	100	10.1038/s41598-019-53802-1	oral	dental calculus	NA	SRA	SRS4625236
-Ozga2019	2019	10.1038/s41598-019-53802-1	Gombe National Park	-4.69	29.62	Tanzania	25C	Pan troglodytes schweinfurthii	100	10.1038/s41598-019-53802-1	oral	dental calculus	NA	SRA	SRS4625235
-Ozga2019	2019	10.1038/s41598-019-53802-1	Gombe National Park	-4.69	29.62	Tanzania	26C	Pan troglodytes schweinfurthii	100	10.1038/s41598-019-53802-1	oral	dental calculus	NA	SRA	SRS4625234
-Ozga2019	2019	10.1038/s41598-019-53802-1	Gombe National Park	-4.69	29.62	Tanzania	27C	Pan troglodytes schweinfurthii	100	10.1038/s41598-019-53802-1	oral	dental calculus	NA	SRA	SRS4625233
-Ozga2019	2019	10.1038/s41598-019-53802-1	Gombe National Park	-4.69	29.62	Tanzania	28C	Pan troglodytes schweinfurthii	100	10.1038/s41598-019-53802-1	oral	dental calculus	NA	SRA	SRS4625232
-Ozga2019	2019	10.1038/s41598-019-53802-1	Gombe National Park	-4.69	29.62	Tanzania	29C	Pan troglodytes schweinfurthii	100	10.1038/s41598-019-53802-1	oral	dental calculus	NA	SRA	SRS4625240
-=======
-Fagernas2020	2020	10.1016/j.jas.2020.105135	Driffield Terrace	53.951	-1.1	United Kingdom	3DT21	Homo sapiens	1700	NA	oral	dental calculus	NA	ENA	ERS4042406,ERS4042407,ERS4042408,ERS4042409
-Fagernas2020	2020	10.1016/j.jas.2020.105135	Wighill	53.91	-1.29	United Kingdom	WG1561	Homo sapiens	700	NA	oral	dental calculus	NA	ENA	ERS4042435,ERS4042436,ERS4042437,ERS4042438
-Fagernas2020	2020	10.1016/j.jas.2020.105135	San Martín de Dulantzi	42.84	-2.517	Spain	SMD 1441-1-1440(044)	Homo sapiens	1100	NA	oral	dental calculus	NA	ENA	ERS4042423,ERS4042424,ERS4042425,ERS4042426
-Fagernas2020	2020	10.1016/j.jas.2020.105135	San Martín de Dulantzi	42.84	-2.517	Spain	SMD 2591-1-2590(159)	Homo sapiens	1100	NA	oral	dental calculus	NA	ENA	ERS4042427,ERS4042428,ERS4042429,ERS4042430
-Fagernas2020	2020	10.1016/j.jas.2020.105135	San Martín de Dulantzi	42.84	-2.517	Spain	SMD 2711-1-2710(171)	Homo sapiens	1000	NA	oral	dental calculus	NA	ENA	ERS4042431,ERS4042432,ERS4042433,ERS4042434
-Fagernas2020	2020	10.1016/j.jas.2020.105135	Rupert's Valley	-15.933	-5.75	Saint Helena	SK203	Homo sapiens	100	NA	oral	dental calculus	NA	ENA	ERS4042419,ERS4042420,ERS4042421,ERS4042422
 Mann2018	2018	10.1038/s41598-018-28091-9	Camino del Molino	38.102	-1.865	Spain	C214	Homo sapiens	4700	NA	oral	dental calculus	NA	SRA	SRS3078201
 Mann2018	2018	10.1038/s41598-018-28091-9	Camino del Molino	38.102	-1.865	Spain	C53	Homo sapiens	4700	NA	oral	dental calculus	NA	SRA	SRS3078204
 Mann2018	2018	10.1038/s41598-018-28091-9	Anse a la Gourde	16.254	-61.203	Guadeloupe	F1948	Homo sapiens	900	NA	oral	dental calculus	NA	SRA	SRS3078198
@@ -163,4 +136,22 @@
 Brealey2020	2020	10.1093/molbev/msaa135	South-west Norway	60	6	Norway	Rt11	Rangifer tarandus	100	10.1093/molbev/msaa135	oral	dental calculus	NA	ENA	ERS4545918
 Brealey2020	2020	10.1093/molbev/msaa135	North-east Greenland	79	-56	Greenland	Rt13	Rangifer tarandus	200	10.1093/molbev/msaa135	oral	dental calculus	NA	ENA	ERS4545919
 Brealey2020	2020	10.1093/molbev/msaa135	Spitsbergen	78.899	18.016	Norway	Rt_tooth	Rangifer tarandus	100	10.1093/molbev/msaa135	oral	tooth	NA	ENA	ERS4545920
->>>>>>> 3d870b20
+Ozga2019	2019	10.1038/s41598-019-53802-1	Gombe National Park	-4.69	29.62	Tanzania	02C	Pan troglodytes schweinfurthii	100	10.1038/s41598-019-53802-1	oral	dental calculus	NA	SRA	SRS4625244
+Ozga2019	2019	10.1038/s41598-019-53802-1	Gombe National Park	-4.69	29.62	Tanzania	04C	Pan troglodytes schweinfurthii	100	10.1038/s41598-019-53802-1	oral	dental calculus	NA	SRA	SRS4625243
+Ozga2019	2019	10.1038/s41598-019-53802-1	Gombe National Park	-4.69	29.62	Tanzania	05C	Pan troglodytes schweinfurthii	100	10.1038/s41598-019-53802-1	oral	dental calculus	NA	SRA	SRS4625242
+Ozga2019	2019	10.1038/s41598-019-53802-1	Gombe National Park	-4.69	29.62	Tanzania	07C	Pan troglodytes schweinfurthii	100	10.1038/s41598-019-53802-1	oral	dental calculus	NA	SRA	SRS4625241
+Ozga2019	2019	10.1038/s41598-019-53802-1	Gombe National Park	-4.69	29.62	Tanzania	13C	Pan troglodytes schweinfurthii	100	10.1038/s41598-019-53802-1	oral	dental calculus	NA	SRA	SRS4625248
+Ozga2019	2019	10.1038/s41598-019-53802-1	Gombe National Park	-4.69	29.62	Tanzania	14C	Pan troglodytes schweinfurthii	100	10.1038/s41598-019-53802-1	oral	dental calculus	NA	SRA	SRS4625247
+Ozga2019	2019	10.1038/s41598-019-53802-1	Gombe National Park	-4.69	29.62	Tanzania	16C	Pan troglodytes schweinfurthii	100	10.1038/s41598-019-53802-1	oral	dental calculus	NA	SRA	SRS4625246
+Ozga2019	2019	10.1038/s41598-019-53802-1	Gombe National Park	-4.69	29.62	Tanzania	17C	Pan troglodytes schweinfurthii	100	10.1038/s41598-019-53802-1	oral	dental calculus	NA	SRA	SRS4625245
+Ozga2019	2019	10.1038/s41598-019-53802-1	Gombe National Park	-4.69	29.62	Tanzania	18C	Pan troglodytes schweinfurthii	100	10.1038/s41598-019-53802-1	oral	dental calculus	NA	SRA	SRS4625250
+Ozga2019	2019	10.1038/s41598-019-53802-1	Gombe National Park	-4.69	29.62	Tanzania	19C	Pan troglodytes schweinfurthii	100	10.1038/s41598-019-53802-1	oral	dental calculus	NA	SRA	SRS4625249
+Ozga2019	2019	10.1038/s41598-019-53802-1	Gombe National Park	-4.69	29.62	Tanzania	20C	Pan troglodytes schweinfurthii	100	10.1038/s41598-019-53802-1	oral	dental calculus	NA	SRA	SRS4625239
+Ozga2019	2019	10.1038/s41598-019-53802-1	Gombe National Park	-4.69	29.62	Tanzania	21C	Pan troglodytes schweinfurthii	100	10.1038/s41598-019-53802-1	oral	dental calculus	NA	SRA	SRS4625238
+Ozga2019	2019	10.1038/s41598-019-53802-1	Gombe National Park	-4.69	29.62	Tanzania	22C	Pan troglodytes schweinfurthii	100	10.1038/s41598-019-53802-1	oral	dental calculus	NA	SRA	SRS4625237
+Ozga2019	2019	10.1038/s41598-019-53802-1	Gombe National Park	-4.69	29.62	Tanzania	24C	Pan troglodytes schweinfurthii	100	10.1038/s41598-019-53802-1	oral	dental calculus	NA	SRA	SRS4625236
+Ozga2019	2019	10.1038/s41598-019-53802-1	Gombe National Park	-4.69	29.62	Tanzania	25C	Pan troglodytes schweinfurthii	100	10.1038/s41598-019-53802-1	oral	dental calculus	NA	SRA	SRS4625235
+Ozga2019	2019	10.1038/s41598-019-53802-1	Gombe National Park	-4.69	29.62	Tanzania	26C	Pan troglodytes schweinfurthii	100	10.1038/s41598-019-53802-1	oral	dental calculus	NA	SRA	SRS4625234
+Ozga2019	2019	10.1038/s41598-019-53802-1	Gombe National Park	-4.69	29.62	Tanzania	27C	Pan troglodytes schweinfurthii	100	10.1038/s41598-019-53802-1	oral	dental calculus	NA	SRA	SRS4625233
+Ozga2019	2019	10.1038/s41598-019-53802-1	Gombe National Park	-4.69	29.62	Tanzania	28C	Pan troglodytes schweinfurthii	100	10.1038/s41598-019-53802-1	oral	dental calculus	NA	SRA	SRS4625232
+Ozga2019	2019	10.1038/s41598-019-53802-1	Gombe National Park	-4.69	29.62	Tanzania	29C	Pan troglodytes schweinfurthii	100	10.1038/s41598-019-53802-1	oral	dental calculus	NA	SRA	SRS4625240