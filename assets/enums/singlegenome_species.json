--- conflicted
+++ resolved
@@ -16,12 +16,8 @@
         "Measles morbillivirus",
         "Borrelia recurrentis",
         "Malassezia restricta",
-<<<<<<< HEAD
-        "Cutibacterium acnes"
-=======
         "Cutibacterium acnes",
         "Brucella melitensis",
->>>>>>> 2cb2b819
         "Vibrio cholerae"
     ]
 }