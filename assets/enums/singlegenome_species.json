--- conflicted
+++ resolved
@@ -23,10 +23,7 @@
         "Human immunodeficiency virus 1",
         "Vaccinia virus",
         "Plasmodium falciparum",
-<<<<<<< HEAD
-=======
         "Solanum tuberosum",
->>>>>>> fc507c4f
         "Phytophthora infestans"
     ]
 }