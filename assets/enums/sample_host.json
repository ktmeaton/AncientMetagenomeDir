{
    "enum": [
        "Homo sapiens",
        "Homo sapiens neanderthalensis",
        "Pan troglodytes",
        "Papio hamadryas",
        "Papio anubis",
        "Papio sp.",
<<<<<<< HEAD
        "Pan troglodytes schweinfurthii"
=======
        "Pan troglodytes schweinfurthii",
        "Gorilla beringei",
        "Ursus arctos",
        "Rangifer tarandus",
        "Canis lupus"
>>>>>>> 3d870b20
    ]
}<|MERGE_RESOLUTION|>--- conflicted
+++ resolved
@@ -6,14 +6,10 @@
         "Papio hamadryas",
         "Papio anubis",
         "Papio sp.",
-<<<<<<< HEAD
-        "Pan troglodytes schweinfurthii"
-=======
         "Pan troglodytes schweinfurthii",
         "Gorilla beringei",
         "Ursus arctos",
         "Rangifer tarandus",
         "Canis lupus"
->>>>>>> 3d870b20
     ]
 }