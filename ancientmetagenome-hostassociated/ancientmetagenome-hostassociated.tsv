project_name	publication_year	publication_doi	site_name	latitude	longitude	geo_loc_name	sample_name	sample_host	sample_age	sample_age_doi	community_type	material	collection_date	archive	archive_accession
Warinner2014	2014	10.1038/ng.2906	Dalheim	51.565	8.84	Germany	B61	Homo sapiens	900	10.1038/ng.2906	oral	dental calculus	NA	SRA	SRS473742,SRS473743,SRS473744,SRS473745
Warinner2014	2014	10.1038/ng.2906	Dalheim	51.565	8.84	Germany	G12	Homo sapiens	900	10.1038/ng.2906	oral	dental calculus	NA	SRA	SRS473747,SRS473746,SRS473748,SRS473749,SRS473750
Weyrich2017	2017	10.1038/nature21674	Gola Forest	7.657	-10.841	Sierra Leone	Chimp	Pan troglodytes	100	10.1038/nature21674	oral	dental calculus	NA	OAGR	NA
Weyrich2017	2017	10.1038/nature21674	El Sidrón Cave	43.386	-5.328	Spain	ElSidron1	Homo sapiens neanderthalensis	49000	10.1038/nature21674	oral	dental calculus	NA	OAGR	3011,2962
Weyrich2017	2017	10.1038/nature21674	El Sidrón Cave	43.386	-5.329	Spain	ElSidron2	Homo sapiens neanderthalensis	49000	10.1038/nature21674	oral	dental calculus	NA	OAGR	2990,3014
Weyrich2017	2017	10.1038/nature21674	Spy Cave	50.48	4.674	Belgium	Spy1	Homo sapiens neanderthalensis	35800	10.1038/nature21674	oral	dental calculus	NA	OAGR	2952,2953
Weyrich2017	2017	10.1038/nature21674	Spy Cave	50.48	4.674	Belgium	Spy2	Homo sapiens neanderthalensis	36000	10.1038/nature21674	oral	dental calculus	NA	OAGR	2935,2989
Weyrich2017	2017	10.1038/nature21674	Dudka	53.96	21.86	Poland	EuroHG1	Homo sapiens	7600	10.1038/nature21674	oral	dental calculus	NA	OAGR	3066,3010
Weyrich2017	2017	10.1038/nature21674	Dudka	53.96	21.86	Poland	EuroHG2	Homo sapiens	7600	10.1038/nature21674	oral	dental calculus	NA	OAGR	3081,3020
Weyrich2017	2017	10.1038/nature21674	Stuttgart-Mühlhausen I	48.839	9.227	Germany	EuroLBK1	Homo sapiens	7400	10.1038/nature21674	oral	dental calculus	NA	OAGR	3080,3071,3083,3084
Weyrich2017	2017	10.1038/nature21674	Stuttgart-Mühlhausen I	48.839	9.227	Germany	EuroLBK2	Homo sapiens	7400	10.1038/nature21674	oral	dental calculus	NA	OAGR	2955,2956,3018,3019
Weyrich2017	2017	10.1038/nature21674	Stuttgart-Mühlhausen I	48.839	9.227	Germany	EuroLBK3	Homo sapiens	7400	10.1038/nature21674	oral	dental calculus	NA	OAGR	3072,3073,2933,2936
Weyrich2017	2017	10.1038/nature21674	Al Khiday	15.441	32.381	Sudan	Sudan1	Homo sapiens	5000	10.1038/nature21674	oral	dental calculus	NA	OAGR	NA
Weyrich2017	2017	10.1038/nature21674	Al Khiday	15.441	32.381	Sudan	Sudan2	Homo sapiens	5000	10.1038/nature21674	oral	dental calculus	NA	OAGR	NA
Weyrich2017	2017	10.1038/nature21674	Near Cape Town	NA	NA	South Africa	SouthAfr1	Homo sapiens	2300	10.1038/nature21674	oral	dental calculus	NA	OAGR	NA
Weyrich2017	2017	10.1038/nature21674	Near Cape Town	NA	NA	South Africa	SouthAf2	Homo sapiens	3800	10.1038/nature21674	oral	dental calculus	NA	OAGR	NA
Weyrich2017	2017	10.1038/nature21674	Jewbury	53.962	-1.075	United Kingdom	UrbMed1	Homo sapiens	800	10.1038/nature21674	oral	dental calculus	NA	OAGR	NA
Weyrich2017	2017	10.1038/nature21674	Jewbury	53.962	-1.075	United Kingdom	UrbWar2	Homo sapiens	800	10.1038/nature21674	oral	dental calculus	NA	OAGR	NA
Weyrich2017	2017	10.1038/nature21674	Near Cape Town	NA	NA	South Africa	AfrPP2	Homo sapiens	600	10.1038/nature21674	oral	dental calculus	NA	OAGR	NA
Weyrich2017	2017	10.1038/nature21674	Near Cape Town	NA	NA	South Africa	AfrPP1	Homo sapiens	600	10.1038/nature21674	oral	dental calculus	NA	OAGR	NA
Weyrich2017	2017	10.1038/nature21674	Hettstedt Gymnasium	51.646	11.512	Germany	IndRev1	Homo sapiens	200	10.1038/nature21674	oral	dental calculus	NA	OAGR	NA
Weyrich2017	2017	10.1038/nature21674	Hettstedt Gymnasium	51.646	11.512	Germany	IndRev2	Homo sapiens	200	10.1038/nature21674	oral	dental calculus	NA	OAGR	NA
Velsko2018	2018	10.1186/s40168-019-0717-3	Radcliffe Infirmary	51.752	-1.257	United Kingdom	CS01	Homo sapiens	200	10.1186/s40168-019-0717-3	oral	dental calculus	NA	ENA	ERS2985742,ERS2985790,ERS3881508
Velsko2018	2018	10.1186/s40168-019-0717-3	Radcliffe Infirmary	51.752	-1.257	United Kingdom	CS02	Homo sapiens	200	10.1186/s40168-019-0717-3	oral	dental calculus	NA	ENA	ERS2985743,ERS2985791,ERS3881509
Velsko2018	2018	10.1186/s40168-019-0717-3	Radcliffe Infirmary	51.752	-1.257	United Kingdom	CS03	Homo sapiens	200	10.1186/s40168-019-0717-3	oral	dental calculus	NA	ENA	ERS2985744,ERS2985792,ERS3881510
Velsko2018	2018	10.1186/s40168-019-0717-3	Radcliffe Infirmary	51.752	-1.257	United Kingdom	CS04	Homo sapiens	200	10.1186/s40168-019-0717-3	oral	dental calculus	NA	ENA	ERS2985745,ERS2985793,ERS3881511
Velsko2018	2018	10.1186/s40168-019-0717-3	Radcliffe Infirmary	51.752	-1.257	United Kingdom	CS05	Homo sapiens	200	10.1186/s40168-019-0717-3	oral	dental calculus	NA	ENA	ERS2985794,ERS3881512
Velsko2018	2018	10.1186/s40168-019-0717-3	Radcliffe Infirmary	51.752	-1.257	United Kingdom	CS06	Homo sapiens	200	10.1186/s40168-019-0717-3	oral	dental calculus	NA	ENA	ERS2985795,ERS3881513
Velsko2018	2018	10.1186/s40168-019-0717-3	Radcliffe Infirmary	51.752	-1.257	United Kingdom	CS07	Homo sapiens	200	10.1186/s40168-019-0717-3	oral	dental calculus	NA	ENA	ERS2985746,ERS2985796,ERS3881514
Velsko2018	2018	10.1186/s40168-019-0717-3	Radcliffe Infirmary	51.752	-1.257	United Kingdom	CS08	Homo sapiens	200	10.1186/s40168-019-0717-3	oral	dental calculus	NA	ENA	ERS2985747,ERS2985797,ERS3881515
Velsko2018	2018	10.1186/s40168-019-0717-3	Radcliffe Infirmary	51.752	-1.257	United Kingdom	CS09	Homo sapiens	200	10.1186/s40168-019-0717-3	oral	dental calculus	NA	ENA	ERS2985748,ERS2985798,ERS3881516
Velsko2018	2018	10.1186/s40168-019-0717-3	Radcliffe Infirmary	51.752	-1.257	United Kingdom	CS10	Homo sapiens	200	10.1186/s40168-019-0717-3	oral	dental calculus	NA	ENA	ERS2985749,ERS2985799,ERS3881517
Velsko2018	2018	10.1186/s40168-019-0717-3	Radcliffe Infirmary	51.752	-1.257	United Kingdom	CS11	Homo sapiens	200	10.1186/s40168-019-0717-3	oral	dental calculus	NA	ENA	ERS2985750,ERS2985800,ERS3881518
Velsko2018	2018	10.1186/s40168-019-0717-3	Radcliffe Infirmary	51.752	-1.257	United Kingdom	CS12	Homo sapiens	200	10.1186/s40168-019-0717-3	oral	dental calculus	NA	ENA	ERS2985751,ERS2985801,ERS3881519
Velsko2018	2018	10.1186/s40168-019-0717-3	Radcliffe Infirmary	51.752	-1.257	United Kingdom	CS13	Homo sapiens	200	10.1186/s40168-019-0717-3	oral	dental calculus	NA	ENA	ERS2985752,ERS2985802,ERS3881520
Velsko2018	2018	10.1186/s40168-019-0717-3	Radcliffe Infirmary	51.752	-1.257	United Kingdom	CS14	Homo sapiens	200	10.1186/s40168-019-0717-3	oral	dental calculus	NA	ENA	ERS2985753,ERS2985803,ERS3881521
Velsko2018	2018	10.1186/s40168-019-0717-3	Radcliffe Infirmary	51.752	-1.257	United Kingdom	CS15	Homo sapiens	200	10.1186/s40168-019-0717-3	oral	dental calculus	NA	ENA	ERS2985754,ERS2985804,ERS3881522
Velsko2018	2018	10.1186/s40168-019-0717-3	Radcliffe Infirmary	51.752	-1.257	United Kingdom	CS16	Homo sapiens	200	10.1186/s40168-019-0717-3	oral	dental calculus	NA	ENA	ERS2985755,ERS2985805,ERS3881523
Velsko2018	2018	10.1186/s40168-019-0717-3	Radcliffe Infirmary	51.752	-1.257	United Kingdom	CS17	Homo sapiens	200	10.1186/s40168-019-0717-3	oral	dental calculus	NA	ENA	ERS2985756,ERS2985806,ERS3881524
Velsko2018	2018	10.1186/s40168-019-0717-3	Radcliffe Infirmary	51.752	-1.257	United Kingdom	CS18	Homo sapiens	200	10.1186/s40168-019-0717-3	oral	dental calculus	NA	ENA	ERS2985757,ERS2985807,ERS3881525
Velsko2018	2018	10.1186/s40168-019-0717-3	Radcliffe Infirmary	51.752	-1.257	United Kingdom	CS19	Homo sapiens	200	10.1186/s40168-019-0717-3	oral	dental calculus	NA	ENA	ERS2985758,ERS2985808,ERS3881526
Velsko2018	2018	10.1186/s40168-019-0717-3	Radcliffe Infirmary	51.752	-1.257	United Kingdom	CS20	Homo sapiens	200	10.1186/s40168-019-0717-3	oral	dental calculus	NA	ENA	ERS2985759,ERS2985809,ERS3881527
Velsko2018	2018	10.1186/s40168-019-0717-3	Radcliffe Infirmary	51.752	-1.257	United Kingdom	CS21	Homo sapiens	200	10.1186/s40168-019-0717-3	oral	dental calculus	NA	ENA	ERS2985760,ERS2985810,ERS3881528
Velsko2018	2018	10.1186/s40168-019-0717-3	Radcliffe Infirmary	51.752	-1.257	United Kingdom	CS22	Homo sapiens	200	10.1186/s40168-019-0717-3	oral	dental calculus	NA	ENA	ERS2985761,ERS2985811,ERS3881529
Velsko2018	2018	10.1186/s40168-019-0717-3	Radcliffe Infirmary	51.752	-1.257	United Kingdom	CS23	Homo sapiens	200	10.1186/s40168-019-0717-3	oral	dental calculus	NA	ENA	ERS2985762,ERS2985812,ERS3881530
Velsko2018	2018	10.1186/s40168-019-0717-3	Radcliffe Infirmary	51.752	-1.257	United Kingdom	CS24	Homo sapiens	200	10.1186/s40168-019-0717-3	oral	dental calculus	NA	ENA	ERS2985763,ERS2985813,ERS3881531
Velsko2018	2018	10.1186/s40168-019-0717-3	Radcliffe Infirmary	51.752	-1.257	United Kingdom	CS26	Homo sapiens	200	10.1186/s40168-019-0717-3	oral	dental calculus	NA	ENA	ERS2985764,ERS2985814,ERS3881532
Velsko2018	2018	10.1186/s40168-019-0717-3	Radcliffe Infirmary	51.752	-1.257	United Kingdom	CS27	Homo sapiens	200	10.1186/s40168-019-0717-3	oral	dental calculus	NA	ENA	ERS2985765,ERS2985815,ERS3881533
Velsko2018	2018	10.1186/s40168-019-0717-3	Radcliffe Infirmary	51.752	-1.257	United Kingdom	CS28	Homo sapiens	200	10.1186/s40168-019-0717-3	oral	dental calculus	NA	ENA	ERS2985766,ERS2985816,ERS3881534
Velsko2018	2018	10.1186/s40168-019-0717-3	Radcliffe Infirmary	51.752	-1.257	United Kingdom	CS29	Homo sapiens	200	10.1186/s40168-019-0717-3	oral	dental calculus	NA	ENA	ERS2985767,ERS2985817,ERS3881535
Velsko2018	2018	10.1186/s40168-019-0717-3	Radcliffe Infirmary	51.752	-1.257	United Kingdom	CS30	Homo sapiens	200	10.1186/s40168-019-0717-3	oral	dental calculus	NA	ENA	ERS2985768,ERS2985818,ERS3881536
Velsko2018	2018	10.1186/s40168-019-0717-3	Radcliffe Infirmary	51.752	-1.257	United Kingdom	CS31	Homo sapiens	200	10.1186/s40168-019-0717-3	oral	dental calculus	NA	ENA	ERS2985769,ERS2985819,ERS3881537
Velsko2018	2018	10.1186/s40168-019-0717-3	Radcliffe Infirmary	51.752	-1.257	United Kingdom	CS32	Homo sapiens	200	10.1186/s40168-019-0717-3	oral	dental calculus	NA	ENA	ERS2985770,ERS2985820,ERS3881538
Velsko2018	2018	10.1186/s40168-019-0717-3	Radcliffe Infirmary	51.752	-1.257	United Kingdom	CS33	Homo sapiens	200	10.1186/s40168-019-0717-3	oral	dental calculus	NA	ENA	ERS2985771,ERS2985821,ERS3881539
Velsko2018	2018	10.1186/s40168-019-0717-3	Radcliffe Infirmary	51.752	-1.257	United Kingdom	CS34	Homo sapiens	200	10.1186/s40168-019-0717-3	oral	dental calculus	NA	ENA	ERS2985772,ERS2985822,ERS3881540
Velsko2018	2018	10.1186/s40168-019-0717-3	Radcliffe Infirmary	51.752	-1.257	United Kingdom	CS35	Homo sapiens	200	10.1186/s40168-019-0717-3	oral	dental calculus	NA	ENA	ERS2985773,ERS2985823,ERS3881541
Velsko2018	2018	10.1186/s40168-019-0717-3	Radcliffe Infirmary	51.752	-1.257	United Kingdom	CS36	Homo sapiens	200	10.1186/s40168-019-0717-3	oral	dental calculus	NA	ENA	ERS2985774,ERS2985824,ERS3881542
Velsko2018	2018	10.1186/s40168-019-0717-3	Radcliffe Infirmary	51.752	-1.257	United Kingdom	CS37	Homo sapiens	200	10.1186/s40168-019-0717-3	oral	dental calculus	NA	ENA	ERS2985775,ERS2985825,ERS3881543
Velsko2018	2018	10.1186/s40168-019-0717-3	Radcliffe Infirmary	51.752	-1.257	United Kingdom	CS38	Homo sapiens	200	10.1186/s40168-019-0717-3	oral	dental calculus	NA	ENA	ERS2985776,ERS2985826,ERS3881544
Velsko2018	2018	10.1186/s40168-019-0717-3	Radcliffe Infirmary	51.752	-1.257	United Kingdom	CS39	Homo sapiens	200	10.1186/s40168-019-0717-3	oral	dental calculus	NA	ENA	ERS2985777,ERS2985827,ERS3881545
Velsko2018	2018	10.1186/s40168-019-0717-3	Radcliffe Infirmary	51.752	-1.257	United Kingdom	CS40	Homo sapiens	200	10.1186/s40168-019-0717-3	oral	dental calculus	NA	ENA	ERS2985778,ERS2985828,ERS3881546
Velsko2018	2018	10.1186/s40168-019-0717-3	Radcliffe Infirmary	51.752	-1.257	United Kingdom	CS42	Homo sapiens	200	10.1186/s40168-019-0717-3	oral	dental calculus	NA	ENA	ERS2985779,ERS2985829,ERS3881547
Velsko2018	2018	10.1186/s40168-019-0717-3	Radcliffe Infirmary	51.752	-1.257	United Kingdom	CS43	Homo sapiens	200	10.1186/s40168-019-0717-3	oral	dental calculus	NA	ENA	ERS2985780,ERS2985830,ERS3881548
Velsko2018	2018	10.1186/s40168-019-0717-3	Radcliffe Infirmary	51.752	-1.257	United Kingdom	CS44	Homo sapiens	200	10.1186/s40168-019-0717-3	oral	dental calculus	NA	ENA	ERS2985781,ERS2985831,ERS3881549
Velsko2018	2018	10.1186/s40168-019-0717-3	Radcliffe Infirmary	51.752	-1.257	United Kingdom	CS45	Homo sapiens	200	10.1186/s40168-019-0717-3	oral	dental calculus	NA	ENA	ERS2985782,ERS2985832,ERS3881550
Velsko2018	2018	10.1186/s40168-019-0717-3	Radcliffe Infirmary	51.752	-1.257	United Kingdom	CS46	Homo sapiens	200	10.1186/s40168-019-0717-3	oral	dental calculus	NA	ENA	ERS2985783,ERS2985833,ERS3881551
Velsko2018	2018	10.1186/s40168-019-0717-3	Radcliffe Infirmary	51.752	-1.257	United Kingdom	CS47	Homo sapiens	200	10.1186/s40168-019-0717-3	oral	dental calculus	NA	ENA	ERS2985784,ERS2985834,ERS3881552
Velsko2018	2018	10.1186/s40168-019-0717-3	Radcliffe Infirmary	51.752	-1.257	United Kingdom	CS48	Homo sapiens	200	10.1186/s40168-019-0717-3	oral	dental calculus	NA	ENA	ERS2985785,ERS2985835,ERS3881553
Jensen2019	2019	10.1038/s41467-019-13549-9	Syltholm	54.66	11.35	Denmark	Syltholm_1	Homo sapiens	5700	10.1038/s41467-019-13549-9	oral	birch pitch	NA	ENA	ERS3337752
Fagernas2020	2020	10.1016/j.jas.2020.105135	Driffield Terrace	53.951	-1.1	United Kingdom	3DT21	Homo sapiens	1700	10.1016/j.jas.2020.105135	oral	dental calculus	NA	ENA	ERS4042406,ERS4042407,ERS4042408,ERS4042409
Fagernas2020	2020	10.1016/j.jas.2020.105135	Wighill	53.91	-1.29	United Kingdom	WG1561	Homo sapiens	700	10.1016/j.jas.2020.105135	oral	dental calculus	NA	ENA	ERS4042435,ERS4042436,ERS4042437,ERS4042438
Fagernas2020	2020	10.1016/j.jas.2020.105135	San Martín de Dulantzi	42.84	-2.517	Spain	SMD 1441-1-1440(044)	Homo sapiens	1100	10.1016/j.jas.2020.105135	oral	dental calculus	NA	ENA	ERS4042423,ERS4042424,ERS4042425,ERS4042426
Fagernas2020	2020	10.1016/j.jas.2020.105135	San Martín de Dulantzi	42.84	-2.517	Spain	SMD 2591-1-2590(159)	Homo sapiens	1100	10.1016/j.jas.2020.105135	oral	dental calculus	NA	ENA	ERS4042427,ERS4042428,ERS4042429,ERS4042430
Fagernas2020	2020	10.1016/j.jas.2020.105135	San Martín de Dulantzi	42.84	-2.517	Spain	SMD 2711-1-2710(171)	Homo sapiens	1000	10.1016/j.jas.2020.105135	oral	dental calculus	NA	ENA	ERS4042431,ERS4042432,ERS4042433,ERS4042434
Fagernas2020	2020	10.1016/j.jas.2020.105135	Rupert's Valley	-15.933	-5.75	Saint Helena	SK203	Homo sapiens	100	10.1016/j.jas.2020.105135	oral	dental calculus	NA	ENA	ERS4042419,ERS4042420,ERS4042421,ERS4042422
Mann2018	2018	10.1038/s41598-018-28091-9	Camino del Molino	38.102	-1.865	Spain	C214	Homo sapiens	4700	10.1038/s41598-018-28091-9	oral	dental calculus	NA	SRA	SRS3078201
Mann2018	2018	10.1038/s41598-018-28091-9	Camino del Molino	38.102	-1.865	Spain	C53	Homo sapiens	4700	10.1038/s41598-018-28091-9	oral	dental calculus	NA	SRA	SRS3078204
Mann2018	2018	10.1038/s41598-018-28091-9	Anse a la Gourde	16.254	-61.203	Guadeloupe	F1948	Homo sapiens	900	10.1038/s41598-018-28091-9	oral	dental calculus	NA	SRA	SRS3078198
Mann2018	2018	10.1038/s41598-018-28091-9	Anse a la Gourde	16.254	-61.203	Guadeloupe	F349A	Homo sapiens	900	10.1038/s41598-018-28091-9	oral	dental calculus	NA	SRA	SRS3078200
Mann2018	2018	10.1038/s41598-018-28091-9	Khövsgöl	49.66	99.61	Mongolia	H10	Homo sapiens	4400	10.1038/s41598-018-28091-9	oral	dental calculus	NA	SRA	SRS3078195
Mann2018	2018	10.1038/s41598-018-28091-9	Khövsgöl	49.66	99.61	Mongolia	H24	Homo sapiens	4400	10.1038/s41598-018-28091-9	oral	dental calculus	NA	SRA	SRS3078181
Mann2018	2018	10.1038/s41598-018-28091-9	Kilteasheen	54.005	-8.201	Ireland	KT01	Homo sapiens	1000	10.1038/s41598-018-28091-9	oral	dental calculus	NA	SRA	SRS3078183,SRS3078182 
Mann2018	2018	10.1038/s41598-018-28091-9	Kilteasheen	54.005	-8.201	Ireland	KT02	Homo sapiens	1000	10.1038/s41598-018-28091-9	oral	dental calculus	NA	SRA	SRS3078176
Mann2018	2018	10.1038/s41598-018-28091-9	Kilteasheen	54.005	-8.201	Ireland	KT03	Homo sapiens	1000	10.1038/s41598-018-28091-9	oral	dental calculus	NA	SRA	SRS3078178
Mann2018	2018	10.1038/s41598-018-28091-9	Kilteasheen	54.005	-8.201	Ireland	KT04	Homo sapiens	1000	10.1038/s41598-018-28091-9	oral	dental calculus	NA	SRA	SRS3078185
Mann2018	2018	10.1038/s41598-018-28091-9	Kilteasheen	54.005	-8.201	Ireland	KT05	Homo sapiens	1000	10.1038/s41598-018-28091-9	oral	dental calculus	NA	SRA	SRS3078115,SRS3078117 
Mann2018	2018	10.1038/s41598-018-28091-9	Kilteasheen	54.005	-8.201	Ireland	KT06	Homo sapiens	1000	10.1038/s41598-018-28091-9	oral	dental calculus	NA	SRA	SRS3078111
Mann2018	2018	10.1038/s41598-018-28091-9	Kilteasheen	54.005	-8.201	Ireland	KT07	Homo sapiens	1000	10.1038/s41598-018-28091-9	oral	dental calculus	NA	SRA	SRS3078113
Mann2018	2018	10.1038/s41598-018-28091-9	Kilteasheen	54.005	-8.201	Ireland	KT08	Homo sapiens	1000	10.1038/s41598-018-28091-9	oral	dental calculus	NA	SRA	SRS3078109,SRS3078099 
Mann2018	2018	10.1038/s41598-018-28091-9	Kilteasheen	54.005	-8.201	Ireland	KT09	Homo sapiens	1000	10.1038/s41598-018-28091-9	oral	dental calculus	NA	SRA	SRS3078097,SRS3078104 
Mann2018	2018	10.1038/s41598-018-28091-9	Kilteasheen	54.005	-8.201	Ireland	KT10	Homo sapiens	1000	10.1038/s41598-018-28091-9	oral	dental calculus	NA	SRA	SRS3078101
Mann2018	2018	10.1038/s41598-018-28091-9	Kilteasheen	54.005	-8.201	Ireland	KT11	Homo sapiens	1000	10.1038/s41598-018-28091-9	oral	dental calculus	NA	SRA	SRS3078105
Mann2018	2018	10.1038/s41598-018-28091-9	Kilteasheen	54.005	-8.201	Ireland	KT12	Homo sapiens	1000	10.1038/s41598-018-28091-9	oral	dental calculus	NA	SRA	SRS3078133
Mann2018	2018	10.1038/s41598-018-28091-9	Kilteasheen	54.005	-8.201	Ireland	KT13	Homo sapiens	1000	10.1038/s41598-018-28091-9	oral	dental calculus	NA	SRA	SRS3078131,SRS3078137 
Mann2018	2018	10.1038/s41598-018-28091-9	Kilteasheen	54.005	-8.201	Ireland	KT14	Homo sapiens	1000	10.1038/s41598-018-28091-9	oral	dental calculus	NA	SRA	SRS3078134,SRS3078129 
Mann2018	2018	10.1038/s41598-018-28091-9	Kilteasheen	54.005	-8.201	Ireland	KT15	Homo sapiens	1000	10.1038/s41598-018-28091-9	oral	dental calculus	NA	SRA	SRS3078120
Mann2018	2018	10.1038/s41598-018-28091-9	Kilteasheen	54.005	-8.201	Ireland	KT16	Homo sapiens	1000	10.1038/s41598-018-28091-9	oral	dental calculus	NA	SRA	SRS3078122
Mann2018	2018	10.1038/s41598-018-28091-9	Kilteasheen	54.005	-8.201	Ireland	KT17	Homo sapiens	1000	10.1038/s41598-018-28091-9	oral	dental calculus	NA	SRA	SRS3078124
Mann2018	2018	10.1038/s41598-018-28091-9	Kilteasheen	54.005	-8.201	Ireland	KT18	Homo sapiens	1000	10.1038/s41598-018-28091-9	oral	dental calculus	NA	SRA	SRS3078126
Mann2018	2018	10.1038/s41598-018-28091-9	Kilteasheen	54.005	-8.201	Ireland	KT19	Homo sapiens	1000	10.1038/s41598-018-28091-9	oral	dental calculus	NA	SRA	SRS3078118
Mann2018	2018	10.1038/s41598-018-28091-9	Kilteasheen	54.005	-8.201	Ireland	KT20	Homo sapiens	1000	10.1038/s41598-018-28091-9	oral	dental calculus	NA	SRA	SRS3078148
Mann2018	2018	10.1038/s41598-018-28091-9	Kilteasheen	54.005	-8.201	Ireland	KT21	Homo sapiens	1000	10.1038/s41598-018-28091-9	oral	dental calculus	NA	SRA	SRS3078150
Mann2018	2018	10.1038/s41598-018-28091-9	Kilteasheen	54.005	-8.201	Ireland	KT22	Homo sapiens	1000	10.1038/s41598-018-28091-9	oral	dental calculus	NA	SRA	SRS3078151
Mann2018	2018	10.1038/s41598-018-28091-9	Kilteasheen	54.005	-8.201	Ireland	KT23	Homo sapiens	1000	10.1038/s41598-018-28091-9	oral	dental calculus	NA	SRA	SRS3078155
Mann2018	2018	10.1038/s41598-018-28091-9	Kilteasheen	54.005	-8.201	Ireland	KT24	Homo sapiens	1000	10.1038/s41598-018-28091-9	oral	dental calculus	NA	SRA	SRS3078156,SRS3078146 
Mann2018	2018	10.1038/s41598-018-28091-9	Kilteasheen	54.005	-8.201	Ireland	KT25	Homo sapiens	1000	10.1038/s41598-018-28091-9	oral	dental calculus	NA	SRA	SRS3078197,SRS3078141 
Mann2018	2018	10.1038/s41598-018-28091-9	Kilteasheen	54.005	-8.201	Ireland	KT26	Homo sapiens	1000	10.1038/s41598-018-28091-9	oral	dental calculus	NA	SRA	SRS3078139,SRS3078145 
Mann2018	2018	10.1038/s41598-018-28091-9	Kilteasheen	54.005	-8.201	Ireland	KT27	Homo sapiens	1000	10.1038/s41598-018-28091-9	oral	dental calculus	NA	SRA	SRS3078093
Mann2018	2018	10.1038/s41598-018-28091-9	Kilteasheen	54.005	-8.201	Ireland	KT28	Homo sapiens	1000	10.1038/s41598-018-28091-9	oral	dental calculus	NA	SRA	SRS3078091,SRS3078089 
Mann2018	2018	10.1038/s41598-018-28091-9	Kilteasheen	54.005	-8.201	Ireland	KT29	Homo sapiens	1000	10.1038/s41598-018-28091-9	oral	dental calculus	NA	SRA	SRS3078087,SRS3078085 
Mann2018	2018	10.1038/s41598-018-28091-9	Kilteasheen	54.005	-8.201	Ireland	KT30	Homo sapiens	1000	10.1038/s41598-018-28091-9	oral	dental calculus	NA	SRA	SRS3078193
Mann2018	2018	10.1038/s41598-018-28091-9	Kilteasheen	54.005	-8.201	Ireland	KT31	Homo sapiens	1000	10.1038/s41598-018-28091-9	oral	dental calculus	NA	SRA	SRS3078158,SRS3078147 
Mann2018	2018	10.1038/s41598-018-28091-9	Kilteasheen	54.005	-8.201	Ireland	KT32	Homo sapiens	1000	10.1038/s41598-018-28091-9	oral	dental calculus	NA	SRA	SRS3078192,SRS3078187 
Mann2018	2018	10.1038/s41598-018-28091-9	Kilteasheen	54.005	-8.201	Ireland	KT33	Homo sapiens	1000	10.1038/s41598-018-28091-9	oral	dental calculus	NA	SRA	SRS3078170
Mann2018	2018	10.1038/s41598-018-28091-9	Kilteasheen	54.005	-8.201	Ireland	KT34	Homo sapiens	1000	10.1038/s41598-018-28091-9	oral	dental calculus	NA	SRA	SRS3078167
Mann2018	2018	10.1038/s41598-018-28091-9	Kilteasheen	54.005	-8.201	Ireland	KT35	Homo sapiens	1000	10.1038/s41598-018-28091-9	oral	dental calculus	NA	SRA	SRS3078165
Mann2018	2018	10.1038/s41598-018-28091-9	Kilteasheen	54.005	-8.201	Ireland	KT36	Homo sapiens	1000	10.1038/s41598-018-28091-9	oral	dental calculus	NA	SRA	SRS3078163,SRS3078172 
Mann2018	2018	10.1038/s41598-018-28091-9	Norris Farms	40.23	-90.143	USA	NF217	Homo sapiens	700	10.1038/s41598-018-28091-9	oral	dental calculus	NA	SRA	SRS3078173
Mann2018	2018	10.1038/s41598-018-28091-9	Norris Farms	40.23	-90.143	USA	NF47	Homo sapiens	700	10.1038/s41598-018-28091-9	oral	dental calculus	NA	SRA	SRS3078175
Mann2018	2018	10.1038/s41598-018-28091-9	Middenbeemster	52.548	4.912	Netherlands	S108	Homo sapiens	300	10.1038/s41598-018-28091-9	oral	dental calculus	NA	SRA	SRS3078160
Mann2018	2018	10.1038/s41598-018-28091-9	Samdzong	29.27	84.03	Nepal	S40	Homo sapiens	1500	10.1038/s41598-018-28091-9	oral	dental calculus	NA	SRA	SRS3078162
Mann2018	2018	10.1038/s41598-018-28091-9	Samdzong	29.27	84.03	Nepal	S41	Homo sapiens	1500	10.1038/s41598-018-28091-9	oral	dental calculus	NA	SRA	SRS3078206
Mann2018	2018	10.1038/s41598-018-28091-9	Middenbeemster	52.548	4.912	Netherlands	S454	Homo sapiens	300	10.1038/s41598-018-28091-9	oral	dental calculus	NA	SRA	SRS3078095
Mann2018	2018	10.1038/s41598-018-28091-9	Camino del Molino	38.102	-1.865	Spain	C214	Homo sapiens	4700	10.1038/s41598-018-28091-9	skeletal tissue	tooth	NA	SRA	SRS3078202
Mann2018	2018	10.1038/s41598-018-28091-9	Camino del Molino	38.102	-1.865	Spain	C53	Homo sapiens	4700	10.1038/s41598-018-28091-9	skeletal tissue	tooth	NA	SRA	SRS3078203
Mann2018	2018	10.1038/s41598-018-28091-9	Anse a la Gourde	16.254	-61.203	Guadeloupe	F1948	Homo sapiens	900	10.1038/s41598-018-28091-9	skeletal tissue	tooth	NA	SRA	SRS3078196
Mann2018	2018	10.1038/s41598-018-28091-9	Anse a la Gourde	16.254	-61.203	Guadeloupe	F349A	Homo sapiens	900	10.1038/s41598-018-28091-9	skeletal tissue	tooth	NA	SRA	SRS3078161
Mann2018	2018	10.1038/s41598-018-28091-9	Khövsgöl	49.66	99.61	Mongolia	H10	Homo sapiens	4400	10.1038/s41598-018-28091-9	skeletal tissue	tooth	NA	SRA	SRS3078189
Mann2018	2018	10.1038/s41598-018-28091-9	Khövsgöl	49.66	99.61	Mongolia	H24	Homo sapiens	4400	10.1038/s41598-018-28091-9	skeletal tissue	tooth	NA	SRA	SRS3078180
Mann2018	2018	10.1038/s41598-018-28091-9	Kilteasheen	54.005	-8.201	Ireland	KT01	Homo sapiens	1000	10.1038/s41598-018-28091-9	skeletal tissue	tooth	NA	SRA	SRS3078177
Mann2018	2018	10.1038/s41598-018-28091-9	Kilteasheen	54.005	-8.201	Ireland	KT02	Homo sapiens	1000	10.1038/s41598-018-28091-9	skeletal tissue	tooth	NA	SRA	SRS3078179
Mann2018	2018	10.1038/s41598-018-28091-9	Kilteasheen	54.005	-8.201	Ireland	KT03	Homo sapiens	1000	10.1038/s41598-018-28091-9	skeletal tissue	tooth	NA	SRA	SRS3078184
Mann2018	2018	10.1038/s41598-018-28091-9	Kilteasheen	54.005	-8.201	Ireland	KT04	Homo sapiens	1000	10.1038/s41598-018-28091-9	skeletal tissue	tooth	NA	SRA	SRS3078114
Mann2018	2018	10.1038/s41598-018-28091-9	Kilteasheen	54.005	-8.201	Ireland	KT05	Homo sapiens	1000	10.1038/s41598-018-28091-9	skeletal tissue	tooth	NA	SRA	SRS3078110,SRS3078116
Mann2018	2018	10.1038/s41598-018-28091-9	Kilteasheen	54.005	-8.201	Ireland	KT06	Homo sapiens	1000	10.1038/s41598-018-28091-9	skeletal tissue	tooth	NA	SRA	SRS3078112
Mann2018	2018	10.1038/s41598-018-28091-9	Kilteasheen	54.005	-8.201	Ireland	KT07	Homo sapiens	1000	10.1038/s41598-018-28091-9	skeletal tissue	tooth	NA	SRA	SRS3078108
Mann2018	2018	10.1038/s41598-018-28091-9	Kilteasheen	54.005	-8.201	Ireland	KT08	Homo sapiens	1000	10.1038/s41598-018-28091-9	skeletal tissue	tooth	NA	SRA	SRS3078098,SRS3078100
Mann2018	2018	10.1038/s41598-018-28091-9	Kilteasheen	54.005	-8.201	Ireland	KT09	Homo sapiens	1000	10.1038/s41598-018-28091-9	skeletal tissue	tooth	NA	SRA	SRS3078102,SRS3078103
Mann2018	2018	10.1038/s41598-018-28091-9	Kilteasheen	54.005	-8.201	Ireland	KT10	Homo sapiens	1000	10.1038/s41598-018-28091-9	skeletal tissue	tooth	NA	SRA	SRS3078106
Mann2018	2018	10.1038/s41598-018-28091-9	Kilteasheen	54.005	-8.201	Ireland	KT11	Homo sapiens	1000	10.1038/s41598-018-28091-9	skeletal tissue	tooth	NA	SRA	SRS3078132
Mann2018	2018	10.1038/s41598-018-28091-9	Kilteasheen	54.005	-8.201	Ireland	KT12	Homo sapiens	1000	10.1038/s41598-018-28091-9	skeletal tissue	tooth	NA	SRA	SRS3078130
Mann2018	2018	10.1038/s41598-018-28091-9	Kilteasheen	54.005	-8.201	Ireland	KT13	Homo sapiens	1000	10.1038/s41598-018-28091-9	skeletal tissue	tooth	NA	SRA	SRS3078135,SRS3078136
Mann2018	2018	10.1038/s41598-018-28091-9	Kilteasheen	54.005	-8.201	Ireland	KT14	Homo sapiens	1000	10.1038/s41598-018-28091-9	skeletal tissue	tooth	NA	SRA	SRS3078121,SRS3078128
Mann2018	2018	10.1038/s41598-018-28091-9	Kilteasheen	54.005	-8.201	Ireland	KT15	Homo sapiens	1000	10.1038/s41598-018-28091-9	skeletal tissue	tooth	NA	SRA	SRS3078123
Mann2018	2018	10.1038/s41598-018-28091-9	Kilteasheen	54.005	-8.201	Ireland	KT16	Homo sapiens	1000	10.1038/s41598-018-28091-9	skeletal tissue	tooth	NA	SRA	SRS3078125
Mann2018	2018	10.1038/s41598-018-28091-9	Kilteasheen	54.005	-8.201	Ireland	KT17	Homo sapiens	1000	10.1038/s41598-018-28091-9	skeletal tissue	tooth	NA	SRA	SRS3078127
Mann2018	2018	10.1038/s41598-018-28091-9	Kilteasheen	54.005	-8.201	Ireland	KT18	Homo sapiens	1000	10.1038/s41598-018-28091-9	skeletal tissue	tooth	NA	SRA	SRS3078119
Mann2018	2018	10.1038/s41598-018-28091-9	Kilteasheen	54.005	-8.201	Ireland	KT20	Homo sapiens	1000	10.1038/s41598-018-28091-9	skeletal tissue	tooth	NA	SRA	SRS3078149
Mann2018	2018	10.1038/s41598-018-28091-9	Kilteasheen	54.005	-8.201	Ireland	KT21	Homo sapiens	1000	10.1038/s41598-018-28091-9	skeletal tissue	tooth	NA	SRA	SRS3078152
Mann2018	2018	10.1038/s41598-018-28091-9	Kilteasheen	54.005	-8.201	Ireland	KT22	Homo sapiens	1000	10.1038/s41598-018-28091-9	skeletal tissue	tooth	NA	SRA	SRS3078153
Mann2018	2018	10.1038/s41598-018-28091-9	Kilteasheen	54.005	-8.201	Ireland	KT23	Homo sapiens	1000	10.1038/s41598-018-28091-9	skeletal tissue	tooth	NA	SRA	SRS3078154
Mann2018	2018	10.1038/s41598-018-28091-9	Kilteasheen	54.005	-8.201	Ireland	KT24	Homo sapiens	1000	10.1038/s41598-018-28091-9	skeletal tissue	tooth	NA	SRA	SRS3078143,SRS3078157
Mann2018	2018	10.1038/s41598-018-28091-9	Kilteasheen	54.005	-8.201	Ireland	KT25	Homo sapiens	1000	10.1038/s41598-018-28091-9	skeletal tissue	tooth	NA	SRA	SRS3078140,SRS3078142
Mann2018	2018	10.1038/s41598-018-28091-9	Kilteasheen	54.005	-8.201	Ireland	KT26	Homo sapiens	1000	10.1038/s41598-018-28091-9	skeletal tissue	tooth	NA	SRA	SRS3078144,SRS3078138
Mann2018	2018	10.1038/s41598-018-28091-9	Kilteasheen	54.005	-8.201	Ireland	KT27	Homo sapiens	1000	10.1038/s41598-018-28091-9	skeletal tissue	tooth	NA	SRA	SRS3078094
Mann2018	2018	10.1038/s41598-018-28091-9	Kilteasheen	54.005	-8.201	Ireland	KT28	Homo sapiens	1000	10.1038/s41598-018-28091-9	skeletal tissue	tooth	NA	SRA	SRS3078090,SRS3078092
Mann2018	2018	10.1038/s41598-018-28091-9	Kilteasheen	54.005	-8.201	Ireland	KT29	Homo sapiens	1000	10.1038/s41598-018-28091-9	skeletal tissue	tooth	NA	SRA	SRS3078086,SRS3078088
Mann2018	2018	10.1038/s41598-018-28091-9	Kilteasheen	54.005	-8.201	Ireland	KT30	Homo sapiens	1000	10.1038/s41598-018-28091-9	skeletal tissue	tooth	NA	SRA	SRS3078190
Mann2018	2018	10.1038/s41598-018-28091-9	Kilteasheen	54.005	-8.201	Ireland	KT31	Homo sapiens	1000	10.1038/s41598-018-28091-9	skeletal tissue	tooth	NA	SRA	SRS3078188,SRS3078194
Mann2018	2018	10.1038/s41598-018-28091-9	Kilteasheen	54.005	-8.201	Ireland	KT32	Homo sapiens	1000	10.1038/s41598-018-28091-9	skeletal tissue	tooth	NA	SRA	SRS3078186,SRS3078191
Mann2018	2018	10.1038/s41598-018-28091-9	Kilteasheen	54.005	-8.201	Ireland	KT33	Homo sapiens	1000	10.1038/s41598-018-28091-9	skeletal tissue	tooth	NA	SRA	SRS3078169
Mann2018	2018	10.1038/s41598-018-28091-9	Kilteasheen	54.005	-8.201	Ireland	KT34	Homo sapiens	1000	10.1038/s41598-018-28091-9	skeletal tissue	tooth	NA	SRA	SRS3078168
Mann2018	2018	10.1038/s41598-018-28091-9	Kilteasheen	54.005	-8.201	Ireland	KT35	Homo sapiens	1000	10.1038/s41598-018-28091-9	skeletal tissue	tooth	NA	SRA	SRS3078166
Mann2018	2018	10.1038/s41598-018-28091-9	Kilteasheen	54.005	-8.201	Ireland	KT36	Homo sapiens	1000	10.1038/s41598-018-28091-9	skeletal tissue	tooth	NA	SRA	SRS3078164,SRS3078107
Mann2018	2018	10.1038/s41598-018-28091-9	Norris Farms	40.23	-90.143	USA	NF217	Homo sapiens	700	10.1038/s41598-018-28091-9	skeletal tissue	tooth	NA	SRA	SRS3078171
Mann2018	2018	10.1038/s41598-018-28091-9	Norris Farms	40.23	-90.143	USA	NF47	Homo sapiens	700	10.1038/s41598-018-28091-9	skeletal tissue	tooth	NA	SRA	SRS3078174
Mann2018	2018	10.1038/s41598-018-28091-9	Middenbeemster	52.548	4.912	Netherlands	S108	Homo sapiens	300	10.1038/s41598-018-28091-9	skeletal tissue	tooth	NA	SRA	SRS3078159
Mann2018	2018	10.1038/s41598-018-28091-9	Samdzong	29.27	84.03	Nepal	S40	Homo sapiens	1500	10.1038/s41598-018-28091-9	skeletal tissue	tooth	NA	SRA	SRS3078199
Mann2018	2018	10.1038/s41598-018-28091-9	Samdzong	29.27	84.03	Nepal	S41	Homo sapiens	1500	10.1038/s41598-018-28091-9	skeletal tissue	tooth	NA	SRA	SRS3078205
Mann2018	2018	10.1038/s41598-018-28091-9	Middenbeemster	52.548	4.912	Netherlands	S454	Homo sapiens	300	10.1038/s41598-018-28091-9	skeletal tissue	tooth	NA	SRA	SRS3078096
Brealey2020	2020	10.1093/molbev/msaa135	Karisimbi	-1.508	29.445	Democratic Republic of the Congo	Gb1	Gorilla beringei	100	10.1093/molbev/msaa135	oral	dental calculus	NA	ENA	ERS4545903,ERS4545904 ,ERS4545905 
Brealey2020	2020	10.1093/molbev/msaa135	Lulingu	-2.316	27.549	Democratic Republic of the Congo	Gb2	Gorilla beringei	100	10.1093/molbev/msaa135	oral	dental calculus	NA	ENA	ERS4545906,ERS4545907,ERS4545908 
Brealey2020	2020	10.1093/molbev/msaa135	Kamchatka	56.21	159.346	Russia	Ua2	Ursus arctos	100	10.1093/molbev/msaa135	oral	dental calculus	NA	ENA	ERS4545909
Brealey2020	2020	10.1093/molbev/msaa135	Kamchatka	56.21	159.346	Russia	Ua6	Ursus arctos	100	10.1093/molbev/msaa135	oral	dental calculus	NA	ENA	ERS4545910
Brealey2020	2020	10.1093/molbev/msaa135	Kamchatka	56.21	159.346	Russia	Ua7	Ursus arctos	100	10.1093/molbev/msaa135	oral	dental calculus	NA	ENA	ERS4545911
Brealey2020	2020	10.1093/molbev/msaa135	Lake Ladoga	61	31.5	Russia	Ua13	Ursus arctos	200	10.1093/molbev/msaa135	oral	dental calculus	NA	ENA	ERS4545912
Brealey2020	2020	10.1093/molbev/msaa135	Dalarna	61.004	14.537	Sweden	Ua14	Ursus arctos	200	10.1093/molbev/msaa135	oral	dental calculus	NA	ENA	ERS4545913
Brealey2020	2020	10.1093/molbev/msaa135	Jämtland	63.399	13.081	Sweden	Ua9	Ursus arctos	100	10.1093/molbev/msaa135	oral	dental calculus	NA	ENA	ERS4545914
Brealey2020	2020	10.1093/molbev/msaa135	Spitsbergen	78.899	18.016	Norway	Rt1	Rangifer tarandus	200	10.1093/molbev/msaa135	oral	dental calculus	NA	ENA	ERS4545915
Brealey2020	2020	10.1093/molbev/msaa135	Unknown	NA	NA	Unknown	Rt5	Rangifer tarandus	100	10.1093/molbev/msaa135	oral	dental calculus	NA	ENA	ERS4545916
Brealey2020	2020	10.1093/molbev/msaa135	Spitsbergen	78.899	18.016	Norway	Rt7	Rangifer tarandus	200	10.1093/molbev/msaa135	oral	dental calculus	NA	ENA	ERS4545917
Brealey2020	2020	10.1093/molbev/msaa135	South-west Norway	60	6	Norway	Rt11	Rangifer tarandus	100	10.1093/molbev/msaa135	oral	dental calculus	NA	ENA	ERS4545918
Brealey2020	2020	10.1093/molbev/msaa135	North-east Greenland	79	-56	Greenland	Rt13	Rangifer tarandus	200	10.1093/molbev/msaa135	oral	dental calculus	NA	ENA	ERS4545919
Brealey2020	2020	10.1093/molbev/msaa135	Spitsbergen	78.899	18.016	Norway	Rt_tooth	Rangifer tarandus	100	10.1093/molbev/msaa135	oral	tooth	NA	ENA	ERS4545920
Ozga2019	2019	10.1038/s41598-019-53802-1	Gombe National Park	-4.69	29.62	Tanzania	02C	Pan troglodytes schweinfurthii	100	10.1038/s41598-019-53802-1	oral	dental calculus	NA	SRA	SRS4625244
Ozga2019	2019	10.1038/s41598-019-53802-1	Gombe National Park	-4.69	29.62	Tanzania	04C	Pan troglodytes schweinfurthii	100	10.1038/s41598-019-53802-1	oral	dental calculus	NA	SRA	SRS4625243
Ozga2019	2019	10.1038/s41598-019-53802-1	Gombe National Park	-4.69	29.62	Tanzania	05C	Pan troglodytes schweinfurthii	100	10.1038/s41598-019-53802-1	oral	dental calculus	NA	SRA	SRS4625242
Ozga2019	2019	10.1038/s41598-019-53802-1	Gombe National Park	-4.69	29.62	Tanzania	07C	Pan troglodytes schweinfurthii	100	10.1038/s41598-019-53802-1	oral	dental calculus	NA	SRA	SRS4625241
Ozga2019	2019	10.1038/s41598-019-53802-1	Gombe National Park	-4.69	29.62	Tanzania	13C	Pan troglodytes schweinfurthii	100	10.1038/s41598-019-53802-1	oral	dental calculus	NA	SRA	SRS4625248
Ozga2019	2019	10.1038/s41598-019-53802-1	Gombe National Park	-4.69	29.62	Tanzania	14C	Pan troglodytes schweinfurthii	100	10.1038/s41598-019-53802-1	oral	dental calculus	NA	SRA	SRS4625247
Ozga2019	2019	10.1038/s41598-019-53802-1	Gombe National Park	-4.69	29.62	Tanzania	16C	Pan troglodytes schweinfurthii	100	10.1038/s41598-019-53802-1	oral	dental calculus	NA	SRA	SRS4625246
Ozga2019	2019	10.1038/s41598-019-53802-1	Gombe National Park	-4.69	29.62	Tanzania	17C	Pan troglodytes schweinfurthii	100	10.1038/s41598-019-53802-1	oral	dental calculus	NA	SRA	SRS4625245
Ozga2019	2019	10.1038/s41598-019-53802-1	Gombe National Park	-4.69	29.62	Tanzania	18C	Pan troglodytes schweinfurthii	100	10.1038/s41598-019-53802-1	oral	dental calculus	NA	SRA	SRS4625250
Ozga2019	2019	10.1038/s41598-019-53802-1	Gombe National Park	-4.69	29.62	Tanzania	19C	Pan troglodytes schweinfurthii	100	10.1038/s41598-019-53802-1	oral	dental calculus	NA	SRA	SRS4625249
Ozga2019	2019	10.1038/s41598-019-53802-1	Gombe National Park	-4.69	29.62	Tanzania	20C	Pan troglodytes schweinfurthii	100	10.1038/s41598-019-53802-1	oral	dental calculus	NA	SRA	SRS4625239
Ozga2019	2019	10.1038/s41598-019-53802-1	Gombe National Park	-4.69	29.62	Tanzania	21C	Pan troglodytes schweinfurthii	100	10.1038/s41598-019-53802-1	oral	dental calculus	NA	SRA	SRS4625238
Ozga2019	2019	10.1038/s41598-019-53802-1	Gombe National Park	-4.69	29.62	Tanzania	22C	Pan troglodytes schweinfurthii	100	10.1038/s41598-019-53802-1	oral	dental calculus	NA	SRA	SRS4625237
Ozga2019	2019	10.1038/s41598-019-53802-1	Gombe National Park	-4.69	29.62	Tanzania	24C	Pan troglodytes schweinfurthii	100	10.1038/s41598-019-53802-1	oral	dental calculus	NA	SRA	SRS4625236
Ozga2019	2019	10.1038/s41598-019-53802-1	Gombe National Park	-4.69	29.62	Tanzania	25C	Pan troglodytes schweinfurthii	100	10.1038/s41598-019-53802-1	oral	dental calculus	NA	SRA	SRS4625235
Ozga2019	2019	10.1038/s41598-019-53802-1	Gombe National Park	-4.69	29.62	Tanzania	26C	Pan troglodytes schweinfurthii	100	10.1038/s41598-019-53802-1	oral	dental calculus	NA	SRA	SRS4625234
Ozga2019	2019	10.1038/s41598-019-53802-1	Gombe National Park	-4.69	29.62	Tanzania	27C	Pan troglodytes schweinfurthii	100	10.1038/s41598-019-53802-1	oral	dental calculus	NA	SRA	SRS4625233
Ozga2019	2019	10.1038/s41598-019-53802-1	Gombe National Park	-4.69	29.62	Tanzania	28C	Pan troglodytes schweinfurthii	100	10.1038/s41598-019-53802-1	oral	dental calculus	NA	SRA	SRS4625232
Ozga2019	2019	10.1038/s41598-019-53802-1	Gombe National Park	-4.69	29.62	Tanzania	29C	Pan troglodytes schweinfurthii	100	10.1038/s41598-019-53802-1	oral	dental calculus	NA	SRA	SRS4625240
Ottoni2019	2019	10.1038/s41598-019-56074-x	Gabbanat al-Qurud	25.741	32.592	Egypt	BB01	Papio hamadryas	100	10.1038/s41598-019-56074-x	oral	dental calculus	NA	ENA	ERS3887040
Ottoni2019	2019	10.1038/s41598-019-56074-x	Gabbanat al-Qurud	25.741	32.592	Egypt	BB05	Papio anubis	100	10.1038/s41598-019-56074-x	oral	dental calculus	NA	ENA	ERS3887041
Ottoni2019	2019	10.1038/s41598-019-56074-x	Gabbanat al-Qurud	25.741	32.592	Egypt	BB06	Papio anubis	100	10.1038/s41598-019-56074-x	oral	dental calculus	NA	ENA	ERS3887042
Ottoni2019	2019	10.1038/s41598-019-56074-x	Gabbanat al-Qurud	25.741	32.592	Egypt	BB08	Papio hamadryas	100	10.1038/s41598-019-56074-x	oral	dental calculus	NA	ENA	ERS3887043
Ottoni2019	2019	10.1038/s41598-019-56074-x	Gabbanat al-Qurud	25.741	32.592	Egypt	BB09	Papio hamadryas	100	10.1038/s41598-019-56074-x	oral	dental calculus	NA	ENA	ERS3887044
Ottoni2019	2019	10.1038/s41598-019-56074-x	Gabbanat al-Qurud	25.741	32.592	Egypt	BB11	Papio sp.	100	10.1038/s41598-019-56074-x	oral	dental calculus	NA	ENA	ERS3887045
Ottoni2019	2019	10.1038/s41598-019-56074-x	Zoological Society of Philadelphia	39.97	-75.19	USA	ANSP11833	Papio hamadryas	100	10.1038/s41598-019-56074-x	oral	dental calculus	NA	ENA	ERS3887046
Ottoni2019	2019	10.1038/s41598-019-56074-x	Zoological Society of Philadelphia	39.97	-75.19	USA	ANSP3271	Papio hamadryas	100	10.1038/s41598-019-56074-x	oral	dental calculus	NA	ENA	ERS3887047
Zhou2018	2018	10.1016/j.cub.2018.05.058	St. Olav's Cathedral	63.425	10.392	Norway	SK152	Homo sapiens	800	NA	oral	dental calculus	NA	UCPH ERDA	E56xgi8CEl
Willman2018	2018	10.1371/journal.pone.0196482	Le Mans	48.006	0.199	France	213	Homo sapiens	200	10.1371/journal.pone.0196482	oral	tooth	NA	SRA	SRS1170472
Willman2018	2018	10.1371/journal.pone.0196482	Le Mans	48.006	0.199	France	306	Homo sapiens	200	10.1371/journal.pone.0196482	oral	tooth	NA	SRA	SRS2213343
Willman2018	2018	10.1371/journal.pone.0196482	Le Mans	48.006	0.199	France	308	Homo sapiens	200	10.1371/journal.pone.0196482	oral	tooth	NA	SRA	SRS2213341
Willman2018	2018	10.1371/journal.pone.0196482	Le Mans	48.006	0.199	France	309	Homo sapiens	200	10.1371/journal.pone.0196482	oral	tooth	NA	SRA	SRS2213347
Willman2018	2018	10.1371/journal.pone.0196482	Le Mans	48.006	0.199	France	403	Homo sapiens	200	10.1371/journal.pone.0196482	oral	tooth	NA	SRA	SRS2213345
Willman2018	2018	10.1371/journal.pone.0196482	Le Mans	48.006	0.199	France	406	Homo sapiens	200	10.1371/journal.pone.0196482	oral	tooth	NA	SRA	SRS2213344
Willman2018	2018	10.1371/journal.pone.0196482	Le Mans	48.006	0.199	France	702	Homo sapiens	200	10.1371/journal.pone.0196482	skeletal tissue	bone	NA	SRA	SRS2213350
Willman2018	2018	10.1371/journal.pone.0196482	Le Mans	48.006	0.199	France	312	Homo sapiens	200	10.1371/journal.pone.0196482	skeletal tissue	bone	NA	SRA	SRS2213346
Willman2018	2018	10.1371/journal.pone.0196482	Le Mans	48.006	0.199	France	307	Homo sapiens	200	10.1371/journal.pone.0196482	skeletal tissue	bone	NA	SRA	SRS2213342
Ozga2016	2016	10.1002/ajpa.22960	Norris Farms	40.23	-90.143	USA	NF-217C-SG	Homo sapiens	700	10.1002/ajpa.22960	oral	dental calculus	NA	SRA	SRS1052916
Ozga2016	2016	10.1002/ajpa.22960	Norris Farms	40.23	-90.143	USA	NF-47C-SG	Homo sapiens	700	10.1002/ajpa.22960	oral	dental calculus	NA	SRA	SRS1052918
NievesColon2020	2020	10.1093/molbev/msz267	Paso del Indio	18.41	-66.33	USA	PI-420A-C	Homo sapiens	800	10.1093/molbev/msz267	oral	dental calculus	NA	SRA	SRS5211976
SantiagoRodriguez2016	2016	10.1093/femsec/fiw182	Cuzco	-13.53	-71.96	Peru	FI3	Homo sapiens	600	10.1093/femsec/fiw182	gut	intestine	NA	MG-RAST	mgs295853
SantiagoRodriguez2016	2016	10.1093/femsec/fiw182	Cuzco	-13.53	-71.96	Peru	FI12	Homo sapiens	600	10.1093/femsec/fiw182	gut	intestine	NA	MG-RAST	mgs297488
SantiagoRodriguez2017	2017	10.3390/genes8110310	Sacristy of the Basilica of St. Domenico Maggiore	40.848	14.254	Italy	NASD22	Homo sapiens	600	10.3390/genes8110310	gut	intestine	NA	MG-RAST	mgs295871
SantiagoRodriguez2017	2017	10.3390/genes8110310	Sacristy of the Basilica of St. Domenico Maggiore	40.848	14.254	Italy	NASD3	Homo sapiens	500	10.3390/genes8110310	gut	intestine	NA	MG-RAST	mgs295859
SantiagoRodriguez2017	2017	10.3390/genes8110310	Sacristy of the Basilica of St. Domenico Maggiore	40.848	14.254	Italy	NASD14	Homo sapiens	500	10.3390/genes8110310	gut	intestine	NA	MG-RAST	mgs295862
SantiagoRodriguez2017	2017	10.3390/genes8110310	Sacristy of the Basilica of St. Domenico Maggiore	40.848	14.254	Italy	NASD27	Homo sapiens	500	10.3390/genes8110310	gut	intestine	NA	MG-RAST	mgs295868
SantiagoRodriguez2017	2017	10.3390/genes8110310	Sacristy of the Basilica of St. Domenico Maggiore	40.848	14.254	Italy	NASD29	Homo sapiens	500	10.3390/genes8110310	gut	intestine	NA	MG-RAST	mgs295865
<<<<<<< HEAD
Tett2019	2019	10.1016/j.chom.2019.08.018	Cueva de los Muertos Chiquitos (Zape)	25.771	-105.786	Mexico	Coprolite 14	Homo sapiens	1300	10.2307/277801	gut	palaeofaeces	1960	ENA	ERS3348200
Tett2019	2019	10.1016/j.chom.2019.08.018	Cueva de los Muertos Chiquitos (Zape)	25.771	-105.786	Mexico	Coprolite 16	Homo sapiens	1300	10.2307/277801	gut	palaeofaeces	1960	ENA	ERS3348201
Tett2019	2019	10.1016/j.chom.2019.08.018	Cueva de los Muertos Chiquitos (Zape)	25.771	-105.786	Mexico	Coprolite 19	Homo sapiens	1300	10.2307/277801	gut	palaeofaeces	1960	ENA	ERS3348202
Tett2019	2019	10.1016/j.chom.2019.08.018	Hauslabjoch	46.77	10.83	Italy	Iceman	Homo sapiens	5300	10.1007/978-3-7091-6599-7_7	gut	large intestine	NA	ENA	ERS3348203
Hagan2019	2019	10.1002/ajpa.23978	Cueva de los Muertos Chiquitos (Zape)	25.771	-105.786	Mexico	Zape2	Canis lupus familiaris	1300	10.2307/277801	gut	palaeofaeces	1960	ENA	ERS4044029,ERS4044039,ERS4044041,ERS4044043,ERS4044047,ERS4044049,ERS4044052,ERS4044055,ERS4044057,ERS4044058
Hagan2019	2019	10.1002/ajpa.23978	Cueva de los Muertos Chiquitos (Zape)	25.771	-105.786	Mexico	Zape5	Homo sapiens	1300	10.2307/277801	gut	palaeofaeces	1960	ENA	ERS4044025,ERS4044028,ERS4044033,ERS4044034,ERS4044036,ERS4044038,ERS4044040,ERS4044044,ERS4044046,ERS4044048
Hagan2019	2019	10.1002/ajpa.23978	Cueva de los Muertos Chiquitos (Zape)	25.771	-105.786	Mexico	Zape28	Homo sapiens	1300	10.2307/277801	gut	palaeofaeces	1960	ENA	ERS4044024,ERS4044027,ERS4044031,ERS4044032,ERS4044035,ERS4044042,ERS4044045,ERS4044051,ERS4044054,ERS4044056
Rifkin2020	2020	10.1186/s40168-020-00832-x	Bushman Rock Shelter 	-24.74	30.56	South Africa	BRS2	Homo sapiens	600	10.1186/s40168-020-00832-x	gut	palaeofaeces	NA	ENA	SRS4491531
Rifkin2020	2020	10.1186/s40168-020-00832-x	Bushman Rock Shelter 	-24.74	30.56	South Africa	BRS3	Homo sapiens	600	10.1186/s40168-020-00832-x	gut	palaeofaeces	NA	ENA	SRS4491528
Rifkin2020	2020	10.1186/s40168-020-00832-x	Bushman Rock Shelter 	-24.74	30.56	South Africa	BRS4	Homo sapiens	600	10.1186/s40168-020-00832-x	gut	palaeofaeces	NA	ENA	SRS4491529
Borry2020	2020	10.7717/peerj.9001	Cueva de los Muertos Chiquitos (Zape)	25.771	-105.786	Mexico	ZSM023	Homo sapiens	1300	10.2307/277801	gut	palaeofaeces	1960	ENA	ERS4181283
Borry2020	2020	10.7717/peerj.9001	Cueva de los Muertos Chiquitos (Zape)	25.771	-105.786	Mexico	ZSM025	Homo sapiens	1300	10.2307/277801	gut	palaeofaeces	1960	ENA	ERS4181284
Borry2020	2020	10.7717/peerj.9001	Cueva de los Muertos Chiquitos (Zape)	25.771	-105.786	Mexico	ZSM027	Homo sapiens	1300	10.2307/277801	gut	palaeofaeces	1960	ENA	ERS4181285
Borry2020	2020	10.7717/peerj.9001	Cueva de los Muertos Chiquitos (Zape)	25.771	-105.786	Mexico	ZSM029	Homo sapiens	1300	10.2307/277801	gut	palaeofaeces	1960	ENA	ERS4181286
Borry2020	2020	10.7717/peerj.9001	Cueva de los Muertos Chiquitos (Zape)	25.771	-105.786	Mexico	ZSM031	Homo sapiens	1300	10.2307/277801	gut	palaeofaeces	1960	ENA	ERS4181287
Borry2020	2020	10.7717/peerj.9001	Yorkshire	53.80527	-2.072008	United Kingdom	YRK001	Canis lupus familiaris	1625	10.7717/peerj.9001	gut	palaeofaeces	NA	ENA	ERS4181282
=======
Maixner2016	2016	10.1126/science.aad2545	Hauslabjoch	46.773	10.837	Italy	Iceman Stomach corpus, content I 1054	Homo sapiens	5300	10.1126/science.aad2545	gut	digestive tract contents	2010	ENA	ERS942275,ERS942266
Maixner2016	2016	10.1126/science.aad2545	Hauslabjoch	46.773	10.837	Italy	Iceman Stomach corpus, content II 1054	Homo sapiens	5300	10.1126/science.aad2545	gut	digestive tract contents	2010	ENA	ERS942267,ERS942277
Maixner2016	2016	10.1126/science.aad2545	Hauslabjoch	46.773	10.837	Italy	Iceman Stomach corpus, surface 1054	Homo sapiens	5300	10.1126/science.aad2545	gut	digestive tract contents	2010	ENA	ERS942270,ERS942274,ERS942269
Maixner2016	2016	10.1126/science.aad2545	Hauslabjoch	46.773	10.837	Italy	Iceman Stomach antrum, content 1051	Homo sapiens	5300	10.1126/science.aad2545	gut	digestive tract contents	2010	ENA	ERS942268,ERS942271
Maixner2016	2016	10.1126/science.aad2545	Hauslabjoch	46.773	10.837	Italy	Iceman Stomach antrum, surface 1051	Homo sapiens	5300	10.1126/science.aad2545	gut	digestive tract contents	2010	ENA	ERS942265,ERS942273
Maixner2016	2016	10.1126/science.aad2545	Hauslabjoch	46.773	10.837	Italy	Iceman Small intestine 1063	Homo sapiens	5300	10.1126/science.aad2545	gut	digestive tract contents	NA	ENA	ERS942272
Maixner2016	2016	10.1126/science.aad2545	Hauslabjoch	46.773	10.837	Italy	Iceman Large intestine, upper part I 1036	Homo sapiens	5300	10.1126/science.aad2545	gut	digestive tract contents	NA	ENA	ERS942281
Maixner2016	2016	10.1126/science.aad2545	Hauslabjoch	46.773	10.837	Italy	Iceman Large intestine, upper part II 1036	Homo sapiens	5300	10.1126/science.aad2545	gut	digestive tract contents	NA	ENA	ERS942282
Maixner2016	2016	10.1126/science.aad2545	Hauslabjoch	46.773	10.837	Italy	Iceman Large intestine, lower part 225	Homo sapiens	5300	10.1126/science.aad2545	gut	digestive tract contents	NA	ENA	ERS942276
Maixner2016	2016	10.1126/science.aad2545	Hauslabjoch	46.773	10.837	Italy	Iceman Muscle tissue, Muscle 1 and 2	Homo sapiens	5300	10.1126/science.aad2545	soft tissue	muscle tissue	NA	ENA	ERS942279, ERS942280
>>>>>>> 71e4ba26
<|MERGE_RESOLUTION|>--- conflicted
+++ resolved
@@ -230,7 +230,16 @@
 SantiagoRodriguez2017	2017	10.3390/genes8110310	Sacristy of the Basilica of St. Domenico Maggiore	40.848	14.254	Italy	NASD14	Homo sapiens	500	10.3390/genes8110310	gut	intestine	NA	MG-RAST	mgs295862
 SantiagoRodriguez2017	2017	10.3390/genes8110310	Sacristy of the Basilica of St. Domenico Maggiore	40.848	14.254	Italy	NASD27	Homo sapiens	500	10.3390/genes8110310	gut	intestine	NA	MG-RAST	mgs295868
 SantiagoRodriguez2017	2017	10.3390/genes8110310	Sacristy of the Basilica of St. Domenico Maggiore	40.848	14.254	Italy	NASD29	Homo sapiens	500	10.3390/genes8110310	gut	intestine	NA	MG-RAST	mgs295865
-<<<<<<< HEAD
+Maixner2016	2016	10.1126/science.aad2545	Hauslabjoch	46.773	10.837	Italy	Iceman Stomach corpus, content I 1054	Homo sapiens	5300	10.1126/science.aad2545	gut	digestive tract contents	2010	ENA	ERS942275,ERS942266
+Maixner2016	2016	10.1126/science.aad2545	Hauslabjoch	46.773	10.837	Italy	Iceman Stomach corpus, content II 1054	Homo sapiens	5300	10.1126/science.aad2545	gut	digestive tract contents	2010	ENA	ERS942267,ERS942277
+Maixner2016	2016	10.1126/science.aad2545	Hauslabjoch	46.773	10.837	Italy	Iceman Stomach corpus, surface 1054	Homo sapiens	5300	10.1126/science.aad2545	gut	digestive tract contents	2010	ENA	ERS942270,ERS942274,ERS942269
+Maixner2016	2016	10.1126/science.aad2545	Hauslabjoch	46.773	10.837	Italy	Iceman Stomach antrum, content 1051	Homo sapiens	5300	10.1126/science.aad2545	gut	digestive tract contents	2010	ENA	ERS942268,ERS942271
+Maixner2016	2016	10.1126/science.aad2545	Hauslabjoch	46.773	10.837	Italy	Iceman Stomach antrum, surface 1051	Homo sapiens	5300	10.1126/science.aad2545	gut	digestive tract contents	2010	ENA	ERS942265,ERS942273
+Maixner2016	2016	10.1126/science.aad2545	Hauslabjoch	46.773	10.837	Italy	Iceman Small intestine 1063	Homo sapiens	5300	10.1126/science.aad2545	gut	digestive tract contents	NA	ENA	ERS942272
+Maixner2016	2016	10.1126/science.aad2545	Hauslabjoch	46.773	10.837	Italy	Iceman Large intestine, upper part I 1036	Homo sapiens	5300	10.1126/science.aad2545	gut	digestive tract contents	NA	ENA	ERS942281
+Maixner2016	2016	10.1126/science.aad2545	Hauslabjoch	46.773	10.837	Italy	Iceman Large intestine, upper part II 1036	Homo sapiens	5300	10.1126/science.aad2545	gut	digestive tract contents	NA	ENA	ERS942282
+Maixner2016	2016	10.1126/science.aad2545	Hauslabjoch	46.773	10.837	Italy	Iceman Large intestine, lower part 225	Homo sapiens	5300	10.1126/science.aad2545	gut	digestive tract contents	NA	ENA	ERS942276
+Maixner2016	2016	10.1126/science.aad2545	Hauslabjoch	46.773	10.837	Italy	Iceman Muscle tissue, Muscle 1 and 2	Homo sapiens	5300	10.1126/science.aad2545	soft tissue	muscle tissue	NA	ENA	ERS942279, ERS942280
 Tett2019	2019	10.1016/j.chom.2019.08.018	Cueva de los Muertos Chiquitos (Zape)	25.771	-105.786	Mexico	Coprolite 14	Homo sapiens	1300	10.2307/277801	gut	palaeofaeces	1960	ENA	ERS3348200
 Tett2019	2019	10.1016/j.chom.2019.08.018	Cueva de los Muertos Chiquitos (Zape)	25.771	-105.786	Mexico	Coprolite 16	Homo sapiens	1300	10.2307/277801	gut	palaeofaeces	1960	ENA	ERS3348201
 Tett2019	2019	10.1016/j.chom.2019.08.018	Cueva de los Muertos Chiquitos (Zape)	25.771	-105.786	Mexico	Coprolite 19	Homo sapiens	1300	10.2307/277801	gut	palaeofaeces	1960	ENA	ERS3348202
@@ -247,15 +256,3 @@
 Borry2020	2020	10.7717/peerj.9001	Cueva de los Muertos Chiquitos (Zape)	25.771	-105.786	Mexico	ZSM029	Homo sapiens	1300	10.2307/277801	gut	palaeofaeces	1960	ENA	ERS4181286
 Borry2020	2020	10.7717/peerj.9001	Cueva de los Muertos Chiquitos (Zape)	25.771	-105.786	Mexico	ZSM031	Homo sapiens	1300	10.2307/277801	gut	palaeofaeces	1960	ENA	ERS4181287
 Borry2020	2020	10.7717/peerj.9001	Yorkshire	53.80527	-2.072008	United Kingdom	YRK001	Canis lupus familiaris	1625	10.7717/peerj.9001	gut	palaeofaeces	NA	ENA	ERS4181282
-=======
-Maixner2016	2016	10.1126/science.aad2545	Hauslabjoch	46.773	10.837	Italy	Iceman Stomach corpus, content I 1054	Homo sapiens	5300	10.1126/science.aad2545	gut	digestive tract contents	2010	ENA	ERS942275,ERS942266
-Maixner2016	2016	10.1126/science.aad2545	Hauslabjoch	46.773	10.837	Italy	Iceman Stomach corpus, content II 1054	Homo sapiens	5300	10.1126/science.aad2545	gut	digestive tract contents	2010	ENA	ERS942267,ERS942277
-Maixner2016	2016	10.1126/science.aad2545	Hauslabjoch	46.773	10.837	Italy	Iceman Stomach corpus, surface 1054	Homo sapiens	5300	10.1126/science.aad2545	gut	digestive tract contents	2010	ENA	ERS942270,ERS942274,ERS942269
-Maixner2016	2016	10.1126/science.aad2545	Hauslabjoch	46.773	10.837	Italy	Iceman Stomach antrum, content 1051	Homo sapiens	5300	10.1126/science.aad2545	gut	digestive tract contents	2010	ENA	ERS942268,ERS942271
-Maixner2016	2016	10.1126/science.aad2545	Hauslabjoch	46.773	10.837	Italy	Iceman Stomach antrum, surface 1051	Homo sapiens	5300	10.1126/science.aad2545	gut	digestive tract contents	2010	ENA	ERS942265,ERS942273
-Maixner2016	2016	10.1126/science.aad2545	Hauslabjoch	46.773	10.837	Italy	Iceman Small intestine 1063	Homo sapiens	5300	10.1126/science.aad2545	gut	digestive tract contents	NA	ENA	ERS942272
-Maixner2016	2016	10.1126/science.aad2545	Hauslabjoch	46.773	10.837	Italy	Iceman Large intestine, upper part I 1036	Homo sapiens	5300	10.1126/science.aad2545	gut	digestive tract contents	NA	ENA	ERS942281
-Maixner2016	2016	10.1126/science.aad2545	Hauslabjoch	46.773	10.837	Italy	Iceman Large intestine, upper part II 1036	Homo sapiens	5300	10.1126/science.aad2545	gut	digestive tract contents	NA	ENA	ERS942282
-Maixner2016	2016	10.1126/science.aad2545	Hauslabjoch	46.773	10.837	Italy	Iceman Large intestine, lower part 225	Homo sapiens	5300	10.1126/science.aad2545	gut	digestive tract contents	NA	ENA	ERS942276
-Maixner2016	2016	10.1126/science.aad2545	Hauslabjoch	46.773	10.837	Italy	Iceman Muscle tissue, Muscle 1 and 2	Homo sapiens	5300	10.1126/science.aad2545	soft tissue	muscle tissue	NA	ENA	ERS942279, ERS942280
->>>>>>> 71e4ba26
