project_name	publication_year	publication_doi	site_name	latitude	longitude	geo_loc_name	sample_name	sample_host	sample_age	sample_age_doi	community_type	material	collection_date	archive	archive_accession
Warinner2014	2014	10.1038/ng.2906	Dalheim	51.565	8.84	Germany	B61	Homo sapiens	900	10.1038/ng.2906	oral	dental calculus	NA	SRA	SRS473742,SRS473743,SRS473744,SRS473745
Warinner2014	2014	10.1038/ng.2906	Dalheim	51.565	8.84	Germany	G12	Homo sapiens	900	10.1038/ng.2906	oral	dental calculus	NA	SRA	SRS473747,SRS473746,SRS473748,SRS473749,SRS473750
Weyrich2017	2017	10.1038/nature21674	Gola Forest	7.657	-10.841	Sierra Leone	Chimp	Pan troglodytes	100	10.1038/nature21674	oral	dental calculus	NA	OAGR	NA
Weyrich2017	2017	10.1038/nature21674	El Sidrón Cave	43.386	-5.328	Spain	ElSidron1	Homo sapiens neanderthalensis	49000	10.1038/nature21674	oral	dental calculus	NA	OAGR	3011,2962
Weyrich2017	2017	10.1038/nature21674	El Sidrón Cave	43.386	-5.329	Spain	ElSidron2	Homo sapiens neanderthalensis	49000	10.1038/nature21674	oral	dental calculus	NA	OAGR	2990,3014
Weyrich2017	2017	10.1038/nature21674	Spy Cave	50.48	4.674	Belgium	Spy1	Homo sapiens neanderthalensis	35800	10.1038/nature21674	oral	dental calculus	NA	OAGR	2952,2953
Weyrich2017	2017	10.1038/nature21674	Spy Cave	50.48	4.674	Belgium	Spy2	Homo sapiens neanderthalensis	36000	10.1038/nature21674	oral	dental calculus	NA	OAGR	2935,2989
Weyrich2017	2017	10.1038/nature21674	Dudka	53.96	21.86	Poland	EuroHG1	Homo sapiens	7600	10.1038/nature21674	oral	dental calculus	NA	OAGR	3066,3010
Weyrich2017	2017	10.1038/nature21674	Dudka	53.96	21.86	Poland	EuroHG2	Homo sapiens	7600	10.1038/nature21674	oral	dental calculus	NA	OAGR	3081,3020
Weyrich2017	2017	10.1038/nature21674	Stuttgart-Mühlhausen I	48.839	9.227	Germany	EuroLBK1	Homo sapiens	7400	10.1038/nature21674	oral	dental calculus	NA	OAGR	3080,3071,3083,3084
Weyrich2017	2017	10.1038/nature21674	Stuttgart-Mühlhausen I	48.839	9.227	Germany	EuroLBK2	Homo sapiens	7400	10.1038/nature21674	oral	dental calculus	NA	OAGR	2955,2956,3018,3019
Weyrich2017	2017	10.1038/nature21674	Stuttgart-Mühlhausen I	48.839	9.227	Germany	EuroLBK3	Homo sapiens	7400	10.1038/nature21674	oral	dental calculus	NA	OAGR	3072,3073,2933,2936
Weyrich2017	2017	10.1038/nature21674	Al Khiday	15.441	32.381	Sudan	Sudan1	Homo sapiens	5000	10.1038/nature21674	oral	dental calculus	NA	OAGR	NA
Weyrich2017	2017	10.1038/nature21674	Al Khiday	15.441	32.381	Sudan	Sudan2	Homo sapiens	5000	10.1038/nature21674	oral	dental calculus	NA	OAGR	NA
Weyrich2017	2017	10.1038/nature21674	Near Cape Town	NA	NA	South Africa	SouthAfr1	Homo sapiens	2300	10.1038/nature21674	oral	dental calculus	NA	OAGR	NA
Weyrich2017	2017	10.1038/nature21674	Near Cape Town	NA	NA	South Africa	SouthAf2	Homo sapiens	3800	10.1038/nature21674	oral	dental calculus	NA	OAGR	NA
Weyrich2017	2017	10.1038/nature21674	Jewbury	53.962	-1.075	United Kingdom	UrbMed1	Homo sapiens	800	10.1038/nature21674	oral	dental calculus	NA	OAGR	NA
Weyrich2017	2017	10.1038/nature21674	Jewbury	53.962	-1.075	United Kingdom	UrbWar2	Homo sapiens	800	10.1038/nature21674	oral	dental calculus	NA	OAGR	NA
Weyrich2017	2017	10.1038/nature21674	Near Cape Town	NA	NA	South Africa	AfrPP2	Homo sapiens	600	10.1038/nature21674	oral	dental calculus	NA	OAGR	NA
Weyrich2017	2017	10.1038/nature21674	Near Cape Town	NA	NA	South Africa	AfrPP1	Homo sapiens	600	10.1038/nature21674	oral	dental calculus	NA	OAGR	NA
Weyrich2017	2017	10.1038/nature21674	Hettstedt Gymnasium	51.646	11.512	Germany	IndRev1	Homo sapiens	200	10.1038/nature21674	oral	dental calculus	NA	OAGR	NA
Weyrich2017	2017	10.1038/nature21674	Hettstedt Gymnasium	51.646	11.512	Germany	IndRev2	Homo sapiens	200	10.1038/nature21674	oral	dental calculus	NA	OAGR	NA
Velsko2018	2018	10.1186/s40168-019-0717-3	Radcliffe Infirmary	51.752	-1.257	United Kingdom	CS01	Homo sapiens	200	10.1186/s40168-019-0717-3	oral	dental calculus	NA	ENA	ERS2985742,ERS2985790,ERS3881508
Velsko2018	2018	10.1186/s40168-019-0717-3	Radcliffe Infirmary	51.752	-1.257	United Kingdom	CS02	Homo sapiens	200	10.1186/s40168-019-0717-3	oral	dental calculus	NA	ENA	ERS2985743,ERS2985791,ERS3881509
Velsko2018	2018	10.1186/s40168-019-0717-3	Radcliffe Infirmary	51.752	-1.257	United Kingdom	CS03	Homo sapiens	200	10.1186/s40168-019-0717-3	oral	dental calculus	NA	ENA	ERS2985744,ERS2985792,ERS3881510
Velsko2018	2018	10.1186/s40168-019-0717-3	Radcliffe Infirmary	51.752	-1.257	United Kingdom	CS04	Homo sapiens	200	10.1186/s40168-019-0717-3	oral	dental calculus	NA	ENA	ERS2985745,ERS2985793,ERS3881511
Velsko2018	2018	10.1186/s40168-019-0717-3	Radcliffe Infirmary	51.752	-1.257	United Kingdom	CS05	Homo sapiens	200	10.1186/s40168-019-0717-3	oral	dental calculus	NA	ENA	ERS2985794,ERS3881512
Velsko2018	2018	10.1186/s40168-019-0717-3	Radcliffe Infirmary	51.752	-1.257	United Kingdom	CS06	Homo sapiens	200	10.1186/s40168-019-0717-3	oral	dental calculus	NA	ENA	ERS2985795,ERS3881513
Velsko2018	2018	10.1186/s40168-019-0717-3	Radcliffe Infirmary	51.752	-1.257	United Kingdom	CS07	Homo sapiens	200	10.1186/s40168-019-0717-3	oral	dental calculus	NA	ENA	ERS2985746,ERS2985796,ERS3881514
Velsko2018	2018	10.1186/s40168-019-0717-3	Radcliffe Infirmary	51.752	-1.257	United Kingdom	CS08	Homo sapiens	200	10.1186/s40168-019-0717-3	oral	dental calculus	NA	ENA	ERS2985747,ERS2985797,ERS3881515
Velsko2018	2018	10.1186/s40168-019-0717-3	Radcliffe Infirmary	51.752	-1.257	United Kingdom	CS09	Homo sapiens	200	10.1186/s40168-019-0717-3	oral	dental calculus	NA	ENA	ERS2985748,ERS2985798,ERS3881516
Velsko2018	2018	10.1186/s40168-019-0717-3	Radcliffe Infirmary	51.752	-1.257	United Kingdom	CS10	Homo sapiens	200	10.1186/s40168-019-0717-3	oral	dental calculus	NA	ENA	ERS2985749,ERS2985799,ERS3881517
Velsko2018	2018	10.1186/s40168-019-0717-3	Radcliffe Infirmary	51.752	-1.257	United Kingdom	CS11	Homo sapiens	200	10.1186/s40168-019-0717-3	oral	dental calculus	NA	ENA	ERS2985750,ERS2985800,ERS3881518
Velsko2018	2018	10.1186/s40168-019-0717-3	Radcliffe Infirmary	51.752	-1.257	United Kingdom	CS12	Homo sapiens	200	10.1186/s40168-019-0717-3	oral	dental calculus	NA	ENA	ERS2985751,ERS2985801,ERS3881519
Velsko2018	2018	10.1186/s40168-019-0717-3	Radcliffe Infirmary	51.752	-1.257	United Kingdom	CS13	Homo sapiens	200	10.1186/s40168-019-0717-3	oral	dental calculus	NA	ENA	ERS2985752,ERS2985802,ERS3881520
Velsko2018	2018	10.1186/s40168-019-0717-3	Radcliffe Infirmary	51.752	-1.257	United Kingdom	CS14	Homo sapiens	200	10.1186/s40168-019-0717-3	oral	dental calculus	NA	ENA	ERS2985753,ERS2985803,ERS3881521
Velsko2018	2018	10.1186/s40168-019-0717-3	Radcliffe Infirmary	51.752	-1.257	United Kingdom	CS15	Homo sapiens	200	10.1186/s40168-019-0717-3	oral	dental calculus	NA	ENA	ERS2985754,ERS2985804,ERS3881522
Velsko2018	2018	10.1186/s40168-019-0717-3	Radcliffe Infirmary	51.752	-1.257	United Kingdom	CS16	Homo sapiens	200	10.1186/s40168-019-0717-3	oral	dental calculus	NA	ENA	ERS2985755,ERS2985805,ERS3881523
Velsko2018	2018	10.1186/s40168-019-0717-3	Radcliffe Infirmary	51.752	-1.257	United Kingdom	CS17	Homo sapiens	200	10.1186/s40168-019-0717-3	oral	dental calculus	NA	ENA	ERS2985756,ERS2985806,ERS3881524
Velsko2018	2018	10.1186/s40168-019-0717-3	Radcliffe Infirmary	51.752	-1.257	United Kingdom	CS18	Homo sapiens	200	10.1186/s40168-019-0717-3	oral	dental calculus	NA	ENA	ERS2985757,ERS2985807,ERS3881525
Velsko2018	2018	10.1186/s40168-019-0717-3	Radcliffe Infirmary	51.752	-1.257	United Kingdom	CS19	Homo sapiens	200	10.1186/s40168-019-0717-3	oral	dental calculus	NA	ENA	ERS2985758,ERS2985808,ERS3881526
Velsko2018	2018	10.1186/s40168-019-0717-3	Radcliffe Infirmary	51.752	-1.257	United Kingdom	CS20	Homo sapiens	200	10.1186/s40168-019-0717-3	oral	dental calculus	NA	ENA	ERS2985759,ERS2985809,ERS3881527
Velsko2018	2018	10.1186/s40168-019-0717-3	Radcliffe Infirmary	51.752	-1.257	United Kingdom	CS21	Homo sapiens	200	10.1186/s40168-019-0717-3	oral	dental calculus	NA	ENA	ERS2985760,ERS2985810,ERS3881528
Velsko2018	2018	10.1186/s40168-019-0717-3	Radcliffe Infirmary	51.752	-1.257	United Kingdom	CS22	Homo sapiens	200	10.1186/s40168-019-0717-3	oral	dental calculus	NA	ENA	ERS2985761,ERS2985811,ERS3881529
Velsko2018	2018	10.1186/s40168-019-0717-3	Radcliffe Infirmary	51.752	-1.257	United Kingdom	CS23	Homo sapiens	200	10.1186/s40168-019-0717-3	oral	dental calculus	NA	ENA	ERS2985762,ERS2985812,ERS3881530
Velsko2018	2018	10.1186/s40168-019-0717-3	Radcliffe Infirmary	51.752	-1.257	United Kingdom	CS24	Homo sapiens	200	10.1186/s40168-019-0717-3	oral	dental calculus	NA	ENA	ERS2985763,ERS2985813,ERS3881531
Velsko2018	2018	10.1186/s40168-019-0717-3	Radcliffe Infirmary	51.752	-1.257	United Kingdom	CS26	Homo sapiens	200	10.1186/s40168-019-0717-3	oral	dental calculus	NA	ENA	ERS2985764,ERS2985814,ERS3881532
Velsko2018	2018	10.1186/s40168-019-0717-3	Radcliffe Infirmary	51.752	-1.257	United Kingdom	CS27	Homo sapiens	200	10.1186/s40168-019-0717-3	oral	dental calculus	NA	ENA	ERS2985765,ERS2985815,ERS3881533
Velsko2018	2018	10.1186/s40168-019-0717-3	Radcliffe Infirmary	51.752	-1.257	United Kingdom	CS28	Homo sapiens	200	10.1186/s40168-019-0717-3	oral	dental calculus	NA	ENA	ERS2985766,ERS2985816,ERS3881534
Velsko2018	2018	10.1186/s40168-019-0717-3	Radcliffe Infirmary	51.752	-1.257	United Kingdom	CS29	Homo sapiens	200	10.1186/s40168-019-0717-3	oral	dental calculus	NA	ENA	ERS2985767,ERS2985817,ERS3881535
Velsko2018	2018	10.1186/s40168-019-0717-3	Radcliffe Infirmary	51.752	-1.257	United Kingdom	CS30	Homo sapiens	200	10.1186/s40168-019-0717-3	oral	dental calculus	NA	ENA	ERS2985768,ERS2985818,ERS3881536
Velsko2018	2018	10.1186/s40168-019-0717-3	Radcliffe Infirmary	51.752	-1.257	United Kingdom	CS31	Homo sapiens	200	10.1186/s40168-019-0717-3	oral	dental calculus	NA	ENA	ERS2985769,ERS2985819,ERS3881537
Velsko2018	2018	10.1186/s40168-019-0717-3	Radcliffe Infirmary	51.752	-1.257	United Kingdom	CS32	Homo sapiens	200	10.1186/s40168-019-0717-3	oral	dental calculus	NA	ENA	ERS2985770,ERS2985820,ERS3881538
Velsko2018	2018	10.1186/s40168-019-0717-3	Radcliffe Infirmary	51.752	-1.257	United Kingdom	CS33	Homo sapiens	200	10.1186/s40168-019-0717-3	oral	dental calculus	NA	ENA	ERS2985771,ERS2985821,ERS3881539
Velsko2018	2018	10.1186/s40168-019-0717-3	Radcliffe Infirmary	51.752	-1.257	United Kingdom	CS34	Homo sapiens	200	10.1186/s40168-019-0717-3	oral	dental calculus	NA	ENA	ERS2985772,ERS2985822,ERS3881540
Velsko2018	2018	10.1186/s40168-019-0717-3	Radcliffe Infirmary	51.752	-1.257	United Kingdom	CS35	Homo sapiens	200	10.1186/s40168-019-0717-3	oral	dental calculus	NA	ENA	ERS2985773,ERS2985823,ERS3881541
Velsko2018	2018	10.1186/s40168-019-0717-3	Radcliffe Infirmary	51.752	-1.257	United Kingdom	CS36	Homo sapiens	200	10.1186/s40168-019-0717-3	oral	dental calculus	NA	ENA	ERS2985774,ERS2985824,ERS3881542
Velsko2018	2018	10.1186/s40168-019-0717-3	Radcliffe Infirmary	51.752	-1.257	United Kingdom	CS37	Homo sapiens	200	10.1186/s40168-019-0717-3	oral	dental calculus	NA	ENA	ERS2985775,ERS2985825,ERS3881543
Velsko2018	2018	10.1186/s40168-019-0717-3	Radcliffe Infirmary	51.752	-1.257	United Kingdom	CS38	Homo sapiens	200	10.1186/s40168-019-0717-3	oral	dental calculus	NA	ENA	ERS2985776,ERS2985826,ERS3881544
Velsko2018	2018	10.1186/s40168-019-0717-3	Radcliffe Infirmary	51.752	-1.257	United Kingdom	CS39	Homo sapiens	200	10.1186/s40168-019-0717-3	oral	dental calculus	NA	ENA	ERS2985777,ERS2985827,ERS3881545
Velsko2018	2018	10.1186/s40168-019-0717-3	Radcliffe Infirmary	51.752	-1.257	United Kingdom	CS40	Homo sapiens	200	10.1186/s40168-019-0717-3	oral	dental calculus	NA	ENA	ERS2985778,ERS2985828,ERS3881546
Velsko2018	2018	10.1186/s40168-019-0717-3	Radcliffe Infirmary	51.752	-1.257	United Kingdom	CS42	Homo sapiens	200	10.1186/s40168-019-0717-3	oral	dental calculus	NA	ENA	ERS2985779,ERS2985829,ERS3881547
Velsko2018	2018	10.1186/s40168-019-0717-3	Radcliffe Infirmary	51.752	-1.257	United Kingdom	CS43	Homo sapiens	200	10.1186/s40168-019-0717-3	oral	dental calculus	NA	ENA	ERS2985780,ERS2985830,ERS3881548
Velsko2018	2018	10.1186/s40168-019-0717-3	Radcliffe Infirmary	51.752	-1.257	United Kingdom	CS44	Homo sapiens	200	10.1186/s40168-019-0717-3	oral	dental calculus	NA	ENA	ERS2985781,ERS2985831,ERS3881549
Velsko2018	2018	10.1186/s40168-019-0717-3	Radcliffe Infirmary	51.752	-1.257	United Kingdom	CS45	Homo sapiens	200	10.1186/s40168-019-0717-3	oral	dental calculus	NA	ENA	ERS2985782,ERS2985832,ERS3881550
Velsko2018	2018	10.1186/s40168-019-0717-3	Radcliffe Infirmary	51.752	-1.257	United Kingdom	CS46	Homo sapiens	200	10.1186/s40168-019-0717-3	oral	dental calculus	NA	ENA	ERS2985783,ERS2985833,ERS3881551
Velsko2018	2018	10.1186/s40168-019-0717-3	Radcliffe Infirmary	51.752	-1.257	United Kingdom	CS47	Homo sapiens	200	10.1186/s40168-019-0717-3	oral	dental calculus	NA	ENA	ERS2985784,ERS2985834,ERS3881552
Velsko2018	2018	10.1186/s40168-019-0717-3	Radcliffe Infirmary	51.752	-1.257	United Kingdom	CS48	Homo sapiens	200	10.1186/s40168-019-0717-3	oral	dental calculus	NA	ENA	ERS2985785,ERS2985835,ERS3881553
Jensen2019	2019	10.1038/s41467-019-13549-9	Syltholm	54.66	11.35	Denmark	Syltholm_1	Homo sapiens	5700	10.1038/s41467-019-13549-9	oral	birch pitch	NA	ENA	ERS3337752
Fagernas2020	2020	10.1016/j.jas.2020.105135	Driffield Terrace	53.951	-1.1	United Kingdom	3DT21	Homo sapiens	1700	10.1016/j.jas.2020.105135	oral	dental calculus	NA	ENA	ERS4042406,ERS4042407,ERS4042408,ERS4042409
Fagernas2020	2020	10.1016/j.jas.2020.105135	Wighill	53.91	-1.29	United Kingdom	WG1561	Homo sapiens	700	10.1016/j.jas.2020.105135	oral	dental calculus	NA	ENA	ERS4042435,ERS4042436,ERS4042437,ERS4042438
Fagernas2020	2020	10.1016/j.jas.2020.105135	San Martín de Dulantzi	42.84	-2.517	Spain	SMD 1441-1-1440(044)	Homo sapiens	1100	10.1016/j.jas.2020.105135	oral	dental calculus	NA	ENA	ERS4042423,ERS4042424,ERS4042425,ERS4042426
Fagernas2020	2020	10.1016/j.jas.2020.105135	San Martín de Dulantzi	42.84	-2.517	Spain	SMD 2591-1-2590(159)	Homo sapiens	1100	10.1016/j.jas.2020.105135	oral	dental calculus	NA	ENA	ERS4042427,ERS4042428,ERS4042429,ERS4042430
Fagernas2020	2020	10.1016/j.jas.2020.105135	San Martín de Dulantzi	42.84	-2.517	Spain	SMD 2711-1-2710(171)	Homo sapiens	1000	10.1016/j.jas.2020.105135	oral	dental calculus	NA	ENA	ERS4042431,ERS4042432,ERS4042433,ERS4042434
Fagernas2020	2020	10.1016/j.jas.2020.105135	Rupert's Valley	-15.933	-5.75	Saint Helena	SK203	Homo sapiens	100	10.1016/j.jas.2020.105135	oral	dental calculus	NA	ENA	ERS4042419,ERS4042420,ERS4042421,ERS4042422
Mann2018	2018	10.1038/s41598-018-28091-9	Camino del Molino	38.102	-1.865	Spain	C214	Homo sapiens	4700	NA	oral	dental calculus	NA	SRA	SRS3078201
Mann2018	2018	10.1038/s41598-018-28091-9	Camino del Molino	38.102	-1.865	Spain	C53	Homo sapiens	4700	NA	oral	dental calculus	NA	SRA	SRS3078204
Mann2018	2018	10.1038/s41598-018-28091-9	Anse a la Gourde	16.254	-61.203	Guadeloupe	F1948	Homo sapiens	900	NA	oral	dental calculus	NA	SRA	SRS3078198
Mann2018	2018	10.1038/s41598-018-28091-9	Anse a la Gourde	16.254	-61.203	Guadeloupe	F349A	Homo sapiens	900	NA	oral	dental calculus	NA	SRA	SRS3078200
Mann2018	2018	10.1038/s41598-018-28091-9	Khövsgöl	49.66	99.61	Mongolia	H10	Homo sapiens	4400	NA	oral	dental calculus	NA	SRA	SRS3078195
Mann2018	2018	10.1038/s41598-018-28091-9	Khövsgöl	49.66	99.61	Mongolia	H24	Homo sapiens	4400	NA	oral	dental calculus	NA	SRA	SRS3078181
Mann2018	2018	10.1038/s41598-018-28091-9	Kilteasheen	54.005	-8.201	Ireland	KT01	Homo sapiens	1000	NA	oral	dental calculus	NA	SRA	SRS3078183,SRS3078182 
Mann2018	2018	10.1038/s41598-018-28091-9	Kilteasheen	54.005	-8.201	Ireland	KT02	Homo sapiens	1000	NA	oral	dental calculus	NA	SRA	SRS3078176
Mann2018	2018	10.1038/s41598-018-28091-9	Kilteasheen	54.005	-8.201	Ireland	KT03	Homo sapiens	1000	NA	oral	dental calculus	NA	SRA	SRS3078178
Mann2018	2018	10.1038/s41598-018-28091-9	Kilteasheen	54.005	-8.201	Ireland	KT04	Homo sapiens	1000	NA	oral	dental calculus	NA	SRA	SRS3078185
Mann2018	2018	10.1038/s41598-018-28091-9	Kilteasheen	54.005	-8.201	Ireland	KT05	Homo sapiens	1000	NA	oral	dental calculus	NA	SRA	SRS3078115,SRS3078117 
Mann2018	2018	10.1038/s41598-018-28091-9	Kilteasheen	54.005	-8.201	Ireland	KT06	Homo sapiens	1000	NA	oral	dental calculus	NA	SRA	SRS3078111
Mann2018	2018	10.1038/s41598-018-28091-9	Kilteasheen	54.005	-8.201	Ireland	KT07	Homo sapiens	1000	NA	oral	dental calculus	NA	SRA	SRS3078113
Mann2018	2018	10.1038/s41598-018-28091-9	Kilteasheen	54.005	-8.201	Ireland	KT08	Homo sapiens	1000	NA	oral	dental calculus	NA	SRA	SRS3078109,SRS3078099 
Mann2018	2018	10.1038/s41598-018-28091-9	Kilteasheen	54.005	-8.201	Ireland	KT09	Homo sapiens	1000	NA	oral	dental calculus	NA	SRA	SRS3078097,SRS3078104 
Mann2018	2018	10.1038/s41598-018-28091-9	Kilteasheen	54.005	-8.201	Ireland	KT10	Homo sapiens	1000	NA	oral	dental calculus	NA	SRA	SRS3078101
Mann2018	2018	10.1038/s41598-018-28091-9	Kilteasheen	54.005	-8.201	Ireland	KT11	Homo sapiens	1000	NA	oral	dental calculus	NA	SRA	SRS3078105
Mann2018	2018	10.1038/s41598-018-28091-9	Kilteasheen	54.005	-8.201	Ireland	KT12	Homo sapiens	1000	NA	oral	dental calculus	NA	SRA	SRS3078133
Mann2018	2018	10.1038/s41598-018-28091-9	Kilteasheen	54.005	-8.201	Ireland	KT13	Homo sapiens	1000	NA	oral	dental calculus	NA	SRA	SRS3078131,SRS3078137 
Mann2018	2018	10.1038/s41598-018-28091-9	Kilteasheen	54.005	-8.201	Ireland	KT14	Homo sapiens	1000	NA	oral	dental calculus	NA	SRA	SRS3078134,SRS3078129 
Mann2018	2018	10.1038/s41598-018-28091-9	Kilteasheen	54.005	-8.201	Ireland	KT15	Homo sapiens	1000	NA	oral	dental calculus	NA	SRA	SRS3078120
Mann2018	2018	10.1038/s41598-018-28091-9	Kilteasheen	54.005	-8.201	Ireland	KT16	Homo sapiens	1000	NA	oral	dental calculus	NA	SRA	SRS3078122
Mann2018	2018	10.1038/s41598-018-28091-9	Kilteasheen	54.005	-8.201	Ireland	KT17	Homo sapiens	1000	NA	oral	dental calculus	NA	SRA	SRS3078124
Mann2018	2018	10.1038/s41598-018-28091-9	Kilteasheen	54.005	-8.201	Ireland	KT18	Homo sapiens	1000	NA	oral	dental calculus	NA	SRA	SRS3078126
Mann2018	2018	10.1038/s41598-018-28091-9	Kilteasheen	54.005	-8.201	Ireland	KT19	Homo sapiens	1000	NA	oral	dental calculus	NA	SRA	SRS3078118
Mann2018	2018	10.1038/s41598-018-28091-9	Kilteasheen	54.005	-8.201	Ireland	KT20	Homo sapiens	1000	NA	oral	dental calculus	NA	SRA	SRS3078148
Mann2018	2018	10.1038/s41598-018-28091-9	Kilteasheen	54.005	-8.201	Ireland	KT21	Homo sapiens	1000	NA	oral	dental calculus	NA	SRA	SRS3078150
Mann2018	2018	10.1038/s41598-018-28091-9	Kilteasheen	54.005	-8.201	Ireland	KT22	Homo sapiens	1000	NA	oral	dental calculus	NA	SRA	SRS3078151
Mann2018	2018	10.1038/s41598-018-28091-9	Kilteasheen	54.005	-8.201	Ireland	KT23	Homo sapiens	1000	NA	oral	dental calculus	NA	SRA	SRS3078155
Mann2018	2018	10.1038/s41598-018-28091-9	Kilteasheen	54.005	-8.201	Ireland	KT24	Homo sapiens	1000	NA	oral	dental calculus	NA	SRA	SRS3078156,SRS3078146 
Mann2018	2018	10.1038/s41598-018-28091-9	Kilteasheen	54.005	-8.201	Ireland	KT25	Homo sapiens	1000	NA	oral	dental calculus	NA	SRA	SRS3078197,SRS3078141 
Mann2018	2018	10.1038/s41598-018-28091-9	Kilteasheen	54.005	-8.201	Ireland	KT26	Homo sapiens	1000	NA	oral	dental calculus	NA	SRA	SRS3078139,SRS3078145 
Mann2018	2018	10.1038/s41598-018-28091-9	Kilteasheen	54.005	-8.201	Ireland	KT27	Homo sapiens	1000	NA	oral	dental calculus	NA	SRA	SRS3078093
Mann2018	2018	10.1038/s41598-018-28091-9	Kilteasheen	54.005	-8.201	Ireland	KT28	Homo sapiens	1000	NA	oral	dental calculus	NA	SRA	SRS3078091,SRS3078089 
Mann2018	2018	10.1038/s41598-018-28091-9	Kilteasheen	54.005	-8.201	Ireland	KT29	Homo sapiens	1000	NA	oral	dental calculus	NA	SRA	SRS3078087,SRS3078085 
Mann2018	2018	10.1038/s41598-018-28091-9	Kilteasheen	54.005	-8.201	Ireland	KT30	Homo sapiens	1000	NA	oral	dental calculus	NA	SRA	SRS3078193
Mann2018	2018	10.1038/s41598-018-28091-9	Kilteasheen	54.005	-8.201	Ireland	KT31	Homo sapiens	1000	NA	oral	dental calculus	NA	SRA	SRS3078158,SRS3078147 
Mann2018	2018	10.1038/s41598-018-28091-9	Kilteasheen	54.005	-8.201	Ireland	KT32	Homo sapiens	1000	NA	oral	dental calculus	NA	SRA	SRS3078192,SRS3078187 
Mann2018	2018	10.1038/s41598-018-28091-9	Kilteasheen	54.005	-8.201	Ireland	KT33	Homo sapiens	1000	NA	oral	dental calculus	NA	SRA	SRS3078170
Mann2018	2018	10.1038/s41598-018-28091-9	Kilteasheen	54.005	-8.201	Ireland	KT34	Homo sapiens	1000	NA	oral	dental calculus	NA	SRA	SRS3078167
Mann2018	2018	10.1038/s41598-018-28091-9	Kilteasheen	54.005	-8.201	Ireland	KT35	Homo sapiens	1000	NA	oral	dental calculus	NA	SRA	SRS3078165
Mann2018	2018	10.1038/s41598-018-28091-9	Kilteasheen	54.005	-8.201	Ireland	KT36	Homo sapiens	1000	NA	oral	dental calculus	NA	SRA	SRS3078163,SRS3078172 
Mann2018	2018	10.1038/s41598-018-28091-9	Norris Farms	40.23	-90.143	USA	NF217	Homo sapiens	700	NA	oral	dental calculus	NA	SRA	SRS3078173
Mann2018	2018	10.1038/s41598-018-28091-9	Norris Farms	40.23	-90.143	USA	NF47	Homo sapiens	700	NA	oral	dental calculus	NA	SRA	SRS3078175
Mann2018	2018	10.1038/s41598-018-28091-9	Middenbeemster	52.548	4.912	Netherlands	S108	Homo sapiens	300	NA	oral	dental calculus	NA	SRA	SRS3078160
Mann2018	2018	10.1038/s41598-018-28091-9	Samdzong	29.27	84.03	Nepal	S40	Homo sapiens	1500	NA	oral	dental calculus	NA	SRA	SRS3078162
Mann2018	2018	10.1038/s41598-018-28091-9	Samdzong	29.27	84.03	Nepal	S41	Homo sapiens	1500	NA	oral	dental calculus	NA	SRA	SRS3078206
Mann2018	2018	10.1038/s41598-018-28091-9	Middenbeemster	52.548	4.912	Netherlands	S454	Homo sapiens	300	NA	oral	dental calculus	NA	SRA	SRS3078095
Brealey2020	2020	10.1093/molbev/msaa135	Karisimbi	-1.508	29.445	Democratic Republic of the Congo	Gb1	Gorilla beringei	100	10.1093/molbev/msaa135	oral	dental calculus	NA	ENA	ERS4545903,ERS4545904 ,ERS4545905 
Brealey2020	2020	10.1093/molbev/msaa135	Lulingu	-2.316	27.549	Democratic Republic of the Congo	Gb2	Gorilla beringei	100	10.1093/molbev/msaa135	oral	dental calculus	NA	ENA	ERS4545906,ERS4545907,ERS4545908 
Brealey2020	2020	10.1093/molbev/msaa135	Kamchatka	56.21	159.346	Russia	Ua2	Ursus arctos	100	10.1093/molbev/msaa135	oral	dental calculus	NA	ENA	ERS4545909
Brealey2020	2020	10.1093/molbev/msaa135	Kamchatka	56.21	159.346	Russia	Ua6	Ursus arctos	100	10.1093/molbev/msaa135	oral	dental calculus	NA	ENA	ERS4545910
Brealey2020	2020	10.1093/molbev/msaa135	Kamchatka	56.21	159.346	Russia	Ua7	Ursus arctos	100	10.1093/molbev/msaa135	oral	dental calculus	NA	ENA	ERS4545911
Brealey2020	2020	10.1093/molbev/msaa135	Lake Ladoga	61	31.5	Russia	Ua13	Ursus arctos	200	10.1093/molbev/msaa135	oral	dental calculus	NA	ENA	ERS4545912
Brealey2020	2020	10.1093/molbev/msaa135	Dalarna	61.004	14.537	Sweden	Ua14	Ursus arctos	200	10.1093/molbev/msaa135	oral	dental calculus	NA	ENA	ERS4545913
Brealey2020	2020	10.1093/molbev/msaa135	Jämtland	63.399	13.081	Sweden	Ua9	Ursus arctos	100	10.1093/molbev/msaa135	oral	dental calculus	NA	ENA	ERS4545914
Brealey2020	2020	10.1093/molbev/msaa135	Spitsbergen	78.899	18.016	Norway	Rt1	Rangifer tarandus	200	10.1093/molbev/msaa135	oral	dental calculus	NA	ENA	ERS4545915
Brealey2020	2020	10.1093/molbev/msaa135	Unknown	NA	NA	Unknown	Rt5	Rangifer tarandus	100	10.1093/molbev/msaa135	oral	dental calculus	NA	ENA	ERS4545916
Brealey2020	2020	10.1093/molbev/msaa135	Spitsbergen	78.899	18.016	Norway	Rt7	Rangifer tarandus	200	10.1093/molbev/msaa135	oral	dental calculus	NA	ENA	ERS4545917
Brealey2020	2020	10.1093/molbev/msaa135	South-west Norway	60	6	Norway	Rt11	Rangifer tarandus	100	10.1093/molbev/msaa135	oral	dental calculus	NA	ENA	ERS4545918
Brealey2020	2020	10.1093/molbev/msaa135	North-east Greenland	79	-56	Greenland	Rt13	Rangifer tarandus	200	10.1093/molbev/msaa135	oral	dental calculus	NA	ENA	ERS4545919
Brealey2020	2020	10.1093/molbev/msaa135	Spitsbergen	78.899	18.016	Norway	Rt_tooth	Rangifer tarandus	100	10.1093/molbev/msaa135	oral	tooth	NA	ENA	ERS4545920
Ozga2019	2019	10.1038/s41598-019-53802-1	Gombe National Park	-4.69	29.62	Tanzania	02C	Pan troglodytes schweinfurthii	100	10.1038/s41598-019-53802-1	oral	dental calculus	NA	SRA	SRS4625244
Ozga2019	2019	10.1038/s41598-019-53802-1	Gombe National Park	-4.69	29.62	Tanzania	04C	Pan troglodytes schweinfurthii	100	10.1038/s41598-019-53802-1	oral	dental calculus	NA	SRA	SRS4625243
Ozga2019	2019	10.1038/s41598-019-53802-1	Gombe National Park	-4.69	29.62	Tanzania	05C	Pan troglodytes schweinfurthii	100	10.1038/s41598-019-53802-1	oral	dental calculus	NA	SRA	SRS4625242
Ozga2019	2019	10.1038/s41598-019-53802-1	Gombe National Park	-4.69	29.62	Tanzania	07C	Pan troglodytes schweinfurthii	100	10.1038/s41598-019-53802-1	oral	dental calculus	NA	SRA	SRS4625241
Ozga2019	2019	10.1038/s41598-019-53802-1	Gombe National Park	-4.69	29.62	Tanzania	13C	Pan troglodytes schweinfurthii	100	10.1038/s41598-019-53802-1	oral	dental calculus	NA	SRA	SRS4625248
Ozga2019	2019	10.1038/s41598-019-53802-1	Gombe National Park	-4.69	29.62	Tanzania	14C	Pan troglodytes schweinfurthii	100	10.1038/s41598-019-53802-1	oral	dental calculus	NA	SRA	SRS4625247
Ozga2019	2019	10.1038/s41598-019-53802-1	Gombe National Park	-4.69	29.62	Tanzania	16C	Pan troglodytes schweinfurthii	100	10.1038/s41598-019-53802-1	oral	dental calculus	NA	SRA	SRS4625246
Ozga2019	2019	10.1038/s41598-019-53802-1	Gombe National Park	-4.69	29.62	Tanzania	17C	Pan troglodytes schweinfurthii	100	10.1038/s41598-019-53802-1	oral	dental calculus	NA	SRA	SRS4625245
Ozga2019	2019	10.1038/s41598-019-53802-1	Gombe National Park	-4.69	29.62	Tanzania	18C	Pan troglodytes schweinfurthii	100	10.1038/s41598-019-53802-1	oral	dental calculus	NA	SRA	SRS4625250
Ozga2019	2019	10.1038/s41598-019-53802-1	Gombe National Park	-4.69	29.62	Tanzania	19C	Pan troglodytes schweinfurthii	100	10.1038/s41598-019-53802-1	oral	dental calculus	NA	SRA	SRS4625249
Ozga2019	2019	10.1038/s41598-019-53802-1	Gombe National Park	-4.69	29.62	Tanzania	20C	Pan troglodytes schweinfurthii	100	10.1038/s41598-019-53802-1	oral	dental calculus	NA	SRA	SRS4625239
Ozga2019	2019	10.1038/s41598-019-53802-1	Gombe National Park	-4.69	29.62	Tanzania	21C	Pan troglodytes schweinfurthii	100	10.1038/s41598-019-53802-1	oral	dental calculus	NA	SRA	SRS4625238
Ozga2019	2019	10.1038/s41598-019-53802-1	Gombe National Park	-4.69	29.62	Tanzania	22C	Pan troglodytes schweinfurthii	100	10.1038/s41598-019-53802-1	oral	dental calculus	NA	SRA	SRS4625237
Ozga2019	2019	10.1038/s41598-019-53802-1	Gombe National Park	-4.69	29.62	Tanzania	24C	Pan troglodytes schweinfurthii	100	10.1038/s41598-019-53802-1	oral	dental calculus	NA	SRA	SRS4625236
Ozga2019	2019	10.1038/s41598-019-53802-1	Gombe National Park	-4.69	29.62	Tanzania	25C	Pan troglodytes schweinfurthii	100	10.1038/s41598-019-53802-1	oral	dental calculus	NA	SRA	SRS4625235
Ozga2019	2019	10.1038/s41598-019-53802-1	Gombe National Park	-4.69	29.62	Tanzania	26C	Pan troglodytes schweinfurthii	100	10.1038/s41598-019-53802-1	oral	dental calculus	NA	SRA	SRS4625234
Ozga2019	2019	10.1038/s41598-019-53802-1	Gombe National Park	-4.69	29.62	Tanzania	27C	Pan troglodytes schweinfurthii	100	10.1038/s41598-019-53802-1	oral	dental calculus	NA	SRA	SRS4625233
Ozga2019	2019	10.1038/s41598-019-53802-1	Gombe National Park	-4.69	29.62	Tanzania	28C	Pan troglodytes schweinfurthii	100	10.1038/s41598-019-53802-1	oral	dental calculus	NA	SRA	SRS4625232
Ozga2019	2019	10.1038/s41598-019-53802-1	Gombe National Park	-4.69	29.62	Tanzania	29C	Pan troglodytes schweinfurthii	100	10.1038/s41598-019-53802-1	oral	dental calculus	NA	SRA	SRS4625240
Ottoni2019	2019	10.1038/s41598-019-56074-x	Gabbanat al-Qurud	25.741	32.592	Egypt	BB01	Papio hamadryas	100	10.1038/s41598-019-56074-x	oral	dental calculus	NA	ENA	ERS3887040
Ottoni2019	2019	10.1038/s41598-019-56074-x	Gabbanat al-Qurud	25.741	32.592	Egypt	BB05	Papio anubis	100	10.1038/s41598-019-56074-x	oral	dental calculus	NA	ENA	ERS3887041,ERS3887041 
Ottoni2019	2019	10.1038/s41598-019-56074-x	Gabbanat al-Qurud	25.741	32.592	Egypt	BB06	Papio anubis	100	10.1038/s41598-019-56074-x	oral	dental calculus	NA	ENA	ERS3887042,ERS3887042 
Ottoni2019	2019	10.1038/s41598-019-56074-x	Gabbanat al-Qurud	25.741	32.592	Egypt	BB08	Papio hamadryas	100	10.1038/s41598-019-56074-x	oral	dental calculus	NA	ENA	ERS3887043
Ottoni2019	2019	10.1038/s41598-019-56074-x	Gabbanat al-Qurud	25.741	32.592	Egypt	BB09	Papio hamadryas	100	10.1038/s41598-019-56074-x	oral	dental calculus	NA	ENA	ERS3887044
Ottoni2019	2019	10.1038/s41598-019-56074-x	Gabbanat al-Qurud	25.741	32.592	Egypt	BB11	Papio sp.	100	10.1038/s41598-019-56074-x	oral	dental calculus	NA	ENA	ERS3887045
Ottoni2019	2019	10.1038/s41598-019-56074-x	Zoological Society of Philadelphia	39.97	-75.19	USA	ANSP11833	Papio hamadryas	100	10.1038/s41598-019-56074-x	oral	dental calculus	NA	ENA	ERS3887046
Ottoni2019	2019	10.1038/s41598-019-56074-x	Zoological Society of Philadelphia	39.97	-75.19	USA	ANSP3271	Papio hamadryas	100	10.1038/s41598-019-56074-x	oral	dental calculus	NA	ENA	ERS3887047
Zhou2018	2018	10.1016/j.cub.2018.05.058	St. Olav's Cathedral	63.425	10.392	Norway	SK152	Homo sapiens	800	NA	oral	dental calculus	NA	UCPH ERDA	E56xgi8CEl
Willman2018	2018	10.1371/journal.pone.0196482	Le Mans	48.006	0.199	France	213	Homo sapiens	200	10.1371/journal.pone.0196482	oral	tooth	NA	SRA	SRS1170472
Willman2018	2018	10.1371/journal.pone.0196482	Le Mans	48.006	0.199	France	306	Homo sapiens	200	10.1371/journal.pone.0196482	oral	tooth	NA	SRA	SRS2213343
Willman2018	2018	10.1371/journal.pone.0196482	Le Mans	48.006	0.199	France	308	Homo sapiens	200	10.1371/journal.pone.0196482	oral	tooth	NA	SRA	SRS2213341
Willman2018	2018	10.1371/journal.pone.0196482	Le Mans	48.006	0.199	France	309	Homo sapiens	200	10.1371/journal.pone.0196482	oral	tooth	NA	SRA	SRS2213347
Willman2018	2018	10.1371/journal.pone.0196482	Le Mans	48.006	0.199	France	403	Homo sapiens	200	10.1371/journal.pone.0196482	oral	tooth	NA	SRA	SRS2213345
Willman2018	2018	10.1371/journal.pone.0196482	Le Mans	48.006	0.199	France	406	Homo sapiens	200	10.1371/journal.pone.0196482	oral	tooth	NA	SRA	SRS2213344
Willman2018	2018	10.1371/journal.pone.0196482	Le Mans	48.006	0.199	France	702	Homo sapiens	200	10.1371/journal.pone.0196482	skeletal tissue	bone	NA	SRA	SRS2213350
Willman2018	2018	10.1371/journal.pone.0196482	Le Mans	48.006	0.199	France	312	Homo sapiens	200	10.1371/journal.pone.0196482	skeletal tissue	bone	NA	SRA	SRS2213346
Willman2018	2018	10.1371/journal.pone.0196482	Le Mans	48.006	0.199	France	307	Homo sapiens	200	10.1371/journal.pone.0196482	skeletal tissue	bone	NA	SRA	SRS2213342
Ozga2016	2016	10.1002/ajpa.22960	Norris Farms	40.23	-90.143	USA	NF-217C-SG	Homo sapiens	700	10.1002/ajpa.22960	oral	dental calculus	NA	SRA	SRS1052916
Ozga2016	2016	10.1002/ajpa.22960	Norris Farms	40.23	-90.143	USA	NF-47C-SG	Homo sapiens	700	10.1002/ajpa.22960	oral	dental calculus	NA	SRA	SRS1052918
NievesColon2020	2020	10.1093/molbev/msz267	Paso del Indio	18.41	-66.33	USA	PI-420A-C	Homo sapiens	800	10.1093/molbev/msz267	oral	dental calculus	NA	SRA	SRS5211976
<<<<<<< HEAD
SantiagoRodriguez2017	2017	10.3390/genes8110310	Sacristy of the Basilica of St. Domenico Maggiore	40.848	14.254	Italy	NASD22	Homo sapiens	600	10.3390/genes8110310	gut	intestine	NA	MG-RAST	mgs295871
SantiagoRodriguez2017	2017	10.3390/genes8110310	Sacristy of the Basilica of St. Domenico Maggiore	40.848	14.254	Italy	NASD3	Homo sapiens	500	10.3390/genes8110310	gut	intestine	NA	MG-RAST	mgs295859
SantiagoRodriguez2017	2017	10.3390/genes8110310	Sacristy of the Basilica of St. Domenico Maggiore	40.848	14.254	Italy	NASD14	Homo sapiens	500	10.3390/genes8110310	gut	intestine	NA	MG-RAST	mgs295862
SantiagoRodriguez2017	2017	10.3390/genes8110310	Sacristy of the Basilica of St. Domenico Maggiore	40.848	14.254	Italy	NASD27	Homo sapiens	500	10.3390/genes8110310	gut	intestine	NA	MG-RAST	mgs295868
SantiagoRodriguez2017	2017	10.3390/genes8110310	Sacristy of the Basilica of St. Domenico Maggiore	40.848	14.254	Italy	NASD29	Homo sapiens	500	10.3390/genes8110310	gut	intestine	NA	MG-RAST	mgs295865
=======
SantiagoRodriguez2016	2016	10.1093/femsec/fiw182	Cuzco	-13.53	-71.96	Peru	FI3	Homo sapiens	600	10.1093/femsec/fiw182	gut	intestine	NA	MG-RAST	mgs295853
SantiagoRodriguez2016	2016	10.1093/femsec/fiw182	Cuzco	-13.53	-71.96	Peru	FI12	Homo sapiens	600	10.1093/femsec/fiw182	gut	intestine	NA	MG-RAST	mgs297488
>>>>>>> 04c2dff1
<|MERGE_RESOLUTION|>--- conflicted
+++ resolved
@@ -176,13 +176,10 @@
 Ozga2016	2016	10.1002/ajpa.22960	Norris Farms	40.23	-90.143	USA	NF-217C-SG	Homo sapiens	700	10.1002/ajpa.22960	oral	dental calculus	NA	SRA	SRS1052916
 Ozga2016	2016	10.1002/ajpa.22960	Norris Farms	40.23	-90.143	USA	NF-47C-SG	Homo sapiens	700	10.1002/ajpa.22960	oral	dental calculus	NA	SRA	SRS1052918
 NievesColon2020	2020	10.1093/molbev/msz267	Paso del Indio	18.41	-66.33	USA	PI-420A-C	Homo sapiens	800	10.1093/molbev/msz267	oral	dental calculus	NA	SRA	SRS5211976
-<<<<<<< HEAD
+SantiagoRodriguez2016	2016	10.1093/femsec/fiw182	Cuzco	-13.53	-71.96	Peru	FI3	Homo sapiens	600	10.1093/femsec/fiw182	gut	intestine	NA	MG-RAST	mgs295853
+SantiagoRodriguez2016	2016	10.1093/femsec/fiw182	Cuzco	-13.53	-71.96	Peru	FI12	Homo sapiens	600	10.1093/femsec/fiw182	gut	intestine	NA	MG-RAST	mgs297488
 SantiagoRodriguez2017	2017	10.3390/genes8110310	Sacristy of the Basilica of St. Domenico Maggiore	40.848	14.254	Italy	NASD22	Homo sapiens	600	10.3390/genes8110310	gut	intestine	NA	MG-RAST	mgs295871
 SantiagoRodriguez2017	2017	10.3390/genes8110310	Sacristy of the Basilica of St. Domenico Maggiore	40.848	14.254	Italy	NASD3	Homo sapiens	500	10.3390/genes8110310	gut	intestine	NA	MG-RAST	mgs295859
 SantiagoRodriguez2017	2017	10.3390/genes8110310	Sacristy of the Basilica of St. Domenico Maggiore	40.848	14.254	Italy	NASD14	Homo sapiens	500	10.3390/genes8110310	gut	intestine	NA	MG-RAST	mgs295862
 SantiagoRodriguez2017	2017	10.3390/genes8110310	Sacristy of the Basilica of St. Domenico Maggiore	40.848	14.254	Italy	NASD27	Homo sapiens	500	10.3390/genes8110310	gut	intestine	NA	MG-RAST	mgs295868
-SantiagoRodriguez2017	2017	10.3390/genes8110310	Sacristy of the Basilica of St. Domenico Maggiore	40.848	14.254	Italy	NASD29	Homo sapiens	500	10.3390/genes8110310	gut	intestine	NA	MG-RAST	mgs295865
-=======
-SantiagoRodriguez2016	2016	10.1093/femsec/fiw182	Cuzco	-13.53	-71.96	Peru	FI3	Homo sapiens	600	10.1093/femsec/fiw182	gut	intestine	NA	MG-RAST	mgs295853
-SantiagoRodriguez2016	2016	10.1093/femsec/fiw182	Cuzco	-13.53	-71.96	Peru	FI12	Homo sapiens	600	10.1093/femsec/fiw182	gut	intestine	NA	MG-RAST	mgs297488
->>>>>>> 04c2dff1
+SantiagoRodriguez2017	2017	10.3390/genes8110310	Sacristy of the Basilica of St. Domenico Maggiore	40.848	14.254	Italy	NASD29	Homo sapiens	500	10.3390/genes8110310	gut	intestine	NA	MG-RAST	mgs295865