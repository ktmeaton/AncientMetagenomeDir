project_name	publication_year	publication_doi	site_name	latitude	longitude	geo_loc_name	sample_name	sample_host	sample_age	sample_age_doi	community_type	material	collection_date	archive	archive_accession
Warinner2014	2014	10.1038/ng.2906	Dalheim	51.565	8.84	Germany	B61	Homo sapiens	900	10.1038/ng.2906	oral	dental calculus	NA	SRA	SRS473742,SRS473743,SRS473744,SRS473745
Warinner2014	2014	10.1038/ng.2906	Dalheim	51.565	8.84	Germany	G12	Homo sapiens	900	10.1038/ng.2906	oral	dental calculus	NA	SRA	SRS473747,SRS473746,SRS473748,SRS473749,SRS473750
Weyrich2017	2017	10.1038/nature21674	Gola Forest	7.657	-10.841	Sierra Leone	Chimp	Pan troglodytes	100	10.1038/nature21674	oral	dental calculus	NA	OAGR	3067,3004
Weyrich2017	2017	10.1038/nature21674	El Sidrón Cave	43.386	-5.328	Spain	ElSidron1	Homo sapiens neanderthalensis	49000	10.1038/nature21674	oral	dental calculus	NA	OAGR	3011,2962
Weyrich2017	2017	10.1038/nature21674	El Sidrón Cave	43.386	-5.329	Spain	ElSidron2	Homo sapiens neanderthalensis	49000	10.1038/nature21674	oral	dental calculus	NA	OAGR	2990,3014
Weyrich2017	2017	10.1038/nature21674	Spy Cave	50.48	4.674	Belgium	Spy1	Homo sapiens neanderthalensis	35800	10.1038/nature21674	oral	dental calculus	NA	OAGR	2952,2953
Weyrich2017	2017	10.1038/nature21674	Spy Cave	50.48	4.674	Belgium	Spy2	Homo sapiens neanderthalensis	36000	10.1038/nature21674	oral	dental calculus	NA	OAGR	3034,3035
Weyrich2017	2017	10.1038/nature21674	Dudka	53.96	21.86	Poland	EuroHG1	Homo sapiens	7600	10.1038/nature21674	oral	dental calculus	NA	OAGR	2946,2978
Weyrich2017	2017	10.1038/nature21674	Dudka	53.96	21.86	Poland	EuroHG2	Homo sapiens	7600	10.1038/nature21674	oral	dental calculus	NA	OAGR	2974,3041
Weyrich2017	2017	10.1038/nature21674	Stuttgart-Mühlhausen I	48.839	9.227	Germany	EuroLBK1	Homo sapiens	7400	10.1038/nature21674	oral	dental calculus	NA	OAGR	2955,2956
Weyrich2017	2017	10.1038/nature21674	Stuttgart-Mühlhausen I	48.839	9.227	Germany	EuroLBK2	Homo sapiens	7400	10.1038/nature21674	oral	dental calculus	NA	OAGR	3072,3073
Weyrich2017	2017	10.1038/nature21674	Stuttgart-Mühlhausen I	48.839	9.227	Germany	EuroLBK3	Homo sapiens	7400	10.1038/nature21674	oral	dental calculus	NA	OAGR	3080,3071
Weyrich2017	2017	10.1038/nature21674	Al Khiday	15.441	32.381	Sudan	Sudan1	Homo sapiens	5000	10.1038/nature21674	oral	dental calculus	NA	OAGR	2945,3005
Weyrich2017	2017	10.1038/nature21674	Al Khiday	15.441	32.381	Sudan	Sudan2	Homo sapiens	5000	10.1038/nature21674	oral	dental calculus	NA	OAGR	3082,3062
Weyrich2017	2017	10.1038/nature21674	Near Cape Town	NA	NA	South Africa	AfrSF1	Homo sapiens	2300	10.1038/nature21674	oral	dental calculus	NA	OAGR	3068,3069
Weyrich2017	2017	10.1038/nature21674	Near Cape Town	NA	NA	South Africa	AfrSF2	Homo sapiens	3800	10.1038/nature21674	oral	dental calculus	NA	OAGR	3070,3060
Weyrich2017	2017	10.1038/nature21674	Jewbury	53.962	-1.075	United Kingdom	UrbMed1	Homo sapiens	800	10.1038/nature21674	oral	dental calculus	NA	OAGR	3044,3050
Weyrich2017	2017	10.1038/nature21674	Jewbury	53.962	-1.075	United Kingdom	UrbWar2	Homo sapiens	800	10.1038/nature21674	oral	dental calculus	NA	OAGR	3054,2931
Weyrich2017	2017	10.1038/nature21674	Near Cape Town	NA	NA	South Africa	AfrPP2	Homo sapiens	600	10.1038/nature21674	oral	dental calculus	NA	OAGR	3076,3077
Weyrich2017	2017	10.1038/nature21674	Near Cape Town	NA	NA	South Africa	AfrPP1	Homo sapiens	600	10.1038/nature21674	oral	dental calculus	NA	OAGR	2992,2993
Weyrich2017	2017	10.1038/nature21674	Hettstedt Gymnasium	51.646	11.512	Germany	IndRev1	Homo sapiens	200	10.1038/nature21674	oral	dental calculus	NA	OAGR	3047,2939
Weyrich2017	2017	10.1038/nature21674	Hettstedt Gymnasium	51.646	11.512	Germany	IndRev2	Homo sapiens	200	10.1038/nature21674	oral	dental calculus	NA	OAGR	2940,3049
Velsko2018	2018	10.1186/s40168-019-0717-3	Radcliffe Infirmary	51.752	-1.257	United Kingdom	CS01	Homo sapiens	200	10.1186/s40168-019-0717-3	oral	dental calculus	NA	ENA	ERS2985742,ERS2985790,ERS3881508
Velsko2018	2018	10.1186/s40168-019-0717-3	Radcliffe Infirmary	51.752	-1.257	United Kingdom	CS02	Homo sapiens	200	10.1186/s40168-019-0717-3	oral	dental calculus	NA	ENA	ERS2985743,ERS2985791,ERS3881509
Velsko2018	2018	10.1186/s40168-019-0717-3	Radcliffe Infirmary	51.752	-1.257	United Kingdom	CS03	Homo sapiens	200	10.1186/s40168-019-0717-3	oral	dental calculus	NA	ENA	ERS2985744,ERS2985792,ERS3881510
Velsko2018	2018	10.1186/s40168-019-0717-3	Radcliffe Infirmary	51.752	-1.257	United Kingdom	CS04	Homo sapiens	200	10.1186/s40168-019-0717-3	oral	dental calculus	NA	ENA	ERS2985745,ERS2985793,ERS3881511
Velsko2018	2018	10.1186/s40168-019-0717-3	Radcliffe Infirmary	51.752	-1.257	United Kingdom	CS05	Homo sapiens	200	10.1186/s40168-019-0717-3	oral	dental calculus	NA	ENA	ERS2985794,ERS3881512
Velsko2018	2018	10.1186/s40168-019-0717-3	Radcliffe Infirmary	51.752	-1.257	United Kingdom	CS06	Homo sapiens	200	10.1186/s40168-019-0717-3	oral	dental calculus	NA	ENA	ERS2985795,ERS3881513
Velsko2018	2018	10.1186/s40168-019-0717-3	Radcliffe Infirmary	51.752	-1.257	United Kingdom	CS07	Homo sapiens	200	10.1186/s40168-019-0717-3	oral	dental calculus	NA	ENA	ERS2985746,ERS2985796,ERS3881514
Velsko2018	2018	10.1186/s40168-019-0717-3	Radcliffe Infirmary	51.752	-1.257	United Kingdom	CS08	Homo sapiens	200	10.1186/s40168-019-0717-3	oral	dental calculus	NA	ENA	ERS2985747,ERS2985797,ERS3881515
Velsko2018	2018	10.1186/s40168-019-0717-3	Radcliffe Infirmary	51.752	-1.257	United Kingdom	CS09	Homo sapiens	200	10.1186/s40168-019-0717-3	oral	dental calculus	NA	ENA	ERS2985748,ERS2985798,ERS3881516
Velsko2018	2018	10.1186/s40168-019-0717-3	Radcliffe Infirmary	51.752	-1.257	United Kingdom	CS10	Homo sapiens	200	10.1186/s40168-019-0717-3	oral	dental calculus	NA	ENA	ERS2985749,ERS2985799,ERS3881517
Velsko2018	2018	10.1186/s40168-019-0717-3	Radcliffe Infirmary	51.752	-1.257	United Kingdom	CS11	Homo sapiens	200	10.1186/s40168-019-0717-3	oral	dental calculus	NA	ENA	ERS2985750,ERS2985800,ERS3881518
Velsko2018	2018	10.1186/s40168-019-0717-3	Radcliffe Infirmary	51.752	-1.257	United Kingdom	CS12	Homo sapiens	200	10.1186/s40168-019-0717-3	oral	dental calculus	NA	ENA	ERS2985751,ERS2985801,ERS3881519
Velsko2018	2018	10.1186/s40168-019-0717-3	Radcliffe Infirmary	51.752	-1.257	United Kingdom	CS13	Homo sapiens	200	10.1186/s40168-019-0717-3	oral	dental calculus	NA	ENA	ERS2985752,ERS2985802,ERS3881520
Velsko2018	2018	10.1186/s40168-019-0717-3	Radcliffe Infirmary	51.752	-1.257	United Kingdom	CS14	Homo sapiens	200	10.1186/s40168-019-0717-3	oral	dental calculus	NA	ENA	ERS2985753,ERS2985803,ERS3881521
Velsko2018	2018	10.1186/s40168-019-0717-3	Radcliffe Infirmary	51.752	-1.257	United Kingdom	CS15	Homo sapiens	200	10.1186/s40168-019-0717-3	oral	dental calculus	NA	ENA	ERS2985754,ERS2985804,ERS3881522
Velsko2018	2018	10.1186/s40168-019-0717-3	Radcliffe Infirmary	51.752	-1.257	United Kingdom	CS16	Homo sapiens	200	10.1186/s40168-019-0717-3	oral	dental calculus	NA	ENA	ERS2985755,ERS2985805,ERS3881523
Velsko2018	2018	10.1186/s40168-019-0717-3	Radcliffe Infirmary	51.752	-1.257	United Kingdom	CS17	Homo sapiens	200	10.1186/s40168-019-0717-3	oral	dental calculus	NA	ENA	ERS2985756,ERS2985806,ERS3881524
Velsko2018	2018	10.1186/s40168-019-0717-3	Radcliffe Infirmary	51.752	-1.257	United Kingdom	CS18	Homo sapiens	200	10.1186/s40168-019-0717-3	oral	dental calculus	NA	ENA	ERS2985757,ERS2985807,ERS3881525
Velsko2018	2018	10.1186/s40168-019-0717-3	Radcliffe Infirmary	51.752	-1.257	United Kingdom	CS19	Homo sapiens	200	10.1186/s40168-019-0717-3	oral	dental calculus	NA	ENA	ERS2985758,ERS2985808,ERS3881526
Velsko2018	2018	10.1186/s40168-019-0717-3	Radcliffe Infirmary	51.752	-1.257	United Kingdom	CS20	Homo sapiens	200	10.1186/s40168-019-0717-3	oral	dental calculus	NA	ENA	ERS2985759,ERS2985809,ERS3881527
Velsko2018	2018	10.1186/s40168-019-0717-3	Radcliffe Infirmary	51.752	-1.257	United Kingdom	CS21	Homo sapiens	200	10.1186/s40168-019-0717-3	oral	dental calculus	NA	ENA	ERS2985760,ERS2985810,ERS3881528
Velsko2018	2018	10.1186/s40168-019-0717-3	Radcliffe Infirmary	51.752	-1.257	United Kingdom	CS22	Homo sapiens	200	10.1186/s40168-019-0717-3	oral	dental calculus	NA	ENA	ERS2985761,ERS2985811,ERS3881529
Velsko2018	2018	10.1186/s40168-019-0717-3	Radcliffe Infirmary	51.752	-1.257	United Kingdom	CS23	Homo sapiens	200	10.1186/s40168-019-0717-3	oral	dental calculus	NA	ENA	ERS2985762,ERS2985812,ERS3881530
Velsko2018	2018	10.1186/s40168-019-0717-3	Radcliffe Infirmary	51.752	-1.257	United Kingdom	CS24	Homo sapiens	200	10.1186/s40168-019-0717-3	oral	dental calculus	NA	ENA	ERS2985763,ERS2985813,ERS3881531
Velsko2018	2018	10.1186/s40168-019-0717-3	Radcliffe Infirmary	51.752	-1.257	United Kingdom	CS26	Homo sapiens	200	10.1186/s40168-019-0717-3	oral	dental calculus	NA	ENA	ERS2985764,ERS2985814,ERS3881532
Velsko2018	2018	10.1186/s40168-019-0717-3	Radcliffe Infirmary	51.752	-1.257	United Kingdom	CS27	Homo sapiens	200	10.1186/s40168-019-0717-3	oral	dental calculus	NA	ENA	ERS2985765,ERS2985815,ERS3881533
Velsko2018	2018	10.1186/s40168-019-0717-3	Radcliffe Infirmary	51.752	-1.257	United Kingdom	CS28	Homo sapiens	200	10.1186/s40168-019-0717-3	oral	dental calculus	NA	ENA	ERS2985766,ERS2985816,ERS3881534
Velsko2018	2018	10.1186/s40168-019-0717-3	Radcliffe Infirmary	51.752	-1.257	United Kingdom	CS29	Homo sapiens	200	10.1186/s40168-019-0717-3	oral	dental calculus	NA	ENA	ERS2985767,ERS2985817,ERS3881535
Velsko2018	2018	10.1186/s40168-019-0717-3	Radcliffe Infirmary	51.752	-1.257	United Kingdom	CS30	Homo sapiens	200	10.1186/s40168-019-0717-3	oral	dental calculus	NA	ENA	ERS2985768,ERS2985818,ERS3881536
Velsko2018	2018	10.1186/s40168-019-0717-3	Radcliffe Infirmary	51.752	-1.257	United Kingdom	CS31	Homo sapiens	200	10.1186/s40168-019-0717-3	oral	dental calculus	NA	ENA	ERS2985769,ERS2985819,ERS3881537
Velsko2018	2018	10.1186/s40168-019-0717-3	Radcliffe Infirmary	51.752	-1.257	United Kingdom	CS32	Homo sapiens	200	10.1186/s40168-019-0717-3	oral	dental calculus	NA	ENA	ERS2985770,ERS2985820,ERS3881538
Velsko2018	2018	10.1186/s40168-019-0717-3	Radcliffe Infirmary	51.752	-1.257	United Kingdom	CS33	Homo sapiens	200	10.1186/s40168-019-0717-3	oral	dental calculus	NA	ENA	ERS2985771,ERS2985821,ERS3881539
Velsko2018	2018	10.1186/s40168-019-0717-3	Radcliffe Infirmary	51.752	-1.257	United Kingdom	CS34	Homo sapiens	200	10.1186/s40168-019-0717-3	oral	dental calculus	NA	ENA	ERS2985772,ERS2985822,ERS3881540
Velsko2018	2018	10.1186/s40168-019-0717-3	Radcliffe Infirmary	51.752	-1.257	United Kingdom	CS35	Homo sapiens	200	10.1186/s40168-019-0717-3	oral	dental calculus	NA	ENA	ERS2985773,ERS2985823,ERS3881541
Velsko2018	2018	10.1186/s40168-019-0717-3	Radcliffe Infirmary	51.752	-1.257	United Kingdom	CS36	Homo sapiens	200	10.1186/s40168-019-0717-3	oral	dental calculus	NA	ENA	ERS2985774,ERS2985824,ERS3881542
Velsko2018	2018	10.1186/s40168-019-0717-3	Radcliffe Infirmary	51.752	-1.257	United Kingdom	CS37	Homo sapiens	200	10.1186/s40168-019-0717-3	oral	dental calculus	NA	ENA	ERS2985775,ERS2985825,ERS3881543
Velsko2018	2018	10.1186/s40168-019-0717-3	Radcliffe Infirmary	51.752	-1.257	United Kingdom	CS38	Homo sapiens	200	10.1186/s40168-019-0717-3	oral	dental calculus	NA	ENA	ERS2985776,ERS2985826,ERS3881544
Velsko2018	2018	10.1186/s40168-019-0717-3	Radcliffe Infirmary	51.752	-1.257	United Kingdom	CS39	Homo sapiens	200	10.1186/s40168-019-0717-3	oral	dental calculus	NA	ENA	ERS2985777,ERS2985827,ERS3881545
Velsko2018	2018	10.1186/s40168-019-0717-3	Radcliffe Infirmary	51.752	-1.257	United Kingdom	CS40	Homo sapiens	200	10.1186/s40168-019-0717-3	oral	dental calculus	NA	ENA	ERS2985778,ERS2985828,ERS3881546
Velsko2018	2018	10.1186/s40168-019-0717-3	Radcliffe Infirmary	51.752	-1.257	United Kingdom	CS42	Homo sapiens	200	10.1186/s40168-019-0717-3	oral	dental calculus	NA	ENA	ERS2985779,ERS2985829,ERS3881547
Velsko2018	2018	10.1186/s40168-019-0717-3	Radcliffe Infirmary	51.752	-1.257	United Kingdom	CS43	Homo sapiens	200	10.1186/s40168-019-0717-3	oral	dental calculus	NA	ENA	ERS2985780,ERS2985830,ERS3881548
Velsko2018	2018	10.1186/s40168-019-0717-3	Radcliffe Infirmary	51.752	-1.257	United Kingdom	CS44	Homo sapiens	200	10.1186/s40168-019-0717-3	oral	dental calculus	NA	ENA	ERS2985781,ERS2985831,ERS3881549
Velsko2018	2018	10.1186/s40168-019-0717-3	Radcliffe Infirmary	51.752	-1.257	United Kingdom	CS45	Homo sapiens	200	10.1186/s40168-019-0717-3	oral	dental calculus	NA	ENA	ERS2985782,ERS2985832,ERS3881550
Velsko2018	2018	10.1186/s40168-019-0717-3	Radcliffe Infirmary	51.752	-1.257	United Kingdom	CS46	Homo sapiens	200	10.1186/s40168-019-0717-3	oral	dental calculus	NA	ENA	ERS2985783,ERS2985833,ERS3881551
Velsko2018	2018	10.1186/s40168-019-0717-3	Radcliffe Infirmary	51.752	-1.257	United Kingdom	CS47	Homo sapiens	200	10.1186/s40168-019-0717-3	oral	dental calculus	NA	ENA	ERS2985784,ERS2985834,ERS3881552
Velsko2018	2018	10.1186/s40168-019-0717-3	Radcliffe Infirmary	51.752	-1.257	United Kingdom	CS48	Homo sapiens	200	10.1186/s40168-019-0717-3	oral	dental calculus	NA	ENA	ERS2985785,ERS2985835,ERS3881553
Jensen2019	2019	10.1038/s41467-019-13549-9	Syltholm	54.66	11.35	Denmark	Syltholm_1	Homo sapiens	5000	10.1038/s41467-019-13549-9	oral	birch pitch	NA	ENA	ERS3337752
Fagernas2020	2020	10.1016/j.jas.2020.105135	Driffield Terrace	53.951	-1.1	United Kingdom	3DT21	Homo sapiens	1500	10.1016/j.jas.2020.105135	oral	dental calculus	NA	ENA	ERS4042406,ERS4042407,ERS4042408,ERS4042409
Fagernas2020	2020	10.1016/j.jas.2020.105135	Wighill	53.91	-1.29	United Kingdom	WG1561	Homo sapiens	700	10.1016/j.jas.2020.105135	oral	dental calculus	NA	ENA	ERS4042435,ERS4042436,ERS4042437,ERS4042438
Fagernas2020	2020	10.1016/j.jas.2020.105135	San Martín de Dulantzi	42.84	-2.517	Spain	SMD 1441-1-1440(044)	Homo sapiens	1100	10.1016/j.jas.2020.105135	oral	dental calculus	NA	ENA	ERS4042423,ERS4042424,ERS4042425,ERS4042426
Fagernas2020	2020	10.1016/j.jas.2020.105135	San Martín de Dulantzi	42.84	-2.517	Spain	SMD 2591-1-2590(159)	Homo sapiens	1100	10.1016/j.jas.2020.105135	oral	dental calculus	NA	ENA	ERS4042427,ERS4042428,ERS4042429,ERS4042430
Fagernas2020	2020	10.1016/j.jas.2020.105135	San Martín de Dulantzi	42.84	-2.517	Spain	SMD 2711-1-2710(171)	Homo sapiens	1000	10.1016/j.jas.2020.105135	oral	dental calculus	NA	ENA	ERS4042431,ERS4042432,ERS4042433,ERS4042434
Fagernas2020	2020	10.1016/j.jas.2020.105135	Rupert's Valley	-15.933	-5.75	Saint Helena	SK203	Homo sapiens	100	10.1016/j.jas.2020.105135	oral	dental calculus	NA	ENA	ERS4042419,ERS4042420,ERS4042421,ERS4042422
Mann2018	2018	10.1038/s41598-018-28091-9	Camino del Molino	38.102	-1.865	Spain	C214	Homo sapiens	4700	10.1038/s41598-018-28091-9	oral	dental calculus	NA	SRA	SRS3078201
Mann2018	2018	10.1038/s41598-018-28091-9	Camino del Molino	38.102	-1.865	Spain	C53	Homo sapiens	4700	10.1038/s41598-018-28091-9	oral	dental calculus	NA	SRA	SRS3078204
Mann2018	2018	10.1038/s41598-018-28091-9	Anse a la Gourde	16.254	-61.203	Guadeloupe	F1948	Homo sapiens	800	10.1038/s41598-018-28091-9	oral	dental calculus	NA	SRA	SRS3078198
Mann2018	2018	10.1038/s41598-018-28091-9	Anse a la Gourde	16.254	-61.203	Guadeloupe	F349A	Homo sapiens	800	10.1038/s41598-018-28091-9	oral	dental calculus	NA	SRA	SRS3078200
Mann2018	2018	10.1038/s41598-018-28091-9	Khövsgöl	49.66	99.61	Mongolia	H10	Homo sapiens	4400	10.1038/s41598-018-28091-9	oral	dental calculus	NA	SRA	SRS3078195
Mann2018	2018	10.1038/s41598-018-28091-9	Khövsgöl	49.66	99.61	Mongolia	H24	Homo sapiens	4400	10.1038/s41598-018-28091-9	oral	dental calculus	NA	SRA	SRS3078181
Mann2018	2018	10.1038/s41598-018-28091-9	Kilteasheen	54.005	-8.201	Ireland	KT01	Homo sapiens	1000	10.1038/s41598-018-28091-9	oral	dental calculus	NA	SRA	SRS3078183,SRS3078182 
Mann2018	2018	10.1038/s41598-018-28091-9	Kilteasheen	54.005	-8.201	Ireland	KT02	Homo sapiens	1000	10.1038/s41598-018-28091-9	oral	dental calculus	NA	SRA	SRS3078176
Mann2018	2018	10.1038/s41598-018-28091-9	Kilteasheen	54.005	-8.201	Ireland	KT03	Homo sapiens	1000	10.1038/s41598-018-28091-9	oral	dental calculus	NA	SRA	SRS3078178
Mann2018	2018	10.1038/s41598-018-28091-9	Kilteasheen	54.005	-8.201	Ireland	KT04	Homo sapiens	1000	10.1038/s41598-018-28091-9	oral	dental calculus	NA	SRA	SRS3078185
Mann2018	2018	10.1038/s41598-018-28091-9	Kilteasheen	54.005	-8.201	Ireland	KT05	Homo sapiens	1000	10.1038/s41598-018-28091-9	oral	dental calculus	NA	SRA	SRS3078115,SRS3078117 
Mann2018	2018	10.1038/s41598-018-28091-9	Kilteasheen	54.005	-8.201	Ireland	KT06	Homo sapiens	1000	10.1038/s41598-018-28091-9	oral	dental calculus	NA	SRA	SRS3078111
Mann2018	2018	10.1038/s41598-018-28091-9	Kilteasheen	54.005	-8.201	Ireland	KT07	Homo sapiens	1000	10.1038/s41598-018-28091-9	oral	dental calculus	NA	SRA	SRS3078113
Mann2018	2018	10.1038/s41598-018-28091-9	Kilteasheen	54.005	-8.201	Ireland	KT08	Homo sapiens	1000	10.1038/s41598-018-28091-9	oral	dental calculus	NA	SRA	SRS3078109,SRS3078099 
Mann2018	2018	10.1038/s41598-018-28091-9	Kilteasheen	54.005	-8.201	Ireland	KT09	Homo sapiens	1000	10.1038/s41598-018-28091-9	oral	dental calculus	NA	SRA	SRS3078097,SRS3078104 
Mann2018	2018	10.1038/s41598-018-28091-9	Kilteasheen	54.005	-8.201	Ireland	KT10	Homo sapiens	1000	10.1038/s41598-018-28091-9	oral	dental calculus	NA	SRA	SRS3078101
Mann2018	2018	10.1038/s41598-018-28091-9	Kilteasheen	54.005	-8.201	Ireland	KT11	Homo sapiens	1000	10.1038/s41598-018-28091-9	oral	dental calculus	NA	SRA	SRS3078105
Mann2018	2018	10.1038/s41598-018-28091-9	Kilteasheen	54.005	-8.201	Ireland	KT12	Homo sapiens	1000	10.1038/s41598-018-28091-9	oral	dental calculus	NA	SRA	SRS3078133
Mann2018	2018	10.1038/s41598-018-28091-9	Kilteasheen	54.005	-8.201	Ireland	KT13	Homo sapiens	1000	10.1038/s41598-018-28091-9	oral	dental calculus	NA	SRA	SRS3078131,SRS3078137 
Mann2018	2018	10.1038/s41598-018-28091-9	Kilteasheen	54.005	-8.201	Ireland	KT14	Homo sapiens	1000	10.1038/s41598-018-28091-9	oral	dental calculus	NA	SRA	SRS3078134,SRS3078129 
Mann2018	2018	10.1038/s41598-018-28091-9	Kilteasheen	54.005	-8.201	Ireland	KT15	Homo sapiens	1000	10.1038/s41598-018-28091-9	oral	dental calculus	NA	SRA	SRS3078120
Mann2018	2018	10.1038/s41598-018-28091-9	Kilteasheen	54.005	-8.201	Ireland	KT16	Homo sapiens	1000	10.1038/s41598-018-28091-9	oral	dental calculus	NA	SRA	SRS3078122
Mann2018	2018	10.1038/s41598-018-28091-9	Kilteasheen	54.005	-8.201	Ireland	KT17	Homo sapiens	1000	10.1038/s41598-018-28091-9	oral	dental calculus	NA	SRA	SRS3078124
Mann2018	2018	10.1038/s41598-018-28091-9	Kilteasheen	54.005	-8.201	Ireland	KT18	Homo sapiens	1000	10.1038/s41598-018-28091-9	oral	dental calculus	NA	SRA	SRS3078126
Mann2018	2018	10.1038/s41598-018-28091-9	Kilteasheen	54.005	-8.201	Ireland	KT19	Homo sapiens	1000	10.1038/s41598-018-28091-9	oral	dental calculus	NA	SRA	SRS3078118
Mann2018	2018	10.1038/s41598-018-28091-9	Kilteasheen	54.005	-8.201	Ireland	KT20	Homo sapiens	1000	10.1038/s41598-018-28091-9	oral	dental calculus	NA	SRA	SRS3078148
Mann2018	2018	10.1038/s41598-018-28091-9	Kilteasheen	54.005	-8.201	Ireland	KT21	Homo sapiens	1000	10.1038/s41598-018-28091-9	oral	dental calculus	NA	SRA	SRS3078150
Mann2018	2018	10.1038/s41598-018-28091-9	Kilteasheen	54.005	-8.201	Ireland	KT22	Homo sapiens	1000	10.1038/s41598-018-28091-9	oral	dental calculus	NA	SRA	SRS3078151
Mann2018	2018	10.1038/s41598-018-28091-9	Kilteasheen	54.005	-8.201	Ireland	KT23	Homo sapiens	1000	10.1038/s41598-018-28091-9	oral	dental calculus	NA	SRA	SRS3078155
Mann2018	2018	10.1038/s41598-018-28091-9	Kilteasheen	54.005	-8.201	Ireland	KT24	Homo sapiens	1000	10.1038/s41598-018-28091-9	oral	dental calculus	NA	SRA	SRS3078156,SRS3078146 
Mann2018	2018	10.1038/s41598-018-28091-9	Kilteasheen	54.005	-8.201	Ireland	KT25	Homo sapiens	1000	10.1038/s41598-018-28091-9	oral	dental calculus	NA	SRA	SRS3078197,SRS3078141 
Mann2018	2018	10.1038/s41598-018-28091-9	Kilteasheen	54.005	-8.201	Ireland	KT26	Homo sapiens	1000	10.1038/s41598-018-28091-9	oral	dental calculus	NA	SRA	SRS3078139,SRS3078145 
Mann2018	2018	10.1038/s41598-018-28091-9	Kilteasheen	54.005	-8.201	Ireland	KT27	Homo sapiens	1000	10.1038/s41598-018-28091-9	oral	dental calculus	NA	SRA	SRS3078093
Mann2018	2018	10.1038/s41598-018-28091-9	Kilteasheen	54.005	-8.201	Ireland	KT28	Homo sapiens	1000	10.1038/s41598-018-28091-9	oral	dental calculus	NA	SRA	SRS3078091,SRS3078089 
Mann2018	2018	10.1038/s41598-018-28091-9	Kilteasheen	54.005	-8.201	Ireland	KT29	Homo sapiens	1000	10.1038/s41598-018-28091-9	oral	dental calculus	NA	SRA	SRS3078087,SRS3078085 
Mann2018	2018	10.1038/s41598-018-28091-9	Kilteasheen	54.005	-8.201	Ireland	KT30	Homo sapiens	1000	10.1038/s41598-018-28091-9	oral	dental calculus	NA	SRA	SRS3078193
Mann2018	2018	10.1038/s41598-018-28091-9	Kilteasheen	54.005	-8.201	Ireland	KT31	Homo sapiens	1000	10.1038/s41598-018-28091-9	oral	dental calculus	NA	SRA	SRS3078158,SRS3078147 
Mann2018	2018	10.1038/s41598-018-28091-9	Kilteasheen	54.005	-8.201	Ireland	KT32	Homo sapiens	1000	10.1038/s41598-018-28091-9	oral	dental calculus	NA	SRA	SRS3078192,SRS3078187 
Mann2018	2018	10.1038/s41598-018-28091-9	Kilteasheen	54.005	-8.201	Ireland	KT33	Homo sapiens	1000	10.1038/s41598-018-28091-9	oral	dental calculus	NA	SRA	SRS3078170
Mann2018	2018	10.1038/s41598-018-28091-9	Kilteasheen	54.005	-8.201	Ireland	KT34	Homo sapiens	1000	10.1038/s41598-018-28091-9	oral	dental calculus	NA	SRA	SRS3078167
Mann2018	2018	10.1038/s41598-018-28091-9	Kilteasheen	54.005	-8.201	Ireland	KT35	Homo sapiens	1000	10.1038/s41598-018-28091-9	oral	dental calculus	NA	SRA	SRS3078165
Mann2018	2018	10.1038/s41598-018-28091-9	Kilteasheen	54.005	-8.201	Ireland	KT36	Homo sapiens	1000	10.1038/s41598-018-28091-9	oral	dental calculus	NA	SRA	SRS3078163,SRS3078172 
Mann2018	2018	10.1038/s41598-018-28091-9	Norris Farms	40.23	-90.143	USA	NF217	Homo sapiens	700	10.1038/s41598-018-28091-9	oral	dental calculus	NA	SRA	SRS3078173
Mann2018	2018	10.1038/s41598-018-28091-9	Norris Farms	40.23	-90.143	USA	NF47	Homo sapiens	700	10.1038/s41598-018-28091-9	oral	dental calculus	NA	SRA	SRS3078175
Mann2018	2018	10.1038/s41598-018-28091-9	Middenbeemster	52.548	4.912	Netherlands	S108	Homo sapiens	300	10.1038/s41598-018-28091-9	oral	dental calculus	NA	SRA	SRS3078160
Mann2018	2018	10.1038/s41598-018-28091-9	Samdzong	29.27	84.03	Nepal	S40	Homo sapiens	1400	10.1038/s41598-018-28091-9	oral	dental calculus	NA	SRA	SRS3078162
Mann2018	2018	10.1038/s41598-018-28091-9	Samdzong	29.27	84.03	Nepal	S41	Homo sapiens	1400	10.1038/s41598-018-28091-9	oral	dental calculus	NA	SRA	SRS3078206
Mann2018	2018	10.1038/s41598-018-28091-9	Middenbeemster	52.548	4.912	Netherlands	S454	Homo sapiens	300	10.1038/s41598-018-28091-9	oral	dental calculus	NA	SRA	SRS3078095
Mann2018	2018	10.1038/s41598-018-28091-9	Camino del Molino	38.102	-1.865	Spain	C214	Homo sapiens	4700	10.1038/s41598-018-28091-9	skeletal tissue	tooth	NA	SRA	SRS3078202
Mann2018	2018	10.1038/s41598-018-28091-9	Camino del Molino	38.102	-1.865	Spain	C53	Homo sapiens	4700	10.1038/s41598-018-28091-9	skeletal tissue	tooth	NA	SRA	SRS3078203
Mann2018	2018	10.1038/s41598-018-28091-9	Anse a la Gourde	16.254	-61.203	Guadeloupe	F1948	Homo sapiens	800	10.1038/s41598-018-28091-9	skeletal tissue	tooth	NA	SRA	SRS3078196
Mann2018	2018	10.1038/s41598-018-28091-9	Anse a la Gourde	16.254	-61.203	Guadeloupe	F349A	Homo sapiens	800	10.1038/s41598-018-28091-9	skeletal tissue	tooth	NA	SRA	SRS3078161
Mann2018	2018	10.1038/s41598-018-28091-9	Khövsgöl	49.66	99.61	Mongolia	H10	Homo sapiens	4400	10.1038/s41598-018-28091-9	skeletal tissue	tooth	NA	SRA	SRS3078189
Mann2018	2018	10.1038/s41598-018-28091-9	Khövsgöl	49.66	99.61	Mongolia	H24	Homo sapiens	4400	10.1038/s41598-018-28091-9	skeletal tissue	tooth	NA	SRA	SRS3078180
Mann2018	2018	10.1038/s41598-018-28091-9	Kilteasheen	54.005	-8.201	Ireland	KT01	Homo sapiens	1000	10.1038/s41598-018-28091-9	skeletal tissue	tooth	NA	SRA	SRS3078177
Mann2018	2018	10.1038/s41598-018-28091-9	Kilteasheen	54.005	-8.201	Ireland	KT02	Homo sapiens	1000	10.1038/s41598-018-28091-9	skeletal tissue	tooth	NA	SRA	SRS3078179
Mann2018	2018	10.1038/s41598-018-28091-9	Kilteasheen	54.005	-8.201	Ireland	KT03	Homo sapiens	1000	10.1038/s41598-018-28091-9	skeletal tissue	tooth	NA	SRA	SRS3078184
Mann2018	2018	10.1038/s41598-018-28091-9	Kilteasheen	54.005	-8.201	Ireland	KT04	Homo sapiens	1000	10.1038/s41598-018-28091-9	skeletal tissue	tooth	NA	SRA	SRS3078114
Mann2018	2018	10.1038/s41598-018-28091-9	Kilteasheen	54.005	-8.201	Ireland	KT05	Homo sapiens	1000	10.1038/s41598-018-28091-9	skeletal tissue	tooth	NA	SRA	SRS3078110,SRS3078116
Mann2018	2018	10.1038/s41598-018-28091-9	Kilteasheen	54.005	-8.201	Ireland	KT06	Homo sapiens	1000	10.1038/s41598-018-28091-9	skeletal tissue	tooth	NA	SRA	SRS3078112
Mann2018	2018	10.1038/s41598-018-28091-9	Kilteasheen	54.005	-8.201	Ireland	KT07	Homo sapiens	1000	10.1038/s41598-018-28091-9	skeletal tissue	tooth	NA	SRA	SRS3078108
Mann2018	2018	10.1038/s41598-018-28091-9	Kilteasheen	54.005	-8.201	Ireland	KT08	Homo sapiens	1000	10.1038/s41598-018-28091-9	skeletal tissue	tooth	NA	SRA	SRS3078098,SRS3078100
Mann2018	2018	10.1038/s41598-018-28091-9	Kilteasheen	54.005	-8.201	Ireland	KT09	Homo sapiens	1000	10.1038/s41598-018-28091-9	skeletal tissue	tooth	NA	SRA	SRS3078102,SRS3078103
Mann2018	2018	10.1038/s41598-018-28091-9	Kilteasheen	54.005	-8.201	Ireland	KT10	Homo sapiens	1000	10.1038/s41598-018-28091-9	skeletal tissue	tooth	NA	SRA	SRS3078106
Mann2018	2018	10.1038/s41598-018-28091-9	Kilteasheen	54.005	-8.201	Ireland	KT11	Homo sapiens	1000	10.1038/s41598-018-28091-9	skeletal tissue	tooth	NA	SRA	SRS3078132
Mann2018	2018	10.1038/s41598-018-28091-9	Kilteasheen	54.005	-8.201	Ireland	KT12	Homo sapiens	1000	10.1038/s41598-018-28091-9	skeletal tissue	tooth	NA	SRA	SRS3078130
Mann2018	2018	10.1038/s41598-018-28091-9	Kilteasheen	54.005	-8.201	Ireland	KT13	Homo sapiens	1000	10.1038/s41598-018-28091-9	skeletal tissue	tooth	NA	SRA	SRS3078135,SRS3078136
Mann2018	2018	10.1038/s41598-018-28091-9	Kilteasheen	54.005	-8.201	Ireland	KT14	Homo sapiens	1000	10.1038/s41598-018-28091-9	skeletal tissue	tooth	NA	SRA	SRS3078121,SRS3078128
Mann2018	2018	10.1038/s41598-018-28091-9	Kilteasheen	54.005	-8.201	Ireland	KT15	Homo sapiens	1000	10.1038/s41598-018-28091-9	skeletal tissue	tooth	NA	SRA	SRS3078123
Mann2018	2018	10.1038/s41598-018-28091-9	Kilteasheen	54.005	-8.201	Ireland	KT16	Homo sapiens	1000	10.1038/s41598-018-28091-9	skeletal tissue	tooth	NA	SRA	SRS3078125
Mann2018	2018	10.1038/s41598-018-28091-9	Kilteasheen	54.005	-8.201	Ireland	KT17	Homo sapiens	1000	10.1038/s41598-018-28091-9	skeletal tissue	tooth	NA	SRA	SRS3078127
Mann2018	2018	10.1038/s41598-018-28091-9	Kilteasheen	54.005	-8.201	Ireland	KT18	Homo sapiens	1000	10.1038/s41598-018-28091-9	skeletal tissue	tooth	NA	SRA	SRS3078119
Mann2018	2018	10.1038/s41598-018-28091-9	Kilteasheen	54.005	-8.201	Ireland	KT20	Homo sapiens	1000	10.1038/s41598-018-28091-9	skeletal tissue	tooth	NA	SRA	SRS3078149
Mann2018	2018	10.1038/s41598-018-28091-9	Kilteasheen	54.005	-8.201	Ireland	KT21	Homo sapiens	1000	10.1038/s41598-018-28091-9	skeletal tissue	tooth	NA	SRA	SRS3078152
Mann2018	2018	10.1038/s41598-018-28091-9	Kilteasheen	54.005	-8.201	Ireland	KT22	Homo sapiens	1000	10.1038/s41598-018-28091-9	skeletal tissue	tooth	NA	SRA	SRS3078153
Mann2018	2018	10.1038/s41598-018-28091-9	Kilteasheen	54.005	-8.201	Ireland	KT23	Homo sapiens	1000	10.1038/s41598-018-28091-9	skeletal tissue	tooth	NA	SRA	SRS3078154
Mann2018	2018	10.1038/s41598-018-28091-9	Kilteasheen	54.005	-8.201	Ireland	KT24	Homo sapiens	1000	10.1038/s41598-018-28091-9	skeletal tissue	tooth	NA	SRA	SRS3078143,SRS3078157
Mann2018	2018	10.1038/s41598-018-28091-9	Kilteasheen	54.005	-8.201	Ireland	KT25	Homo sapiens	1000	10.1038/s41598-018-28091-9	skeletal tissue	tooth	NA	SRA	SRS3078140,SRS3078142
Mann2018	2018	10.1038/s41598-018-28091-9	Kilteasheen	54.005	-8.201	Ireland	KT26	Homo sapiens	1000	10.1038/s41598-018-28091-9	skeletal tissue	tooth	NA	SRA	SRS3078144,SRS3078138
Mann2018	2018	10.1038/s41598-018-28091-9	Kilteasheen	54.005	-8.201	Ireland	KT27	Homo sapiens	1000	10.1038/s41598-018-28091-9	skeletal tissue	tooth	NA	SRA	SRS3078094
Mann2018	2018	10.1038/s41598-018-28091-9	Kilteasheen	54.005	-8.201	Ireland	KT28	Homo sapiens	1000	10.1038/s41598-018-28091-9	skeletal tissue	tooth	NA	SRA	SRS3078090,SRS3078092
Mann2018	2018	10.1038/s41598-018-28091-9	Kilteasheen	54.005	-8.201	Ireland	KT29	Homo sapiens	1000	10.1038/s41598-018-28091-9	skeletal tissue	tooth	NA	SRA	SRS3078086,SRS3078088
Mann2018	2018	10.1038/s41598-018-28091-9	Kilteasheen	54.005	-8.201	Ireland	KT30	Homo sapiens	1000	10.1038/s41598-018-28091-9	skeletal tissue	tooth	NA	SRA	SRS3078190
Mann2018	2018	10.1038/s41598-018-28091-9	Kilteasheen	54.005	-8.201	Ireland	KT31	Homo sapiens	1000	10.1038/s41598-018-28091-9	skeletal tissue	tooth	NA	SRA	SRS3078188,SRS3078194
Mann2018	2018	10.1038/s41598-018-28091-9	Kilteasheen	54.005	-8.201	Ireland	KT32	Homo sapiens	1000	10.1038/s41598-018-28091-9	skeletal tissue	tooth	NA	SRA	SRS3078186,SRS3078191
Mann2018	2018	10.1038/s41598-018-28091-9	Kilteasheen	54.005	-8.201	Ireland	KT33	Homo sapiens	1000	10.1038/s41598-018-28091-9	skeletal tissue	tooth	NA	SRA	SRS3078169
Mann2018	2018	10.1038/s41598-018-28091-9	Kilteasheen	54.005	-8.201	Ireland	KT34	Homo sapiens	1000	10.1038/s41598-018-28091-9	skeletal tissue	tooth	NA	SRA	SRS3078168
Mann2018	2018	10.1038/s41598-018-28091-9	Kilteasheen	54.005	-8.201	Ireland	KT35	Homo sapiens	1000	10.1038/s41598-018-28091-9	skeletal tissue	tooth	NA	SRA	SRS3078166
Mann2018	2018	10.1038/s41598-018-28091-9	Kilteasheen	54.005	-8.201	Ireland	KT36	Homo sapiens	1000	10.1038/s41598-018-28091-9	skeletal tissue	tooth	NA	SRA	SRS3078164,SRS3078107
Mann2018	2018	10.1038/s41598-018-28091-9	Norris Farms	40.23	-90.143	USA	NF217	Homo sapiens	700	10.1038/s41598-018-28091-9	skeletal tissue	tooth	NA	SRA	SRS3078171
Mann2018	2018	10.1038/s41598-018-28091-9	Norris Farms	40.23	-90.143	USA	NF47	Homo sapiens	700	10.1038/s41598-018-28091-9	skeletal tissue	tooth	NA	SRA	SRS3078174
Mann2018	2018	10.1038/s41598-018-28091-9	Middenbeemster	52.548	4.912	Netherlands	S108	Homo sapiens	300	10.1038/s41598-018-28091-9	skeletal tissue	tooth	NA	SRA	SRS3078159
Mann2018	2018	10.1038/s41598-018-28091-9	Samdzong	29.27	84.03	Nepal	S40	Homo sapiens	1400	10.1038/s41598-018-28091-9	skeletal tissue	tooth	NA	SRA	SRS3078199
Mann2018	2018	10.1038/s41598-018-28091-9	Samdzong	29.27	84.03	Nepal	S41	Homo sapiens	1400	10.1038/s41598-018-28091-9	skeletal tissue	tooth	NA	SRA	SRS3078205
Mann2018	2018	10.1038/s41598-018-28091-9	Middenbeemster	52.548	4.912	Netherlands	S454	Homo sapiens	300	10.1038/s41598-018-28091-9	skeletal tissue	tooth	NA	SRA	SRS3078096
Brealey2020	2020	10.1093/molbev/msaa135	Karisimbi	-1.508	29.445	Democratic Republic of the Congo	Gb1	Gorilla beringei	100	10.1093/molbev/msaa135	oral	dental calculus	NA	ENA	ERS4545903,ERS4545904 ,ERS4545905 
Brealey2020	2020	10.1093/molbev/msaa135	Lulingu	-2.316	27.549	Democratic Republic of the Congo	Gb2	Gorilla beringei	100	10.1093/molbev/msaa135	oral	dental calculus	NA	ENA	ERS4545906,ERS4545907,ERS4545908 
Brealey2020	2020	10.1093/molbev/msaa135	Kamchatka	56.21	159.346	Russia	Ua2	Ursus arctos	100	10.1093/molbev/msaa135	oral	dental calculus	NA	ENA	ERS4545909
Brealey2020	2020	10.1093/molbev/msaa135	Kamchatka	56.21	159.346	Russia	Ua6	Ursus arctos	100	10.1093/molbev/msaa135	oral	dental calculus	NA	ENA	ERS4545910
Brealey2020	2020	10.1093/molbev/msaa135	Kamchatka	56.21	159.346	Russia	Ua7	Ursus arctos	100	10.1093/molbev/msaa135	oral	dental calculus	NA	ENA	ERS4545911
Brealey2020	2020	10.1093/molbev/msaa135	Lake Ladoga	61	31.5	Russia	Ua13	Ursus arctos	100	10.1093/molbev/msaa135	oral	dental calculus	NA	ENA	ERS4545912
Brealey2020	2020	10.1093/molbev/msaa135	Dalarna	61.004	14.537	Sweden	Ua14	Ursus arctos	100	10.1093/molbev/msaa135	oral	dental calculus	NA	ENA	ERS4545913
Brealey2020	2020	10.1093/molbev/msaa135	Jämtland	63.399	13.081	Sweden	Ua9	Ursus arctos	100	10.1093/molbev/msaa135	oral	dental calculus	NA	ENA	ERS4545914
Brealey2020	2020	10.1093/molbev/msaa135	Spitsbergen	78.899	18.016	Norway	Rt1	Rangifer tarandus	100	10.1093/molbev/msaa135	oral	dental calculus	NA	ENA	ERS4545915
Brealey2020	2020	10.1093/molbev/msaa135	Unknown	NA	NA	Unknown	Rt5	Rangifer tarandus	100	10.1093/molbev/msaa135	oral	dental calculus	NA	ENA	ERS4545916
Brealey2020	2020	10.1093/molbev/msaa135	Spitsbergen	78.899	18.016	Norway	Rt7	Rangifer tarandus	100	10.1093/molbev/msaa135	oral	dental calculus	NA	ENA	ERS4545917
Brealey2020	2020	10.1093/molbev/msaa135	South-west Norway	60	6	Norway	Rt11	Rangifer tarandus	100	10.1093/molbev/msaa135	oral	dental calculus	NA	ENA	ERS4545918
Brealey2020	2020	10.1093/molbev/msaa135	North-east Greenland	79	-56	Greenland	Rt13	Rangifer tarandus	100	10.1093/molbev/msaa135	oral	dental calculus	NA	ENA	ERS4545919
Brealey2020	2020	10.1093/molbev/msaa135	Spitsbergen	78.899	18.016	Norway	Rt_tooth	Rangifer tarandus	100	10.1093/molbev/msaa135	skeletal tissue	tooth	NA	ENA	ERS4545920
Ozga2019	2019	10.1038/s41598-019-53802-1	Gombe National Park	-4.69	29.62	Tanzania	02C	Pan troglodytes schweinfurthii	100	10.1038/s41598-019-53802-1	oral	dental calculus	NA	SRA	SRS4625244
Ozga2019	2019	10.1038/s41598-019-53802-1	Gombe National Park	-4.69	29.62	Tanzania	04C	Pan troglodytes schweinfurthii	100	10.1038/s41598-019-53802-1	oral	dental calculus	NA	SRA	SRS4625243
Ozga2019	2019	10.1038/s41598-019-53802-1	Gombe National Park	-4.69	29.62	Tanzania	05C	Pan troglodytes schweinfurthii	100	10.1038/s41598-019-53802-1	oral	dental calculus	NA	SRA	SRS4625242
Ozga2019	2019	10.1038/s41598-019-53802-1	Gombe National Park	-4.69	29.62	Tanzania	07C	Pan troglodytes schweinfurthii	100	10.1038/s41598-019-53802-1	oral	dental calculus	NA	SRA	SRS4625241
Ozga2019	2019	10.1038/s41598-019-53802-1	Gombe National Park	-4.69	29.62	Tanzania	13C	Pan troglodytes schweinfurthii	100	10.1038/s41598-019-53802-1	oral	dental calculus	NA	SRA	SRS4625248
Ozga2019	2019	10.1038/s41598-019-53802-1	Gombe National Park	-4.69	29.62	Tanzania	14C	Pan troglodytes schweinfurthii	100	10.1038/s41598-019-53802-1	oral	dental calculus	NA	SRA	SRS4625247
Ozga2019	2019	10.1038/s41598-019-53802-1	Gombe National Park	-4.69	29.62	Tanzania	16C	Pan troglodytes schweinfurthii	100	10.1038/s41598-019-53802-1	oral	dental calculus	NA	SRA	SRS4625246
Ozga2019	2019	10.1038/s41598-019-53802-1	Gombe National Park	-4.69	29.62	Tanzania	17C	Pan troglodytes schweinfurthii	100	10.1038/s41598-019-53802-1	oral	dental calculus	NA	SRA	SRS4625245
Ozga2019	2019	10.1038/s41598-019-53802-1	Gombe National Park	-4.69	29.62	Tanzania	18C	Pan troglodytes schweinfurthii	100	10.1038/s41598-019-53802-1	oral	dental calculus	NA	SRA	SRS4625250
Ozga2019	2019	10.1038/s41598-019-53802-1	Gombe National Park	-4.69	29.62	Tanzania	19C	Pan troglodytes schweinfurthii	100	10.1038/s41598-019-53802-1	oral	dental calculus	NA	SRA	SRS4625249
Ozga2019	2019	10.1038/s41598-019-53802-1	Gombe National Park	-4.69	29.62	Tanzania	20C	Pan troglodytes schweinfurthii	100	10.1038/s41598-019-53802-1	oral	dental calculus	NA	SRA	SRS4625239
Ozga2019	2019	10.1038/s41598-019-53802-1	Gombe National Park	-4.69	29.62	Tanzania	21C	Pan troglodytes schweinfurthii	100	10.1038/s41598-019-53802-1	oral	dental calculus	NA	SRA	SRS4625238
Ozga2019	2019	10.1038/s41598-019-53802-1	Gombe National Park	-4.69	29.62	Tanzania	22C	Pan troglodytes schweinfurthii	100	10.1038/s41598-019-53802-1	oral	dental calculus	NA	SRA	SRS4625237
Ozga2019	2019	10.1038/s41598-019-53802-1	Gombe National Park	-4.69	29.62	Tanzania	24C	Pan troglodytes schweinfurthii	100	10.1038/s41598-019-53802-1	oral	dental calculus	NA	SRA	SRS4625236
Ozga2019	2019	10.1038/s41598-019-53802-1	Gombe National Park	-4.69	29.62	Tanzania	25C	Pan troglodytes schweinfurthii	100	10.1038/s41598-019-53802-1	oral	dental calculus	NA	SRA	SRS4625235
Ozga2019	2019	10.1038/s41598-019-53802-1	Gombe National Park	-4.69	29.62	Tanzania	26C	Pan troglodytes schweinfurthii	100	10.1038/s41598-019-53802-1	oral	dental calculus	NA	SRA	SRS4625234
Ozga2019	2019	10.1038/s41598-019-53802-1	Gombe National Park	-4.69	29.62	Tanzania	27C	Pan troglodytes schweinfurthii	100	10.1038/s41598-019-53802-1	oral	dental calculus	NA	SRA	SRS4625233
Ozga2019	2019	10.1038/s41598-019-53802-1	Gombe National Park	-4.69	29.62	Tanzania	28C	Pan troglodytes schweinfurthii	100	10.1038/s41598-019-53802-1	oral	dental calculus	NA	SRA	SRS4625232
Ozga2019	2019	10.1038/s41598-019-53802-1	Gombe National Park	-4.69	29.62	Tanzania	29C	Pan troglodytes schweinfurthii	100	10.1038/s41598-019-53802-1	oral	dental calculus	NA	SRA	SRS4625240
Ottoni2019	2019	10.1038/s41598-019-56074-x	Gabbanat al-Qurud	25.741	32.592	Egypt	BB01	Papio hamadryas	100	10.1038/s41598-019-56074-x	oral	dental calculus	NA	ENA	ERS3887040
Ottoni2019	2019	10.1038/s41598-019-56074-x	Gabbanat al-Qurud	25.741	32.592	Egypt	BB05	Papio anubis	100	10.1038/s41598-019-56074-x	oral	dental calculus	NA	ENA	ERS3887041
Ottoni2019	2019	10.1038/s41598-019-56074-x	Gabbanat al-Qurud	25.741	32.592	Egypt	BB06	Papio anubis	100	10.1038/s41598-019-56074-x	oral	dental calculus	NA	ENA	ERS3887042
Ottoni2019	2019	10.1038/s41598-019-56074-x	Gabbanat al-Qurud	25.741	32.592	Egypt	BB08	Papio hamadryas	100	10.1038/s41598-019-56074-x	oral	dental calculus	NA	ENA	ERS3887043
Ottoni2019	2019	10.1038/s41598-019-56074-x	Gabbanat al-Qurud	25.741	32.592	Egypt	BB09	Papio hamadryas	100	10.1038/s41598-019-56074-x	oral	dental calculus	NA	ENA	ERS3887044
Ottoni2019	2019	10.1038/s41598-019-56074-x	Gabbanat al-Qurud	25.741	32.592	Egypt	BB11	Papio sp.	100	10.1038/s41598-019-56074-x	oral	dental calculus	NA	ENA	ERS3887045
Ottoni2019	2019	10.1038/s41598-019-56074-x	Zoological Society of Philadelphia	39.97	-75.19	USA	ANSP11833	Papio hamadryas	100	10.1038/s41598-019-56074-x	oral	dental calculus	NA	ENA	ERS3887046
Ottoni2019	2019	10.1038/s41598-019-56074-x	Zoological Society of Philadelphia	39.97	-75.19	USA	ANSP3271	Papio hamadryas	100	10.1038/s41598-019-56074-x	oral	dental calculus	NA	ENA	ERS3887047
Zhou2018	2018	10.1016/j.cub.2018.05.058	St. Olav's Cathedral	63.425	10.392	Norway	SK152	Homo sapiens	800	10.1016/j.cub.2018.05.058	oral	dental calculus	NA	UCPH ERDA	E56xgi8CEl
Willman2018	2018	10.1371/journal.pone.0196482	Le Mans	48.006	0.199	France	213	Homo sapiens	200	10.1371/journal.pone.0196482	skeletal tissue	tooth	NA	SRA	SRS1170472
Willman2018	2018	10.1371/journal.pone.0196482	Le Mans	48.006	0.199	France	306	Homo sapiens	200	10.1371/journal.pone.0196482	skeletal tissue	tooth	NA	SRA	SRS2213343
Willman2018	2018	10.1371/journal.pone.0196482	Le Mans	48.006	0.199	France	308	Homo sapiens	200	10.1371/journal.pone.0196482	skeletal tissue	tooth	NA	SRA	SRS2213341
Willman2018	2018	10.1371/journal.pone.0196482	Le Mans	48.006	0.199	France	309	Homo sapiens	200	10.1371/journal.pone.0196482	skeletal tissue	tooth	NA	SRA	SRS2213347
Willman2018	2018	10.1371/journal.pone.0196482	Le Mans	48.006	0.199	France	403	Homo sapiens	200	10.1371/journal.pone.0196482	skeletal tissue	tooth	NA	SRA	SRS2213345
Willman2018	2018	10.1371/journal.pone.0196482	Le Mans	48.006	0.199	France	406	Homo sapiens	200	10.1371/journal.pone.0196482	skeletal tissue	tooth	NA	SRA	SRS2213344
Willman2018	2018	10.1371/journal.pone.0196482	Le Mans	48.006	0.199	France	702	Homo sapiens	200	10.1371/journal.pone.0196482	skeletal tissue	bone	NA	SRA	SRS2213350
Willman2018	2018	10.1371/journal.pone.0196482	Le Mans	48.006	0.199	France	312	Homo sapiens	200	10.1371/journal.pone.0196482	skeletal tissue	bone	NA	SRA	SRS2213346
Willman2018	2018	10.1371/journal.pone.0196482	Le Mans	48.006	0.199	France	307	Homo sapiens	200	10.1371/journal.pone.0196482	skeletal tissue	bone	NA	SRA	SRS2213342
Ozga2016	2016	10.1002/ajpa.22960	Norris Farms	40.23	-90.143	USA	NF-217C-SG	Homo sapiens	700	10.1002/ajpa.22960	oral	dental calculus	NA	SRA	SRS1052916
Ozga2016	2016	10.1002/ajpa.22960	Norris Farms	40.23	-90.143	USA	NF-47C-SG	Homo sapiens	700	10.1002/ajpa.22960	oral	dental calculus	NA	SRA	SRS1052918
Ozga2016	2016	10.1002/ajpa.22960	Norris Farms	40.23	-90.143	USA	NF-47D-SG	Homo sapiens	700	10.1002/ajpa.22960	skeletal tissue	tooth	NA	SRA	SRS1052917
Ozga2016	2016	10.1002/ajpa.22960	Norris Farms	40.23	-90.143	USA	NF-217D-SG	Homo sapiens	700	10.1002/ajpa.22960	skeletal tissue	tooth	NA	SRA	SRS1052915
NievesColon2020	2020	10.1093/molbev/msz267	Paso del Indio	18.41	-66.33	USA	PI-420A-C	Homo sapiens	700	10.1093/molbev/msz267	oral	dental calculus	NA	SRA	SRS5211976
SantiagoRodriguez2016	2016	10.1093/femsec/fiw182	Cuzco	-13.53	-71.96	Peru	FI3	Homo sapiens	600	10.1093/femsec/fiw182	gut	intestine	NA	MG-RAST	mgs295853
SantiagoRodriguez2016	2016	10.1093/femsec/fiw182	Cuzco	-13.53	-71.96	Peru	FI12	Homo sapiens	600	10.1093/femsec/fiw182	gut	intestine	NA	MG-RAST	mgs297488
SantiagoRodriguez2017	2017	10.3390/genes8110310	Sacristy of the Basilica of St. Domenico Maggiore	40.848	14.254	Italy	NASD22	Homo sapiens	600	10.3390/genes8110310	gut	intestine	NA	MG-RAST	mgs295871
SantiagoRodriguez2017	2017	10.3390/genes8110310	Sacristy of the Basilica of St. Domenico Maggiore	40.848	14.254	Italy	NASD3	Homo sapiens	500	10.3390/genes8110310	gut	intestine	NA	MG-RAST	mgs295859
SantiagoRodriguez2017	2017	10.3390/genes8110310	Sacristy of the Basilica of St. Domenico Maggiore	40.848	14.254	Italy	NASD14	Homo sapiens	500	10.3390/genes8110310	gut	intestine	NA	MG-RAST	mgs295862
SantiagoRodriguez2017	2017	10.3390/genes8110310	Sacristy of the Basilica of St. Domenico Maggiore	40.848	14.254	Italy	NASD27	Homo sapiens	500	10.3390/genes8110310	gut	intestine	NA	MG-RAST	mgs295868
SantiagoRodriguez2017	2017	10.3390/genes8110310	Sacristy of the Basilica of St. Domenico Maggiore	40.848	14.254	Italy	NASD29	Homo sapiens	500	10.3390/genes8110310	gut	intestine	NA	MG-RAST	mgs295865
Maixner2016	2016	10.1126/science.aad2545	Hauslabjoch	46.773	10.837	Italy	Iceman Stomach corpus, content I 1054	Homo sapiens	5300	10.1126/science.aad2545	gut	digestive tract contents	2010	ENA	ERS942275,ERS942266
Maixner2016	2016	10.1126/science.aad2545	Hauslabjoch	46.773	10.837	Italy	Iceman Stomach corpus, content II 1054	Homo sapiens	5300	10.1126/science.aad2545	gut	digestive tract contents	2010	ENA	ERS942267,ERS942277
Maixner2016	2016	10.1126/science.aad2545	Hauslabjoch	46.773	10.837	Italy	Iceman Stomach corpus, surface 1054	Homo sapiens	5300	10.1126/science.aad2545	gut	digestive tract contents	2010	ENA	ERS942270,ERS942274,ERS942269
Maixner2016	2016	10.1126/science.aad2545	Hauslabjoch	46.773	10.837	Italy	Iceman Stomach antrum, content 1051	Homo sapiens	5300	10.1126/science.aad2545	gut	digestive tract contents	2010	ENA	ERS942268,ERS942271
Maixner2016	2016	10.1126/science.aad2545	Hauslabjoch	46.773	10.837	Italy	Iceman Stomach antrum, surface 1051	Homo sapiens	5300	10.1126/science.aad2545	gut	digestive tract contents	2010	ENA	ERS942265,ERS942273
Maixner2016	2016	10.1126/science.aad2545	Hauslabjoch	46.773	10.837	Italy	Iceman Small intestine 1063	Homo sapiens	5300	10.1126/science.aad2545	gut	digestive tract contents	NA	ENA	ERS942272
Maixner2016	2016	10.1126/science.aad2545	Hauslabjoch	46.773	10.837	Italy	Iceman Large intestine, upper part I 1036	Homo sapiens	5300	10.1126/science.aad2545	gut	digestive tract contents	NA	ENA	ERS942281
Maixner2016	2016	10.1126/science.aad2545	Hauslabjoch	46.773	10.837	Italy	Iceman Large intestine, upper part II 1036	Homo sapiens	5300	10.1126/science.aad2545	gut	digestive tract contents	NA	ENA	ERS942282
Maixner2016	2016	10.1126/science.aad2545	Hauslabjoch	46.773	10.837	Italy	Iceman Large intestine, lower part 225	Homo sapiens	5300	10.1126/science.aad2545	gut	digestive tract contents	NA	ENA	ERS942276
Maixner2016	2016	10.1126/science.aad2545	Hauslabjoch	46.773	10.837	Italy	Iceman Muscle tissue, Muscle 1 and 2	Homo sapiens	5300	10.1126/science.aad2545	soft tissue	muscle tissue	NA	ENA	ERS942279, ERS942280
Tett2019	2019	10.1016/j.chom.2019.08.018	Cueva de los Muertos Chiquitos (Zape)	25.771	-105.786	Mexico	Coprolite 14	Homo sapiens	1300	10.2307/277801	gut	palaeofaeces	1960	ENA	ERS3348200
Tett2019	2019	10.1016/j.chom.2019.08.018	Cueva de los Muertos Chiquitos (Zape)	25.771	-105.786	Mexico	Coprolite 16	Homo sapiens	1300	10.2307/277801	gut	palaeofaeces	1960	ENA	ERS3348201
Tett2019	2019	10.1016/j.chom.2019.08.018	Cueva de los Muertos Chiquitos (Zape)	25.771	-105.786	Mexico	Coprolite 19	Homo sapiens	1300	10.2307/277801	gut	palaeofaeces	1960	ENA	ERS3348202
Tett2019	2019	10.1016/j.chom.2019.08.018	Hauslabjoch	46.773	10.837	Italy	Iceman	Homo sapiens	5300	10.1007/978-3-7091-6599-7_7	gut	large intestine	NA	ENA	ERS3348203
Hagan2019	2019	10.1002/ajpa.23978	Cueva de los Muertos Chiquitos (Zape)	25.771	-105.786	Mexico	Zape2	Canis lupus	1300	10.2307/277801	gut	palaeofaeces	1960	ENA	ERS4044029,ERS4044039,ERS4044041,ERS4044043,ERS4044047,ERS4044049,ERS4044052,ERS4044055,ERS4044057,ERS4044058
Hagan2019	2019	10.1002/ajpa.23978	Cueva de los Muertos Chiquitos (Zape)	25.771	-105.786	Mexico	Zape5	Homo sapiens	1300	10.2307/277801	gut	palaeofaeces	1960	ENA	ERS4044025,ERS4044028,ERS4044033,ERS4044034,ERS4044036,ERS4044038,ERS4044040,ERS4044044,ERS4044046,ERS4044048
Hagan2019	2019	10.1002/ajpa.23978	Cueva de los Muertos Chiquitos (Zape)	25.771	-105.786	Mexico	Zape28	Homo sapiens	1300	10.2307/277801	gut	palaeofaeces	1960	ENA	ERS4044024,ERS4044027,ERS4044031,ERS4044032,ERS4044035,ERS4044042,ERS4044045,ERS4044051,ERS4044054,ERS4044056
Rifkin2020	2020	10.1186/s40168-020-00832-x	Bushman Rock Shelter 	-24.74	30.56	South Africa	BRS2	Homo sapiens	500	10.1186/s40168-020-00832-x	gut	palaeofaeces	NA	ENA	SRS4491531
Rifkin2020	2020	10.1186/s40168-020-00832-x	Bushman Rock Shelter 	-24.74	30.56	South Africa	BRS3	Homo sapiens	500	10.1186/s40168-020-00832-x	gut	palaeofaeces	NA	ENA	SRS4491528
Rifkin2020	2020	10.1186/s40168-020-00832-x	Bushman Rock Shelter 	-24.74	30.56	South Africa	BRS4	Homo sapiens	500	10.1186/s40168-020-00832-x	gut	palaeofaeces	NA	ENA	SRS4491529
Borry2020	2020	10.7717/peerj.9001	Cueva de los Muertos Chiquitos (Zape)	25.771	-105.786	Mexico	Zape 23	Homo sapiens	1300	10.2307/277801	gut	palaeofaeces	1960	ENA	ERS4181283
Borry2020	2020	10.7717/peerj.9001	Cueva de los Muertos Chiquitos (Zape)	25.771	-105.786	Mexico	Zape 25	Homo sapiens	1300	10.2307/277801	gut	palaeofaeces	1960	ENA	ERS4181284
Borry2020	2020	10.7717/peerj.9001	Cueva de los Muertos Chiquitos (Zape)	25.771	-105.786	Mexico	Zape 27	Homo sapiens	1300	10.2307/277801	gut	palaeofaeces	1960	ENA	ERS4181285
Borry2020	2020	10.7717/peerj.9001	Cueva de los Muertos Chiquitos (Zape)	25.771	-105.786	Mexico	Zape 29	Homo sapiens	1300	10.2307/277801	gut	palaeofaeces	1960	ENA	ERS4181286
Borry2020	2020	10.7717/peerj.9001	Cueva de los Muertos Chiquitos (Zape)	25.771	-105.786	Mexico	Zape 31	Homo sapiens	1300	10.2307/277801	gut	palaeofaeces	1960	ENA	ERS4181287
Borry2020	2020	10.7717/peerj.9001	Yorkshire	53.8	-2.07	United Kingdom	YRK001	Canis lupus	400	10.7717/peerj.9001	gut	palaeofaeces	NA	ENA	ERS4181282
Ferrari2018	2018	10.3390/genes9090436	Yuribey River	68.633	71.666	Russia	Lyuba abdominal oblique muscle	Mammuthus primigenius	41800	10.3390/genes9090436	soft tissue	muscle tissue	NA	SRA	SRS2390527
Ferrari2018	2018	10.3390/genes9090436	Yuribey River	68.633	71.666	Russia	Lyuba abdominal subcutaneous fat and muscle	Mammuthus primigenius	41800	10.3390/genes9090436	soft tissue	muscle tissue	NA	SRA	SRS2390528
Ferrari2018	2018	10.3390/genes9090436	Yuribey River	68.633	71.666	Russia	Lyuba cheek fat	Mammuthus primigenius	41800	10.3390/genes9090436	soft tissue	buccal fat pad	NA	SRA	SRS2390529
Ferrari2018	2018	10.3390/genes9090436	Yuribey River	68.633	71.666	Russia	Lyuba omentum	Mammuthus primigenius	41800	10.3390/genes9090436	soft tissue	omentum	NA	SRA	SRS2390530
Ferrari2018	2018	10.3390/genes9090436	Yuribey River	68.633	71.666	Russia	Lyuba peritoneum	Mammuthus primigenius	41800	10.3390/genes9090436	soft tissue	peritoneum	NA	SRA	SRS2390526
Ferrari2018	2018	10.3390/genes9090436	Yuribey River	68.633	71.666	Russia	Lyuba intestinal tissue 1	Mammuthus primigenius	41800	10.3390/genes9090436	soft tissue	intestine	NA	SRA	SRS2390532
Ferrari2018	2018	10.3390/genes9090436	Yuribey River	68.633	71.666	Russia	Lyuba intestinal tissue 2	Mammuthus primigenius	41800	10.3390/genes9090436	soft tissue	intestine	NA	SRA	SRS2390531
Ferrari2018	2018	10.3390/genes9090436	Yuribey River	68.633	71.666	Russia	Lyuba caecum	Mammuthus primigenius	41800	10.3390/genes9090436	soft tissue	caecum	NA	SRA	SRS2390534
McDonough2018	2018	10.1093/jmammal/gyy080	Peru: Cusco; Occobamba Valley, Tocopoqueu	-13.47	-73.56	Peru	Conepatus chinga USNM 194319 Bone	Conepatus chinga	100	10.1093/jmammal/gyy080	skeletal tissue	bone	NA	GenBank	SRS3118688
McDonough2018	2018	10.1093/jmammal/gyy080	Peru: Cusco; Occobamba Valley, Tocopoqueu	-13.47	-73.56	Peru	Conepatus chinga USNM 194319 Claw	Conepatus chinga	100	10.1093/jmammal/gyy080	soft tissue	keratinous claw	NA	GenBank	SRS3118688
McDonough2018	2018	10.1093/jmammal/gyy080	Peru: Cusco; Occobamba Valley, Tocopoqueu	-13.47	-73.56	Peru	Conepatus chinga USNM 194319 Osteocrust	Conepatus chinga	100	10.1093/jmammal/gyy080	soft tissue	muscle tissue	NA	GenBank	SRS3118688
McDonough2018	2018	10.1093/jmammal/gyy080	Peru: Cusco; Occobamba Valley, Tocopoqueu	-13.47	-73.56	Peru	Conepatus chinga USNM 194319 Skin	Conepatus chinga	100	10.1093/jmammal/gyy080	soft tissue	skin	NA	GenBank	SRS3118688
McDonough2018	2018	10.1093/jmammal/gyy080	Kenya: N’Guasso Njiro River, S 	1	37	Kenya	Gerbilliscus boehmi, USNM 162251 Bone	Gerbilliscus boehmi	100	10.1093/jmammal/gyy080	skeletal tissue	bone	NA	GenBank	SRS3151295
McDonough2018	2018	10.1093/jmammal/gyy080	Kenya: N’Guasso Njiro River, S 	1	37	Kenya	Gerbilliscus boehmi, USNM 162251 Claw	Gerbilliscus boehmi	100	10.1093/jmammal/gyy080	soft tissue	keratinous claw	NA	GenBank	SRS3151295
McDonough2018	2018	10.1093/jmammal/gyy080	Kenya: N’Guasso Njiro River, S 	1	37	Kenya	Gerbilliscus boehmi, USNM 162251 Osteocrust	Gerbilliscus boehmi	100	10.1093/jmammal/gyy080	soft tissue	muscle tissue	NA	GenBank	SRS3151295
McDonough2018	2018	10.1093/jmammal/gyy080	Kenya: N’Guasso Njiro River, S 	1	37	Kenya	Gerbilliscus boehmi, USNM 162251 Skin	Gerbilliscus boehmi	100	10.1093/jmammal/gyy080	soft tissue	skin	NA	GenBank	SRS3151295
McDonough2018	2018	10.1093/jmammal/gyy080	Indonesia: Celebes Island, Gimpoe 	-2.06	120.37	Indonesia	Strigocuscus celebensis USNM 219469 Bone	Strigocuscus celebensis	100	10.1093/jmammal/gyy080	skeletal tissue	bone	NA	GenBank	SRS3118689
McDonough2018	2018	10.1093/jmammal/gyy080	Indonesia: Celebes Island, Gimpoe 	-2.06	120.37	Indonesia	Strigocuscus celebensis USNM 219469 Claw	Strigocuscus celebensis	100	10.1093/jmammal/gyy080	soft tissue	keratinous claw	NA	GenBank	SRS3118689
McDonough2018	2018	10.1093/jmammal/gyy080	Indonesia: Celebes Island, Gimpoe 	-2.06	120.37	Indonesia	Strigocuscus celebensis USNM 219469 Osteocrust	Strigocuscus celebensis	100	10.1093/jmammal/gyy080	soft tissue	muscle tissue	NA	GenBank	SRS3118689
McDonough2018	2018	10.1093/jmammal/gyy080	Indonesia: Celebes Island, Gimpoe 	-2.06	120.37	Indonesia	Strigocuscus celebensis USNM 219469 Skin	Strigocuscus celebensis	100	10.1093/jmammal/gyy080	soft tissue	skin	NA	GenBank	SRS3118689
Campana2014	2014	10.1186/1756-0500-7-111	Teposcolula Yucundaa	17.49	-97.46	Mexico	TP4	Homo sapiens	400	10.7183/1045-6635.23.4.467	skeletal tissue	bone	2006	SRA	SRS428959
Campana2014	2014	10.1186/1756-0500-7-111	Teposcolula Yucundaa	17.49	-97.46	Mexico	TP10	Homo sapiens	400	10.7183/1045-6635.23.4.467	skeletal tissue	bone	2006	SRA	SRS428961
Campana2014	2014	10.1186/1756-0500-7-111	Teposcolula Yucundaa	17.49	-97.46	Mexico	TP18	Homo sapiens	400	10.7183/1045-6635.23.4.467	skeletal tissue	bone	2006	SRA	SRS428962
Campana2014	2014	10.1186/1756-0500-7-111	Teposcolula Yucundaa	17.49	-97.46	Mexico	TP37	Homo sapiens	400	10.7183/1045-6635.23.4.467	skeletal tissue	bone	2006	SRA	SRS428963
Campana2014	2014	10.1186/1756-0500-7-111	Teposcolula Yucundaa	17.49	-97.46	Mexico	TP9	Homo sapiens	400	10.7183/1045-6635.23.4.467	skeletal tissue	bone	2006	SRA	SRS428960
Campana2014	2014	10.1186/1756-0500-7-111	Teposcolula Yucundaa	17.49	-97.46	Mexico	TP48	Homo sapiens	400	10.7183/1045-6635.23.4.467	skeletal tissue	bone	2006	SRA	SRS428964
Campana2014	2014	10.1186/1756-0500-7-111	Teposcolula Yucundaa	17.49	-97.46	Mexico	TP02,TP10,TP15,TP26	Homo sapiens	400	10.7183/1045-6635.23.4.467	skeletal tissue	bone	2006	SRA	SRS428958
Campana2014	2014	10.1186/1756-0500-7-111	Teposcolula Yucundaa	17.49	-97.46	Mexico	TP32,TP42,TP45,TP48	Homo sapiens	400	10.7183/1045-6635.23.4.467	skeletal tissue	bone	2006	SRA	SRS428972
<<<<<<< HEAD
Eerkens2018	2018	10.1016/j.ijpp.2018.05.001	CA-SCL-919, Santa Clara County	37.3	-121.8	USA	16	Homo sapiens	400	10.1016/j.ijpp.2018.05.001	oral	dental calculus	NA	SRA	SRS2006287
Eerkens2018	2018	10.1016/j.ijpp.2018.05.001	CA-SCL-919, Santa Clara County	37.3	-121.8	USA	2	Homo sapiens	500	10.1016/j.ijpp.2018.05.001	oral	dental calculus	NA	SRA	SRS2006289
Eerkens2018	2018	10.1016/j.ijpp.2018.05.001	CA-SCL-919, Santa Clara County	37.3	-121.8	USA	4	Homo sapiens	400	10.1016/j.ijpp.2018.05.001	oral	dental calculus	NA	SRA	SRS2006288
Eerkens2018	2018	10.1016/j.ijpp.2018.05.001	CA-SCL-919, Santa Clara County	37.3	-121.8	USA	15	Homo sapiens	400	10.1016/j.ijpp.2018.05.001	oral	dental calculus	NA	SRA	SRS2006290
=======
Bieker2020	2020	10.1111/1755-0998.13174	Unknown	41.67	-91.53	USA	BG-102	Ambrosia artemisiifolia	100	10.1111/1755-0998.13253	plant tissue	leaf	NA	ENA	ERS3867520
Bieker2020	2020	10.1111/1755-0998.13174	Unknown	25.14	-80.92	USA	BG-13	Ambrosia artemisiifolia	100	10.1111/1755-0998.13253	plant tissue	leaf	NA	ENA	ERS3882361
Bieker2020	2020	10.1111/1755-0998.13174	Unknown	40.86	-73.87	USA	BG-5	Ambrosia artemisiifolia	100	10.1111/1755-0998.13253	plant tissue	leaf	NA	ENA	ERS3882362
Bieker2020	2020	10.1111/1755-0998.13174	Unknown	25.14	-80.92	USA	BG-56	Ambrosia artemisiifolia	100	10.1111/1755-0998.12610	plant tissue	leaf	NA	ENA	ERS3882363
Bieker2020	2020	10.1111/1755-0998.13174	Unknown	41.2	-86.39	USA	BG-62	Ambrosia artemisiifolia	100	10.1111/1755-0998.13253	plant tissue	leaf	NA	ENA	ERS3882364
Bieker2020	2020	10.1111/1755-0998.13174	Unknown	25.54	-80.33	USA	BG-68	Ambrosia artemisiifolia	100	10.1111/1755-0998.13253	plant tissue	leaf	NA	ENA	ERS3882365
Bieker2020	2020	10.1111/1755-0998.13174	Unknown	39.09	-94.58	USA	BG-73	Ambrosia artemisiifolia	100	10.1111/1755-0998.13253	plant tissue	leaf	NA	ENA	ERS3882366
Bieker2020	2020	10.1111/1755-0998.13174	Unknown	44.27	-68.57	USA	HU-10	Ambrosia artemisiifolia	100	10.1111/1755-0998.13253	plant tissue	leaf	NA	ENA	ERS3882367
Bieker2020	2020	10.1111/1755-0998.13174	Unknown	41.55	-71.29	USA	HU-105	Ambrosia artemisiifolia	100	10.1111/1755-0998.12610	plant tissue	leaf	NA	ENA	ERS3882368
Bieker2020	2020	10.1111/1755-0998.13174	Unknown	46.19	-74.63	USA	HU-146	Ambrosia artemisiifolia	100	10.1111/1755-0998.13253	plant tissue	leaf	NA	ENA	ERS3882369
Bieker2020	2020	10.1111/1755-0998.13174	Unknown	25.14	-80.92	USA	HU-157	Ambrosia artemisiifolia	100	10.1111/1755-0998.13253	plant tissue	leaf	NA	ENA	ERS3882370
Bieker2020	2020	10.1111/1755-0998.13174	Unknown	25.78	-80.21	USA	HU-158	Ambrosia artemisiifolia	100	10.1111/1755-0998.13253	plant tissue	leaf	NA	ENA	ERS3882371
Bieker2020	2020	10.1111/1755-0998.13174	Unknown	45.45	-75.7	USA	HU-178	Ambrosia artemisiifolia	100	10.1111/1755-0998.13253	plant tissue	leaf	NA	ENA	ERS3882372
Bieker2020	2020	10.1111/1755-0998.13174	Unknown	28.04	-82.3	USA	HU-180	Ambrosia artemisiifolia	100	10.1111/1755-0998.13253	plant tissue	leaf	NA	ENA	ERS3882373
Bieker2020	2020	10.1111/1755-0998.13174	Unknown	38.99	-95.22	USA	HU-185	Ambrosia artemisiifolia	100	10.1111/1755-0998.13253	plant tissue	leaf	NA	ENA	ERS3882374
Bieker2020	2020	10.1111/1755-0998.13174	Unknown	30.41	-88.88	USA	HU-196	Ambrosia artemisiifolia	100	10.1111/1755-0998.12610	plant tissue	leaf	NA	ENA	ERS3882375
Bieker2020	2020	10.1111/1755-0998.13174	Unknown	41.67	-91.53	USA	HU-203	Ambrosia artemisiifolia	100	10.1111/1755-0998.13253	plant tissue	leaf	NA	ENA	ERS3882376
Bieker2020	2020	10.1111/1755-0998.13174	Unknown	44.37	-71.61	USA	HU-40	Ambrosia artemisiifolia	100	10.1111/1755-0998.13253	plant tissue	leaf	NA	ENA	ERS3882377
Bieker2020	2020	10.1111/1755-0998.13174	Unknown	42.24	-70.8	USA	HU-79	Ambrosia artemisiifolia	100	10.1111/1755-0998.13253	plant tissue	leaf	NA	ENA	ERS3882378
Bieker2020	2020	10.1111/1755-0998.13174	Unknown	42.27	-71.8	USA	HU-99	Ambrosia artemisiifolia	100	10.1111/1755-0998.12610	plant tissue	leaf	NA	ENA	ERS3882379
Bieker2020	2020	10.1111/1755-0998.13174	Unknown	39.98	-75.16	USA	MB-104	Ambrosia artemisiifolia	100	10.1111/1755-0998.12610	plant tissue	leaf	NA	ENA	ERS3882380
Bieker2020	2020	10.1111/1755-0998.13174	Unknown	41.43	-91.04	USA	MB-65	Ambrosia artemisiifolia	100	10.1111/1755-0998.13253	plant tissue	leaf	NA	ENA	ERS3882381
Bieker2020	2020	10.1111/1755-0998.13174	Unknown	44.29	-69.37	USA	MB-77	Ambrosia artemisiifolia	100	10.1111/1755-0998.13253	plant tissue	leaf	NA	ENA	ERS3882382
Bieker2020	2020	10.1111/1755-0998.13174	Unknown	28.05	-82.3	USA	MB-86	Ambrosia artemisiifolia	100	10.1111/1755-0998.13253	plant tissue	leaf	NA	ENA	ERS3882383
Bieker2020	2020	10.1111/1755-0998.13174	Unknown	41.58	-72.65	USA	MB-87	Ambrosia artemisiifolia	200	10.1111/1755-0998.13253	plant tissue	leaf	NA	ENA	ERS3882384
Bieker2020	2020	10.1111/1755-0998.13174	Unknown	52.22	5.97	Netherlands	NAT-002	Ambrosia artemisiifolia	100	10.1111/1755-0998.13253	plant tissue	leaf	NA	ENA	ERS3882385
Bieker2020	2020	10.1111/1755-0998.13174	Unknown	52.22	5.97	Netherlands	NAT-003	Ambrosia artemisiifolia	100	10.1111/1755-0998.13253	plant tissue	leaf	NA	ENA	ERS3882386
Bieker2020	2020	10.1111/1755-0998.13174	Unknown	52.22	5.97	Netherlands	NAT-005	Ambrosia artemisiifolia	100	10.1111/1755-0998.13253	plant tissue	leaf	NA	ENA	ERS3882387
Bieker2020	2020	10.1111/1755-0998.13174	Unknown	52.25	6.2	Netherlands	NAT-011	Ambrosia artemisiifolia	100	10.1111/1755-0998.13253	plant tissue	leaf	NA	ENA	ERS3882388
Bieker2020	2020	10.1111/1755-0998.13174	Unknown	52.25	6.2	Netherlands	NAT-012	Ambrosia artemisiifolia	100	10.1111/1755-0998.13253	plant tissue	leaf	NA	ENA	ERS3882389
Bieker2020	2020	10.1111/1755-0998.13174	Unknown	52.25	6.2	Netherlands	NAT-013	Ambrosia artemisiifolia	100	10.1111/1755-0998.13253	plant tissue	leaf	NA	ENA	ERS3882390
Bieker2020	2020	10.1111/1755-0998.13174	Unknown	52.25	6.2	Netherlands	NAT-017	Ambrosia artemisiifolia	100	10.1111/1755-0998.13253	plant tissue	leaf	NA	ENA	ERS3882391
Bieker2020	2020	10.1111/1755-0998.13174	Unknown	52.22	5.97	Netherlands	NAT-023	Ambrosia artemisiifolia	100	10.1111/1755-0998.13253	plant tissue	leaf	NA	ENA	ERS3882392
Bieker2020	2020	10.1111/1755-0998.13174	Unknown	52.22	5.97	Netherlands	NAT-026	Ambrosia artemisiifolia	100	10.1111/1755-0998.13253	plant tissue	leaf	NA	ENA	ERS3882393
Bieker2020	2020	10.1111/1755-0998.13174	Unknown	51.98	6.82	Netherlands	NAT-112	Ambrosia artemisiifolia	100	10.1111/1755-0998.13253	plant tissue	leaf	NA	ENA	ERS3882394
Bieker2020	2020	10.1111/1755-0998.13174	Upper Providence, Delaware County, Pennsylvania	40.1	-75.4	USA	PH-15	Ambrosia artemisiifolia	100	10.1111/1755-0998.12610	plant tissue	leaf	NA	SRA	SRS1631715
Bieker2020	2020	10.1111/1755-0998.13174	Swarthmore, Delaware County, Pennsylvania	39.9	-75.3	USA	PH-16	Ambrosia artemisiifolia	100	10.1111/1755-0998.12610	plant tissue	leaf	NA	SRA	SRS1631716
Bieker2020	2020	10.1111/1755-0998.13174	Lansdowne, Delaware County, Pennsylvania	39.9	-75.2	USA	PH-18	Ambrosia artemisiifolia	100	10.1111/1755-0998.12610	plant tissue	leaf	NA	SRA	SRS1631717
Bieker2020	2020	10.1111/1755-0998.13174	West Philadelphia, Philadelphia	39.9	-75.2	USA	PH-26	Ambrosia artemisiifolia	100	10.1111/1755-0998.12610	plant tissue	leaf	NA	SRA	SRS1631719
Bieker2020	2020	10.1111/1755-0998.13174	Easton, Philadelphia	40	-75.1	USA	PH-6	Ambrosia artemisiifolia	100	10.1111/1755-0998.12610	plant tissue	leaf	NA	SRA	SRS1631714
Bieker2020	2020	10.1111/1755-0998.13174	Iowa City, Iowa	41.6	-91.5	USA	USNH-12	Ambrosia artemisiifolia	100	10.1111/1755-0998.12610	plant tissue	leaf	NA	SRA	SRS1631724
Bieker2020	2020	10.1111/1755-0998.13174	Ames, Iowa	42	-93.6	USA	USNH-23	Ambrosia artemisiifolia	100	10.1111/1755-0998.12610	plant tissue	leaf	NA	SRA	SRS1631727
Bieker2020	2020	10.1111/1755-0998.13174	Des Moines, Iowa	41.5	-93.6	USA	USNH-34	Ambrosia artemisiifolia	100	10.1111/1755-0998.12610	plant tissue	leaf	NA	SRA	SRS1631728
Bieker2020	2020	10.1111/1755-0998.13174	Ames, Iowa	42	-93.6	USA	USNH-37	Ambrosia artemisiifolia	100	10.1111/1755-0998.12610	plant tissue	leaf	NA	SRA	SRS1631729
Bieker2020	2020	10.1111/1755-0998.13174	Ames, Iowa	42	-93.6	USA	USNH-38	Ambrosia artemisiifolia	100	10.1111/1755-0998.12610	plant tissue	leaf	NA	SRA	SRS1631730
Bieker2020	2020	10.1111/1755-0998.13174	Ames, Iowa	42	-93.6	USA	USNH-39	Ambrosia artemisiifolia	100	10.1111/1755-0998.12610	plant tissue	leaf	NA	SRA	ERS3882395
Bieker2020	2018	10.1371/journal.pgen.1007155	Connecticut (in Ohio State University)	41	-72	USA	JK2509	Arabidopsis thaliana	100	10.1371/journal.pgen.1007155	plant tissue	leaf	NA	SRA	ERS2159299
Bieker2020	2018	10.1371/journal.pgen.1007155	Ohio (in Ohio State University)	39.688	-82.993	USA	JK2510	Arabidopsis thaliana	100	10.1371/journal.pgen.1007155	plant tissue	leaf	NA	SRA	ERS2159300
Bieker2020	2018	10.1371/journal.pgen.1007155	Ohio (in Ohio State University)	41.721	-81.243	USA	JK2511	Arabidopsis thaliana	100	10.1371/journal.pgen.1007155	plant tissue	leaf	NA	SRA	ERS2159301
Bieker2020	2018	10.1371/journal.pgen.1007155	Ohio (in Ohio State University)	39.956	-81.953	USA	JK2512	Arabidopsis thaliana	100	10.1371/journal.pgen.1007155	plant tissue	leaf	NA	SRA	ERS2159302
Bieker2020	2018	10.1371/journal.pgen.1007155	Ohio (in Ohio State University)	41.102	-81.56	USA	JK2513	Arabidopsis thaliana	100	10.1371/journal.pgen.1007155	plant tissue	leaf	NA	SRA	ERS2159303
Bieker2020	2018	10.1371/journal.pgen.1007155	Ohio (in Ohio State University)	39.956	-81.953	USA	JK2514	Arabidopsis thaliana	100	10.1371/journal.pgen.1007155	plant tissue	leaf	NA	SRA	ERS2159304
Bieker2020	2018	10.1371/journal.pgen.1007155	Ohio (in Ohio State University)	41.137	-81.863	USA	JK2515	Arabidopsis thaliana	100	10.1371/journal.pgen.1007155	plant tissue	leaf	NA	SRA	ERS2159305
Bieker2020	2018	10.1371/journal.pgen.1007155	Ohio (in Ohio State University)	39.5	-82.472	USA	JK2516	Arabidopsis thaliana	100	10.1371/journal.pgen.1007155	plant tissue	leaf	NA	SRA	ERS2159306
Bieker2020	2018	10.1371/journal.pgen.1007155	Ohio (in Ohio State University)	40	-82	USA	JK2517	Arabidopsis thaliana	100	10.1371/journal.pgen.1007155	plant tissue	leaf	NA	SRA	ERS2159307
Bieker2020	2018	10.1371/journal.pgen.1007155	Ohio (in Ohio State University)	41.867	-80.789	USA	JK2518	Arabidopsis thaliana	100	10.1371/journal.pgen.1007155	plant tissue	leaf	NA	SRA	ERS2159308
Bieker2020	2018	10.1371/journal.pgen.1007155	Ohio (in University of Connecticut Herbarium)	40	-82	USA	JK2520	Arabidopsis thaliana	100	10.1371/journal.pgen.1007155	plant tissue	leaf	NA	SRA	ERS2159309
Bieker2020	2018	10.1371/journal.pgen.1007155	Ohio (in University of Connecticut Herbarium)	40	-82	USA	JK2521	Arabidopsis thaliana	100	10.1371/journal.pgen.1007155	plant tissue	leaf	NA	SRA	ERS2159310
Bieker2020	2018	10.1371/journal.pgen.1007155	Ohio (in University of Connecticut Herbarium)	40	-82	USA	JK2523	Arabidopsis thaliana	100	10.1371/journal.pgen.1007155	plant tissue	leaf	NA	SRA	ERS2159311
Bieker2020	2018	10.1371/journal.pgen.1007155	New Jersey (in University of Connecticut Herbarium)	39.856	-74.686	USA	JK2524	Arabidopsis thaliana	100	10.1371/journal.pgen.1007155	plant tissue	leaf	NA	SRA	ERS2159312
Bieker2020	2018	10.1371/journal.pgen.1007155	Connecticut (in University of Connecticut Herbarium)	41.224	-73.06	USA	JK2525	Arabidopsis thaliana	100	10.1371/journal.pgen.1007155	plant tissue	leaf	NA	SRA	ERS2159313
Bieker2020	2018	10.1371/journal.pgen.1007155	Connecticut (in University of Connecticut Herbarium)	41.666	-73.508	USA	JK2526	Arabidopsis thaliana	100	10.1371/journal.pgen.1007155	plant tissue	leaf	NA	SRA	ERS2159314
Bieker2020	2018	10.1371/journal.pgen.1007155	Connecticut (in University of Connecticut Herbarium)	41.509	-72.543	USA	JK2527	Arabidopsis thaliana	100	10.1371/journal.pgen.1007155	plant tissue	leaf	NA	SRA	ERS2159315
Bieker2020	2018	10.1371/journal.pgen.1007155	Ohio (in Chicago Field Museum)	41.48	-86.82	USA	JK2529	Arabidopsis thaliana	100	10.1371/journal.pgen.1007155	plant tissue	leaf	NA	SRA	ERS2159316
Bieker2020	2018	10.1371/journal.pgen.1007155	Indiana (in Chicago Field Museum)	41.482	-86.822	USA	JK2530	Arabidopsis thaliana	100	10.1371/journal.pgen.1007155	plant tissue	leaf	NA	SRA	ERS2159317
Bieker2020	2018	10.1371/journal.pgen.1007155	New Jersey (in Chicago Field Museum)	39.856	-74.686	USA	JK2531	Arabidopsis thaliana	100	10.1371/journal.pgen.1007155	plant tissue	leaf	NA	SRA	ERS2159318
Bieker2020	2018	10.1371/journal.pgen.1007155	Utah (In New York Botanical Garden)	40.643	-111.951	USA	JK346	Arabidopsis thaliana	100	10.1371/journal.pgen.1007155	plant tissue	leaf	NA	SRA	ERS2159319
Bieker2020	2018	10.1371/journal.pgen.1007155	New York (In New York Botanical Garden)	41.15	-73.766	USA	JK351	Arabidopsis thaliana	100	10.1371/journal.pgen.1007155	plant tissue	leaf	NA	SRA	ERS2159320
Bieker2020	2018	10.1371/journal.pgen.1007155	Tennessee (In New York Botanical Garden)	35.99	-83.94	USA	JK355	Arabidopsis thaliana	100	10.1371/journal.pgen.1007155	plant tissue	leaf	NA	SRA	ERS2159321
Bieker2020	2018	10.1371/journal.pgen.1007155	Georgia (in New York Botanical Garden)	32	-83	USA	JK356	Arabidopsis thaliana	100	10.1371/journal.pgen.1007155	plant tissue	leaf	NA	SRA	ERS2159322
Bieker2020	2018	10.1371/journal.pgen.1007155	District of Columbia (in New York Botanical Garden)	38.906	-77.036	USA	JK362	Arabidopsis thaliana	100	10.1371/journal.pgen.1007155	plant tissue	leaf	NA	SRA	ERS2159323
Bieker2020	2018	10.1371/journal.pgen.1007155	New York (In New York Botanical Garden)	43.192	-77.01	USA	JK366	Arabidopsis thaliana	100	10.1371/journal.pgen.1007155	plant tissue	leaf	NA	SRA	ERS2159324
Bieker2020	2018	10.1371/journal.pgen.1007155	New Jersey (in New York Botanical Garden)	40.924	-74.075	USA	JK367	Arabidopsis thaliana	100	10.1371/journal.pgen.1007155	plant tissue	leaf	NA	SRA	ERS2159325
Bieker2020	2018	10.1371/journal.pgen.1007155	New Jersey (in New York Botanical Garden)	41.122	-74.356	USA	JK372	Arabidopsis thaliana	100	10.1371/journal.pgen.1007155	plant tissue	leaf	NA	SRA	ERS2159326
Bieker2020	2018	10.1371/journal.pgen.1007155	New York (In New York Botanical Garden)	39.97	-83.01	USA	JK376	Arabidopsis thaliana	100	10.1371/journal.pgen.1007155	plant tissue	leaf	NA	SRA	ERS2159327
Bieker2020	2018	10.1371/journal.pgen.1007155	District of Columbia (in New York Botanical Garden)	38.906	-77.037	USA	JK389	Arabidopsis thaliana	100	10.1371/journal.pgen.1007155	plant tissue	leaf	NA	SRA	ERS2159328
Bieker2020	2018	10.1371/journal.pgen.1007155	North Carolina (in New York Botanical Garden)	35	-79	USA	JK393	Arabidopsis thaliana	100	10.1371/journal.pgen.1007155	plant tissue	leaf	NA	SRA	ERS2159329
Bieker2020	2018	10.1371/journal.pgen.1007155	District of Columbia (in New York Botanical Garden)	38.906	-77.037	USA	JK395	Arabidopsis thaliana	100	10.1371/journal.pgen.1007155	plant tissue	leaf	NA	SRA	ERS2159330
Bieker2020	2018	10.1371/journal.pgen.1007155	Delaware (in New York Botanical Garden)	38.715	-75.631	USA	JK399	Arabidopsis thaliana	100	10.1371/journal.pgen.1007155	plant tissue	leaf	NA	SRA	ERS2159331
Bieker2020	2018	10.1371/journal.pgen.1007155	Utah (In New York Botanical Garden)	40.643	-111.967	USA	JK401	Arabidopsis thaliana	100	10.1371/journal.pgen.1007155	plant tissue	leaf	NA	SRA	ERS2159332
Neukamm2020	2020	10.1186/s12915-020-00839-8	Abusir el-Meleq	29.240	31.100	Egypt	Abusir1433	Homo sapiens	2600	10.1186/s12915-020-00839-8	oral	tooth	NA	ENA	ERS3635916
Neukamm2020	2020	10.1186/s12915-020-00839-8	Abusir el-Meleq	29.240	31.100	Egypt	Abusir1502	Homo sapiens	1700	10.1186/s12915-020-00839-8	skeletal tissue	bone	NA	ENA	ERS3636029
Neukamm2020	2020	10.1186/s12915-020-00839-8	Abusir el-Meleq	29.240	31.100	Egypt	Abusir1504	Homo sapiens	1600	10.1038/ncomms15694 	skeletal tissue	bone	NA	ENA	ERS3636033
Neukamm2020	2020	10.1186/s12915-020-00839-8	Abusir el-Meleq	29.240	31.100	Egypt	Abusir1504	Homo sapiens	1600	10.1038/ncomms15694 	oral	dental calculus	NA	ENA	ERS3636043
Neukamm2020	2020	10.1186/s12915-020-00839-8	Abusir el-Meleq	29.240	31.100	Egypt	Abusir1505	Homo sapiens	1600	10.1186/s12915-020-00839-8	skeletal tissue	bone	NA	ENA	ERS3636031
Neukamm2020	2020	10.1186/s12915-020-00839-8	Abusir el-Meleq	29.240	31.100	Egypt	Abusir1506	Homo sapiens	1600	10.1186/s12915-020-00839-8	skeletal tissue	bone	NA	ENA	ERS3636034
Neukamm2020	2020	10.1186/s12915-020-00839-8	Abusir el-Meleq	29.240	31.100	Egypt	Abusir1511	Homo sapiens	1800	10.1186/s12915-020-00839-8	oral	dental calculus	NA	ENA	ERS3636044
Neukamm2020	2020	10.1186/s12915-020-00839-8	Abusir el-Meleq	29.240	31.100	Egypt	Abusir1513	Homo sapiens	2300	10.1038/ncomms15694 	oral	tooth	NA	ENA	ERS3635932
Neukamm2020	2020	10.1186/s12915-020-00839-8	Abusir el-Meleq	29.240	31.100	Egypt	Abusir1515	Homo sapiens	3100	10.1038/ncomms15694 	oral	tooth	NA	ENA	ERS3635931
Neukamm2020	2020	10.1186/s12915-020-00839-8	Abusir el-Meleq	29.240	31.100	Egypt	Abusir1518	Homo sapiens	2900	10.1038/ncomms15694 	oral	tooth	NA	ENA	ERS3635959
Neukamm2020	2020	10.1186/s12915-020-00839-8	Abusir el-Meleq	29.240	31.100	Egypt	Abusir1519	Homo sapiens	4000	10.1186/s12915-020-00839-8	oral	dental calculus	NA	ENA	ERS3636092,ERS3636091,ERS3635912,ERS3636090
Neukamm2020	2020	10.1186/s12915-020-00839-8	Abusir el-Meleq	29.240	31.100	Egypt	Abusir1521	Homo sapiens	2700	10.1038/ncomms15694 	oral	tooth	NA	ENA	ERS3635934
Neukamm2020	2020	10.1186/s12915-020-00839-8	Abusir el-Meleq	29.240	31.100	Egypt	Abusir1526	Homo sapiens	2700	10.1038/ncomms15694 	oral	tooth	NA	ENA	ERS3635939
Neukamm2020	2020	10.1186/s12915-020-00839-8	Abusir el-Meleq	29.240	31.100	Egypt	Abusir1529	Homo sapiens	2200	10.1186/s12915-020-00839-8	oral	tooth	NA	ENA	ERS3635985
Neukamm2020	2020	10.1186/s12915-020-00839-8	Abusir el-Meleq	29.240	31.100	Egypt	Abusir1530	Homo sapiens	2600	10.1038/ncomms15694 	skeletal tissue	bone	NA	ENA	ERS3635935
Neukamm2020	2020	10.1186/s12915-020-00839-8	Abusir el-Meleq	29.240	31.100	Egypt	Abusir1532	Homo sapiens	2700	10.1038/ncomms15694 	skeletal tissue	bone	NA	ENA	ERS3635952
Neukamm2020	2020	10.1186/s12915-020-00839-8	Abusir el-Meleq	29.240	31.100	Egypt	Abusir1533	Homo sapiens	2200	10.1038/ncomms15694 	skeletal tissue	bone	NA	ENA	ERS3635997
Neukamm2020	2020	10.1186/s12915-020-00839-8	Abusir el-Meleq	29.240	31.100	Egypt	Abusir1534	Homo sapiens	2800	10.1038/ncomms15694 	oral	tooth	NA	ENA	ERS3635940
Neukamm2020	2020	10.1186/s12915-020-00839-8	Abusir el-Meleq	29.240	31.100	Egypt	Abusir1536	Homo sapiens	1800	10.1038/ncomms15694 	skeletal tissue	bone	NA	ENA	ERS3636026
Neukamm2020	2020	10.1186/s12915-020-00839-8	Abusir el-Meleq	29.240	31.100	Egypt	Abusir1537	Homo sapiens	2000	10.1186/s12915-020-00839-8	oral	tooth	NA	ENA	ERS3636030
Neukamm2020	2020	10.1186/s12915-020-00839-8	Abusir el-Meleq	29.240	31.100	Egypt	Abusir1538	Homo sapiens	2000	10.1038/ncomms15694 	oral	tooth	NA	ENA	ERS3635990
Neukamm2020	2020	10.1186/s12915-020-00839-8	Abusir el-Meleq	29.240	31.100	Egypt	Abusir1539	Homo sapiens	2800	10.1038/ncomms15694 	skeletal tissue	bone	NA	ENA	ERS3635965
Neukamm2020	2020	10.1186/s12915-020-00839-8	Abusir el-Meleq	29.240	31.100	Egypt	Abusir1541	Homo sapiens	2100	10.1038/ncomms15694 	skeletal tissue	bone	NA	ENA	ERS3635969
Neukamm2020	2020	10.1186/s12915-020-00839-8	Abusir el-Meleq	29.240	31.100	Egypt	Abusir1543	Homo sapiens	1900	10.1371/journal.pone.0060307	skeletal tissue	bone	NA	ENA	ERS3636025,ERS3636093,ERS3636094,ERS3636095,ERS3636096
Neukamm2020	2020	10.1186/s12915-020-00839-8	Abusir el-Meleq	29.240	31.100	Egypt	Abusir1543	Homo sapiens	1900	10.1371/journal.pone.0060307	soft tissue	unknown	NA	ENA	ERS3636018,ERS3636097,ERS3636098,ERS3636099,ERS3636100,ERS3636101
Neukamm2020	2020	10.1186/s12915-020-00839-8	Abusir el-Meleq	29.240	31.100	Egypt	Abusir1545	Homo sapiens	2200	10.1186/s12915-020-00839-8	oral	tooth	NA	ENA	ERS3636000
Neukamm2020	2020	10.1186/s12915-020-00839-8	Abusir el-Meleq	29.240	31.100	Egypt	Abusir1546	Homo sapiens	2200	10.1038/ncomms15694 	oral	tooth	NA	ENA	ERS3635991
Neukamm2020	2020	10.1186/s12915-020-00839-8	Abusir el-Meleq	29.240	31.100	Egypt	Abusir1547	Homo sapiens	1800	10.1038/ncomms15694 	oral	tooth	NA	ENA	ERS3636016
Neukamm2020	2020	10.1186/s12915-020-00839-8	Abusir el-Meleq	29.240	31.100	Egypt	Abusir1549	Homo sapiens	2000	10.1038/ncomms15694 	skeletal tissue	bone	NA	ENA	ERS3636039
Neukamm2020	2020	10.1186/s12915-020-00839-8	Abusir el-Meleq	29.240	31.100	Egypt	Abusir1550	Homo sapiens	2200	10.1038/ncomms15694 	oral	tooth	NA	ENA	ERS3635982
Neukamm2020	2020	10.1186/s12915-020-00839-8	Abusir el-Meleq	29.240	31.100	Egypt	Abusir1553	Homo sapiens	2700	10.1038/ncomms15694 	skeletal tissue	bone	NA	ENA	ERS3635950
Neukamm2020	2020	10.1186/s12915-020-00839-8	Abusir el-Meleq	29.240	31.100	Egypt	Abusir1554	Homo sapiens	2300	10.1371/journal.pone.0060307	skeletal tissue	bone	NA	ENA	ERS3635915
Neukamm2020	2020	10.1186/s12915-020-00839-8	Abusir el-Meleq	29.240	31.100	Egypt	Abusir1554	Homo sapiens	2300	10.1371/journal.pone.0060307	soft tissue	unknown	NA	ENA	ERS3635922
Neukamm2020	2020	10.1186/s12915-020-00839-8	Abusir el-Meleq	29.240	31.100	Egypt	Abusir1555	Homo sapiens	1900	10.1038/ncomms15694 	skeletal tissue	bone	NA	ENA	ERS3636017
Neukamm2020	2020	10.1186/s12915-020-00839-8	Abusir el-Meleq	29.240	31.100	Egypt	Abusir1556	Homo sapiens	2200	10.1038/ncomms15694 	skeletal tissue	bone	NA	ENA	ERS3635979
Neukamm2020	2020	10.1186/s12915-020-00839-8	Abusir el-Meleq	29.240	31.100	Egypt	Abusir1557	Homo sapiens	2100	10.1186/s12915-020-00839-8	skeletal tissue	bone	NA	ENA	ERS3635970
Neukamm2020	2020	10.1186/s12915-020-00839-8	Abusir el-Meleq	29.240	31.100	Egypt	Abusir1558	Homo sapiens	2100	10.1186/s12915-020-00839-8	skeletal tissue	bone	NA	ENA	ERS3635971
Neukamm2020	2020	10.1186/s12915-020-00839-8	Abusir el-Meleq	29.240	31.100	Egypt	Abusir1559	Homo sapiens	1900	10.1186/s12915-020-00839-8	skeletal tissue	bone	NA	ENA	ERS3636036
Neukamm2020	2020	10.1186/s12915-020-00839-8	Abusir el-Meleq	29.240	31.100	Egypt	Abusir1560	Homo sapiens	2000	10.1186/s12915-020-00839-8	oral	tooth	NA	ENA	ERS3635978
Neukamm2020	2020	10.1186/s12915-020-00839-8	Abusir el-Meleq	29.240	31.100	Egypt	Abusir1561	Homo sapiens	2200	10.1186/s12915-020-00839-8	oral	tooth	NA	ENA	ERS3635988
Neukamm2020	2020	10.1186/s12915-020-00839-8	Abusir el-Meleq	29.240	31.100	Egypt	Abusir1563	Homo sapiens	2100	10.1038/ncomms15694 	oral	tooth	NA	ENA	ERS3635983
Neukamm2020	2020	10.1186/s12915-020-00839-8	Abusir el-Meleq	29.240	31.100	Egypt	Abusir1564	Homo sapiens	2200	10.1371/journal.pone.0060307	oral	tooth	NA	ENA	ERS3635967
Neukamm2020	2020	10.1186/s12915-020-00839-8	Abusir el-Meleq	29.240	31.100	Egypt	Abusir1564	Homo sapiens	2200	10.1371/journal.pone.0060307	skeletal tissue	bone	NA	ENA	ERS3635996
Neukamm2020	2020	10.1186/s12915-020-00839-8	Abusir el-Meleq	29.240	31.100	Egypt	Abusir1564	Homo sapiens	2200	10.1371/journal.pone.0060307	soft tissue	unknown	NA	ENA	ERS3635972
Neukamm2020	2020	10.1186/s12915-020-00839-8	Abusir el-Meleq	29.240	31.100	Egypt	Abusir1565	Homo sapiens	2000	10.1038/ncomms15694 	skeletal tissue	bone	NA	ENA	ERS3635966
Neukamm2020	2020	10.1186/s12915-020-00839-8	Abusir el-Meleq	29.240	31.100	Egypt	Abusir1566	Homo sapiens	2600	10.1038/ncomms15694 	skeletal tissue	bone	NA	ENA	ERS3635919
Neukamm2020	2020	10.1186/s12915-020-00839-8	Abusir el-Meleq	29.240	31.100	Egypt	Abusir1568	Homo sapiens	3300	10.1038/ncomms15694 	oral	tooth	NA	ENA	ERS3635933
Neukamm2020	2020	10.1186/s12915-020-00839-8	Abusir el-Meleq	29.240	31.100	Egypt	Abusir1569	Homo sapiens	2700	10.1038/ncomms15694 	oral	tooth	NA	ENA	ERS3635938
Neukamm2020	2020	10.1186/s12915-020-00839-8	Abusir el-Meleq	29.240	31.100	Egypt	Abusir1570	Homo sapiens	2000	10.1038/ncomms15694 	oral	tooth	NA	ENA	ERS3635980
Neukamm2020	2020	10.1186/s12915-020-00839-8	Abusir el-Meleq	29.240	31.100	Egypt	Abusir1572	Homo sapiens	1800	10.1038/ncomms15694 	skeletal tissue	bone	NA	ENA	ERS3636027
Neukamm2020	2020	10.1186/s12915-020-00839-8	Abusir el-Meleq	29.240	31.100	Egypt	Abusir1573	Homo sapiens	1900	10.1038/ncomms15694 	skeletal tissue	bone	NA	ENA	ERS3636012
Neukamm2020	2020	10.1186/s12915-020-00839-8	Abusir el-Meleq	29.240	31.100	Egypt	Abusir1573	Homo sapiens	1900	10.1038/ncomms15694 	oral	tooth	NA	ENA	ERS3635984
Neukamm2020	2020	10.1186/s12915-020-00839-8	Abusir el-Meleq	29.240	31.100	Egypt	Abusir1574	Homo sapiens	2000	10.1186/s12915-020-00839-8	oral	dental calculus	NA	ENA	ERS3636013
Neukamm2020	2020	10.1186/s12915-020-00839-8	Abusir el-Meleq	29.240	31.100	Egypt	Abusir1576	Homo sapiens	2200	10.1038/ncomms15694 	skeletal tissue	bone	NA	ENA	ERS3635981
Neukamm2020	2020	10.1186/s12915-020-00839-8	Abusir el-Meleq	29.240	31.100	Egypt	Abusir1577	Homo sapiens	1900	10.1038/ncomms15694 	skeletal tissue	bone	NA	ENA	ERS3636022
Neukamm2020	2020	10.1186/s12915-020-00839-8	Abusir el-Meleq	29.240	31.100	Egypt	Abusir1579	Homo sapiens	2200	10.1186/s12915-020-00839-8	oral	tooth	NA	ENA	ERS3635992
Neukamm2020	2020	10.1186/s12915-020-00839-8	Abusir el-Meleq	29.240	31.100	Egypt	Abusir1580	Homo sapiens	2300	10.1038/ncomms15694 	oral	tooth	NA	ENA	ERS3635937
Neukamm2020	2020	10.1186/s12915-020-00839-8	Abusir el-Meleq	29.240	31.100	Egypt	Abusir1582	Homo sapiens	1900	10.1038/ncomms15694 	skeletal tissue	bone	NA	ENA	ERS3636024
Neukamm2020	2020	10.1186/s12915-020-00839-8	Abusir el-Meleq	29.240	31.100	Egypt	Abusir1583	Homo sapiens	2200	10.1186/s12915-020-00839-8	oral	tooth	NA	ENA	ERS3635989
Neukamm2020	2020	10.1186/s12915-020-00839-8	Abusir el-Meleq	29.240	31.100	Egypt	Abusir1584	Homo sapiens	2700	10.1038/ncomms15694 	oral	tooth	NA	ENA	ERS3635930
Neukamm2020	2020	10.1186/s12915-020-00839-8	Abusir el-Meleq	29.240	31.100	Egypt	Abusir1585	Homo sapiens	2300	10.1371/journal.pone.0060307	skeletal tissue	bone	NA	ENA	ERS3635998
Neukamm2020	2020	10.1186/s12915-020-00839-8	Abusir el-Meleq	29.240	31.100	Egypt	Abusir1585	Homo sapiens	2300	10.1371/journal.pone.0060307	soft tissue	unknown	NA	ENA	ERS3635973
Neukamm2020	2020	10.1186/s12915-020-00839-8	Abusir el-Meleq	29.240	31.100	Egypt	Abusir1587	Homo sapiens	2000	10.1186/s12915-020-00839-8	oral	tooth	NA	ENA	ERS3635987
Neukamm2020	2020	10.1186/s12915-020-00839-8	Abusir el-Meleq	29.240	31.100	Egypt	Abusir1588	Homo sapiens	2200	10.1038/ncomms15694 	skeletal tissue	bone	NA	ENA	ERS3635977
Neukamm2020	2020	10.1186/s12915-020-00839-8	Abusir el-Meleq	29.240	31.100	Egypt	Abusir1590	Homo sapiens	2300	10.1038/ncomms15694 	oral	tooth	NA	ENA	ERS3635926
Neukamm2020	2020	10.1186/s12915-020-00839-8	Abusir el-Meleq	29.240	31.100	Egypt	Abusir1591	Homo sapiens	2700	10.1038/ncomms15694 	oral	tooth	NA	ENA	ERS3635936
Neukamm2020	2020	10.1186/s12915-020-00839-8	Abusir el-Meleq	29.240	31.100	Egypt	Abusir1594	Homo sapiens	2200	10.1038/ncomms15694 	oral	tooth	NA	ENA	ERS3636007
Neukamm2020	2020	10.1186/s12915-020-00839-8	Abusir el-Meleq	29.240	31.100	Egypt	Abusir1594	Homo sapiens	2200	10.1038/ncomms15694 	oral	dental calculus	NA	ENA	ERS3636014,ERS3636102,ERS3636103
Neukamm2020	2020	10.1186/s12915-020-00839-8	Abusir el-Meleq	29.240	31.100	Egypt	Abusir1595	Homo sapiens	2900	10.1038/ncomms15694 	oral	tooth	NA	ENA	ERS3635963
Neukamm2020	2020	10.1186/s12915-020-00839-8	Abusir el-Meleq	29.240	31.100	Egypt	Abusir1596	Homo sapiens	2600	10.1038/ncomms15694 	oral	tooth	NA	ENA	ERS3635955
Neukamm2020	2020	10.1186/s12915-020-00839-8	Abusir el-Meleq	29.240	31.100	Egypt	Abusir1599	Homo sapiens	2000	10.1186/s12915-020-00839-8	oral	tooth	NA	ENA	ERS3636006
Neukamm2020	2020	10.1186/s12915-020-00839-8	Abusir el-Meleq	29.240	31.100	Egypt	Abusir1601	Homo sapiens	1900	10.1038/ncomms15694 	oral	tooth	NA	ENA	ERS3636035
Neukamm2020	2020	10.1186/s12915-020-00839-8	Abusir el-Meleq	29.240	31.100	Egypt	Abusir1602	Homo sapiens	2200	10.1038/ncomms15694 	oral	tooth	NA	ENA	ERS3636008
Neukamm2020	2020	10.1186/s12915-020-00839-8	Abusir el-Meleq	29.240	31.100	Egypt	Abusir1603	Homo sapiens	2300	10.1186/s12915-020-00839-8	skeletal tissue	bone	NA	ENA	ERS3635914
Neukamm2020	2020	10.1186/s12915-020-00839-8	Abusir el-Meleq	29.240	31.100	Egypt	Abusir1604	Homo sapiens	2600	10.1038/ncomms15694 	skeletal tissue	bone	NA	ENA	ERS3635921
Neukamm2020	2020	10.1186/s12915-020-00839-8	Abusir el-Meleq	29.240	31.100	Egypt	Abusir1605	Homo sapiens	2600	10.1038/ncomms15694 	skeletal tissue	bone	NA	ENA	ERS3635941
Neukamm2020	2020	10.1186/s12915-020-00839-8	Abusir el-Meleq	29.240	31.100	Egypt	Abusir1606	Homo sapiens	2600	10.1186/s12915-020-00839-8	skeletal tissue	bone	NA	ENA	ERS3635928
Neukamm2020	2020	10.1186/s12915-020-00839-8	Abusir el-Meleq	29.240	31.100	Egypt	Abusir1607	Homo sapiens	1900	10.1186/s12915-020-00839-8	oral	tooth	NA	ENA	ERS3636032
Neukamm2020	2020	10.1186/s12915-020-00839-8	Abusir el-Meleq	29.240	31.100	Egypt	Abusir1608	Homo sapiens	2700	10.1371/journal.pone.0060307	skeletal tissue	bone	NA	ENA	ERS3635951
Neukamm2020	2020	10.1186/s12915-020-00839-8	Abusir el-Meleq	29.240	31.100	Egypt	Abusir1608	Homo sapiens	2700	10.1371/journal.pone.0060307	soft tissue	unknown	NA	ENA	ERS3635923
Neukamm2020	2020	10.1186/s12915-020-00839-8	Abusir el-Meleq	29.240	31.100	Egypt	Abusir1609	Homo sapiens	2600	10.1038/ncomms15694 	skeletal tissue	bone	NA	ENA	ERS3635929
Neukamm2020	2020	10.1186/s12915-020-00839-8	Abusir el-Meleq	29.240	31.100	Egypt	Abusir1611	Homo sapiens	1800	10.1038/ncomms15694 	skeletal tissue	bone	NA	ENA	ERS3636028
Neukamm2020	2020	10.1186/s12915-020-00839-8	Abusir el-Meleq	29.240	31.100	Egypt	Abusir1612	Homo sapiens	2600	10.1038/ncomms15694 	oral	tooth	NA	ENA	ERS3635948
Neukamm2020	2020	10.1186/s12915-020-00839-8	Abusir el-Meleq	29.240	31.100	Egypt	Abusir1614	Homo sapiens	2600	10.1038/ncomms15694 	oral	tooth	NA	ENA	ERS3635946
Neukamm2020	2020	10.1186/s12915-020-00839-8	Abusir el-Meleq	29.240	31.100	Egypt	Abusir1614	Homo sapiens	2600	10.1038/ncomms15694 	skeletal tissue	bone	NA	ENA	ERS3635927
Neukamm2020	2020	10.1186/s12915-020-00839-8	Abusir el-Meleq	29.240	31.100	Egypt	Abusir1615	Homo sapiens	2800	10.1038/ncomms15694 	oral	tooth	NA	ENA	ERS3635943
Neukamm2020	2020	10.1186/s12915-020-00839-8	Abusir el-Meleq	29.240	31.100	Egypt	Abusir1616	Homo sapiens	2900	10.1038/ncomms15694 	oral	tooth	NA	ENA	ERS3635920
Neukamm2020	2020	10.1186/s12915-020-00839-8	Abusir el-Meleq	29.240	31.100	Egypt	Abusir1617	Homo sapiens	3000	10.1038/ncomms15694 	oral	tooth	NA	ENA	ERS3635945
Neukamm2020	2020	10.1186/s12915-020-00839-8	Abusir el-Meleq	29.240	31.100	Egypt	Abusir1618	Homo sapiens	2400	10.1038/ncomms15694 	oral	tooth	NA	ENA	ERS3635944
Neukamm2020	2020	10.1186/s12915-020-00839-8	Abusir el-Meleq	29.240	31.100	Egypt	Abusir1619	Homo sapiens	2700	10.1038/ncomms15694 	skeletal tissue	bone	NA	ENA	ERS3635949
Neukamm2020	2020	10.1186/s12915-020-00839-8	Abusir el-Meleq	29.240	31.100	Egypt	Abusir1620	Homo sapiens	2200	10.1186/s12915-020-00839-8	oral	tooth	NA	ENA	ERS3635993
Neukamm2020	2020	10.1186/s12915-020-00839-8	Abusir el-Meleq	29.240	31.100	Egypt	Abusir1621	Homo sapiens	2100	10.1186/s12915-020-00839-8	oral	tooth	NA	ENA	ERS3635994
Neukamm2020	2020	10.1186/s12915-020-00839-8	Abusir el-Meleq	29.240	31.100	Egypt	Abusir1622	Homo sapiens	2800	10.1371/journal.pone.0060307	skeletal tissue	bone	NA	ENA	ERS3635953
Neukamm2020	2020	10.1186/s12915-020-00839-8	Abusir el-Meleq	29.240	31.100	Egypt	Abusir1622	Homo sapiens	2800	10.1371/journal.pone.0060307	soft tissue	unknown	NA	ENA	ERS3635924
Neukamm2020	2020	10.1186/s12915-020-00839-8	Abusir el-Meleq	29.240	31.100	Egypt	Abusir1623	Homo sapiens	2200	10.1186/s12915-020-00839-8	oral	tooth	NA	ENA	ERS3635995
Neukamm2020	2020	10.1186/s12915-020-00839-8	Abusir el-Meleq	29.240	31.100	Egypt	Abusir1624	Homo sapiens	2000	10.1038/ncomms15694 	skeletal tissue	bone	NA	ENA	ERS3636038
Neukamm2020	2020	10.1186/s12915-020-00839-8	Abusir el-Meleq	29.240	31.100	Egypt	Abusir1627	Homo sapiens	2000	10.1038/ncomms15694 	oral	tooth	NA	ENA	ERS3636009
Neukamm2020	2020	10.1186/s12915-020-00839-8	Abusir el-Meleq	29.240	31.100	Egypt	Abusir1627	Homo sapiens	2000	10.1038/ncomms15694 	skeletal tissue	bone	NA	ENA	ERS3636010
Neukamm2020	2020	10.1186/s12915-020-00839-8	Abusir el-Meleq	29.240	31.100	Egypt	Abusir1630	Homo sapiens	2200	10.1038/ncomms15694 	skeletal tissue	bone	NA	ENA	ERS3635976,ERS3636087,ERS3636088,ERS3636089
Neukamm2020	2020	10.1186/s12915-020-00839-8	Abusir el-Meleq	29.240	31.100	Egypt	Abusir1631	Homo sapiens	1900	10.1038/ncomms15694 	oral	tooth	NA	ENA	ERS3636042
Neukamm2020	2020	10.1186/s12915-020-00839-8	Abusir el-Meleq	29.240	31.100	Egypt	Abusir1633	Homo sapiens	2300	10.1038/ncomms15694 	oral	tooth	NA	ENA	ERS3635964
Neukamm2020	2020	10.1186/s12915-020-00839-8	Abusir el-Meleq	29.240	31.100	Egypt	Abusir1634	Homo sapiens	2400	10.1038/ncomms15694 	skeletal tissue	bone	NA	ENA	ERS3635918
Neukamm2020	2020	10.1186/s12915-020-00839-8	Abusir el-Meleq	29.240	31.100	Egypt	Abusir1635	Homo sapiens	1700	10.1038/ncomms15694 	oral	tooth	NA	ENA	ERS3636011
Neukamm2020	2020	10.1186/s12915-020-00839-8	Abusir el-Meleq	29.240	31.100	Egypt	Abusir1636	Homo sapiens	2300	10.1038/ncomms15694 	oral	tooth	NA	ENA	ERS3635962
Neukamm2020	2020	10.1186/s12915-020-00839-8	Abusir el-Meleq	29.240	31.100	Egypt	Abusir1642	Homo sapiens	2300	10.1038/ncomms15694 	skeletal tissue	bone	NA	ENA	ERS3635913
Neukamm2020	2020	10.1186/s12915-020-00839-8	Abusir el-Meleq	29.240	31.100	Egypt	Abusir1645	Homo sapiens	2300	10.1038/ncomms15694 	skeletal tissue	bone	NA	ENA	ERS3635917
Neukamm2020	2020	10.1186/s12915-020-00839-8	Abusir el-Meleq	29.240	31.100	Egypt	Abusir1647	Homo sapiens	2300	10.1186/s12915-020-00839-8	oral	tooth	NA	ENA	ERS3635958
Neukamm2020	2020	10.1186/s12915-020-00839-8	Abusir el-Meleq	29.240	31.100	Egypt	Abusir1648	Homo sapiens	2000	10.1038/ncomms15694 	skeletal tissue	bone	NA	ENA	ERS3635999
Neukamm2020	2020	10.1186/s12915-020-00839-8	Abusir el-Meleq	29.240	31.100	Egypt	Abusir1648	Homo sapiens	2000	10.1038/ncomms15694 	oral	tooth	NA	ENA	ERS3636002
Neukamm2020	2020	10.1186/s12915-020-00839-8	Abusir el-Meleq	29.240	31.100	Egypt	Abusir1649	Homo sapiens	2800	10.1038/ncomms15694 	skeletal tissue	bone	NA	ENA	ERS3635954
Neukamm2020	2020	10.1186/s12915-020-00839-8	Abusir el-Meleq	29.240	31.100	Egypt	Abusir1650	Homo sapiens	2800	10.1038/ncomms15694 	oral	tooth	NA	ENA	ERS3635961
Neukamm2020	2020	10.1186/s12915-020-00839-8	Abusir el-Meleq	29.240	31.100	Egypt	Abusir1651	Homo sapiens	2200	10.1038/ncomms15694 	oral	tooth	NA	ENA	ERS3636005
Neukamm2020	2020	10.1186/s12915-020-00839-8	Abusir el-Meleq	29.240	31.100	Egypt	Abusir1652	Homo sapiens	1900	10.1038/ncomms15694 	skeletal tissue	bone	NA	ENA	ERS3636023
Neukamm2020	2020	10.1186/s12915-020-00839-8	Abusir el-Meleq	29.240	31.100	Egypt	Abusir1653	Homo sapiens	2600	10.1038/ncomms15694 	skeletal tissue	bone	NA	ENA	ERS3635942
Neukamm2020	2020	10.1186/s12915-020-00839-8	Abusir el-Meleq	29.240	31.100	Egypt	Abusir1654	Homo sapiens	2300	10.1038/ncomms15694 	oral	tooth	NA	ENA	ERS3635960
Neukamm2020	2020	10.1186/s12915-020-00839-8	Abusir el-Meleq	29.240	31.100	Egypt	Abusir1655	Homo sapiens	3100	10.1038/ncomms15694 	oral	tooth	NA	ENA	ERS3635957
Neukamm2020	2020	10.1186/s12915-020-00839-8	Abusir el-Meleq	29.240	31.100	Egypt	Abusir1656	Homo sapiens	2100	10.1038/ncomms15694 	skeletal tissue	bone	NA	ENA	ERS3635968
Neukamm2020	2020	10.1186/s12915-020-00839-8	Abusir el-Meleq	29.240	31.100	Egypt	Abusir1658	Homo sapiens	1900	10.1186/s12915-020-00839-8	skeletal tissue	bone	NA	ENA	ERS3636015
Neukamm2020	2020	10.1186/s12915-020-00839-8	Abusir el-Meleq	29.240	31.100	Egypt	Abusir1660	Homo sapiens	2200	10.1186/s12915-020-00839-8	oral	tooth	NA	ENA	ERS3636001
Neukamm2020	2020	10.1186/s12915-020-00839-8	Abusir el-Meleq	29.240	31.100	Egypt	Abusir1665	Homo sapiens	2000	10.1186/s12915-020-00839-8	oral	tooth	NA	ENA	ERS3636040
Neukamm2020	2020	10.1186/s12915-020-00839-8	Abusir el-Meleq	29.240	31.100	Egypt	Abusir1666	Homo sapiens	1900	10.1038/ncomms15694 	skeletal tissue	bone	NA	ENA	ERS3636037
Neukamm2020	2020	10.1186/s12915-020-00839-8	Abusir el-Meleq	29.240	31.100	Egypt	Abusir1667	Homo sapiens	2600	10.1038/ncomms15694 	skeletal tissue	bone	NA	ENA	ERS3635947
Neukamm2020	2020	10.1186/s12915-020-00839-8	Abusir el-Meleq	29.240	31.100	Egypt	Abusir1668	Homo sapiens	2200	10.1038/ncomms15694 	skeletal tissue	bone	NA	ENA	ERS3635986
Neukamm2020	2020	10.1186/s12915-020-00839-8	Abusir el-Meleq	29.240	31.100	Egypt	Abusir1668	Homo sapiens	2200	10.1038/ncomms15694 	oral	tooth	NA	ENA	ERS3636003
Neukamm2020	2020	10.1186/s12915-020-00839-8	Abusir el-Meleq	29.240	31.100	Egypt	Abusir1671	Homo sapiens	2100	10.1038/ncomms15694 	oral	tooth	NA	ENA	ERS3636004
Neukamm2020	2020	10.1186/s12915-020-00839-8	Abusir el-Meleq	29.240	31.100	Egypt	Abusir1672	Homo sapiens	1900	10.1038/ncomms15694 	oral	tooth	NA	ENA	ERS3636041
Neukamm2020	2020	10.1186/s12915-020-00839-8	Abusir el-Meleq	29.240	31.100	Egypt	Abusir1673	Homo sapiens	2600	10.1038/ncomms15694 	oral	tooth	NA	ENA	ERS3635956
Neukamm2020	2020	10.1186/s12915-020-00839-8	Abusir el-Meleq	29.240	31.100	Egypt	Abusir3533	Homo sapiens	2600	10.1038/ncomms15694 	oral	tooth	NA	ENA	ERS3635925
Neukamm2020	2020	10.1186/s12915-020-00839-8	Abusir el-Meleq	29.240	31.100	Egypt	Abusir3536	Homo sapiens	2000	10.1038/ncomms15694 	oral	tooth	NA	ENA	ERS3636019
Neukamm2020	2020	10.1186/s12915-020-00839-8	Abusir el-Meleq	29.240	31.100	Egypt	Abusir3544	Homo sapiens	1500	10.1038/ncomms15694 	oral	tooth	NA	ENA	ERS3636020
Neukamm2020	2020	10.1186/s12915-020-00839-8	Abusir el-Meleq	29.240	31.100	Egypt	Abusir3552	Homo sapiens	1600	10.1038/ncomms15694 	oral	tooth	NA	ENA	ERS3636021
Neukamm2020	2020	10.1186/s12915-020-00839-8	Abusir el-Meleq	29.240	31.100	Egypt	Abusir3578	Homo sapiens	2200	10.1038/ncomms15694 	oral	tooth	NA	ENA	ERS3635974
Neukamm2020	2020	10.1186/s12915-020-00839-8	Abusir el-Meleq	29.240	31.100	Egypt	Abusir3610	Homo sapiens	2200	10.1038/ncomms15694 	oral	tooth	NA	ENA	ERS3635975
>>>>>>> 7fe76c15
<|MERGE_RESOLUTION|>--- conflicted
+++ resolved
@@ -286,12 +286,6 @@
 Campana2014	2014	10.1186/1756-0500-7-111	Teposcolula Yucundaa	17.49	-97.46	Mexico	TP48	Homo sapiens	400	10.7183/1045-6635.23.4.467	skeletal tissue	bone	2006	SRA	SRS428964
 Campana2014	2014	10.1186/1756-0500-7-111	Teposcolula Yucundaa	17.49	-97.46	Mexico	TP02,TP10,TP15,TP26	Homo sapiens	400	10.7183/1045-6635.23.4.467	skeletal tissue	bone	2006	SRA	SRS428958
 Campana2014	2014	10.1186/1756-0500-7-111	Teposcolula Yucundaa	17.49	-97.46	Mexico	TP32,TP42,TP45,TP48	Homo sapiens	400	10.7183/1045-6635.23.4.467	skeletal tissue	bone	2006	SRA	SRS428972
-<<<<<<< HEAD
-Eerkens2018	2018	10.1016/j.ijpp.2018.05.001	CA-SCL-919, Santa Clara County	37.3	-121.8	USA	16	Homo sapiens	400	10.1016/j.ijpp.2018.05.001	oral	dental calculus	NA	SRA	SRS2006287
-Eerkens2018	2018	10.1016/j.ijpp.2018.05.001	CA-SCL-919, Santa Clara County	37.3	-121.8	USA	2	Homo sapiens	500	10.1016/j.ijpp.2018.05.001	oral	dental calculus	NA	SRA	SRS2006289
-Eerkens2018	2018	10.1016/j.ijpp.2018.05.001	CA-SCL-919, Santa Clara County	37.3	-121.8	USA	4	Homo sapiens	400	10.1016/j.ijpp.2018.05.001	oral	dental calculus	NA	SRA	SRS2006288
-Eerkens2018	2018	10.1016/j.ijpp.2018.05.001	CA-SCL-919, Santa Clara County	37.3	-121.8	USA	15	Homo sapiens	400	10.1016/j.ijpp.2018.05.001	oral	dental calculus	NA	SRA	SRS2006290
-=======
 Bieker2020	2020	10.1111/1755-0998.13174	Unknown	41.67	-91.53	USA	BG-102	Ambrosia artemisiifolia	100	10.1111/1755-0998.13253	plant tissue	leaf	NA	ENA	ERS3867520
 Bieker2020	2020	10.1111/1755-0998.13174	Unknown	25.14	-80.92	USA	BG-13	Ambrosia artemisiifolia	100	10.1111/1755-0998.13253	plant tissue	leaf	NA	ENA	ERS3882361
 Bieker2020	2020	10.1111/1755-0998.13174	Unknown	40.86	-73.87	USA	BG-5	Ambrosia artemisiifolia	100	10.1111/1755-0998.13253	plant tissue	leaf	NA	ENA	ERS3882362
@@ -505,4 +499,7 @@
 Neukamm2020	2020	10.1186/s12915-020-00839-8	Abusir el-Meleq	29.240	31.100	Egypt	Abusir3552	Homo sapiens	1600	10.1038/ncomms15694 	oral	tooth	NA	ENA	ERS3636021
 Neukamm2020	2020	10.1186/s12915-020-00839-8	Abusir el-Meleq	29.240	31.100	Egypt	Abusir3578	Homo sapiens	2200	10.1038/ncomms15694 	oral	tooth	NA	ENA	ERS3635974
 Neukamm2020	2020	10.1186/s12915-020-00839-8	Abusir el-Meleq	29.240	31.100	Egypt	Abusir3610	Homo sapiens	2200	10.1038/ncomms15694 	oral	tooth	NA	ENA	ERS3635975
->>>>>>> 7fe76c15
+Eerkens2018	2018	10.1016/j.ijpp.2018.05.001	CA-SCL-919, Santa Clara County	37.3	-121.8	USA	16	Homo sapiens	400	10.1016/j.ijpp.2018.05.001	oral	dental calculus	NA	SRA	SRS2006287
+Eerkens2018	2018	10.1016/j.ijpp.2018.05.001	CA-SCL-919, Santa Clara County	37.3	-121.8	USA	2	Homo sapiens	500	10.1016/j.ijpp.2018.05.001	oral	dental calculus	NA	SRA	SRS2006289
+Eerkens2018	2018	10.1016/j.ijpp.2018.05.001	CA-SCL-919, Santa Clara County	37.3	-121.8	USA	4	Homo sapiens	400	10.1016/j.ijpp.2018.05.001	oral	dental calculus	NA	SRA	SRS2006288
+Eerkens2018	2018	10.1016/j.ijpp.2018.05.001	CA-SCL-919, Santa Clara County	37.3	-121.8	USA	15	Homo sapiens	400	10.1016/j.ijpp.2018.05.001	oral	dental calculus	NA	SRA	SRS2006290
