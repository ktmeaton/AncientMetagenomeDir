project_name	publication_year	publication_doi	site_name	latitude	longitude	geo_loc_name	sample_name	sample_host	sample_age	sample_age_doi	singlegenome_domain	singlegenome_species	material	collection_date	archive	data_type	archive_accession
Schuenemann2013	2013	10.1126/science.1238286	Sigtuna	59.618	17.726	Sweden	3077	Homo sapiens	900	10.1126/science.1238286	bacteria	Mycobacterium leprae	bone	NA	SRA	raw	SRS418834
Schuenemann2013	2013	10.1126/science.1238286	Odense St. Jørgen cemetery	55.399	10.406	Denmark	Jorgen_625	Homo sapiens	700	10.1126/science.1238286	bacteria	Mycobacterium leprae	tooth	NA	SRA	raw	SRS418854
Schuenemann2013	2013	10.1126/science.1238286	Refshale	56.193	9.394	Denmark	Refshale_16	Homo sapiens	900	10.1126/science.1238286	bacteria	Mycobacterium leprae	tooth	NA	SRA	raw	SRS419262,SRS418858,SRS418859
Schuenemann2013	2013	10.1126/science.1238286	St. Mary Magdalene leprosarium, Winchester	51.059	-1.308	United Kingdom	SK2	Homo sapiens	700	10.1126/science.1238286	bacteria	Mycobacterium leprae	bone	NA	SRA	raw	SRS418843
Schuenemann2013	2013	10.1126/science.1238286	St. Mary Magdalene leprosarium, Winchester	52.059	-1.308	United Kingdom	SK8	Homo sapiens	900	10.1126/science.1238286	bacteria	Mycobacterium leprae	tooth	NA	SRA	raw	SRS418845
Schuenemann2018	2018	10.1371/journal.ppat.1006997	Odense St. Jørgen cemetery	55.399	10.406	Denmark	Jorgen_404	Homo sapiens	700	10.1371/journal.ppat.1006997	bacteria	Mycobacterium leprae	tooth	NA	ENA	raw	ERS1574247
Schuenemann2018	2018	10.1371/journal.ppat.1006997	Odense St. Jørgen cemetery	55.399	10.406	Denmark	Jorgen_427	Homo sapiens	800	10.1371/journal.ppat.1006997	bacteria	Mycobacterium leprae	tooth	NA	ENA	raw	ERS1574249
Schuenemann2018	2018	10.1371/journal.ppat.1006997	Odense St. Jørgen cemetery	55.399	10.406	Denmark	Jorgen_507	Homo sapiens	800	10.1371/journal.ppat.1006997	bacteria	Mycobacterium leprae	tooth	NA	ENA	raw	ERS1574253
Schuenemann2018	2018	10.1371/journal.ppat.1006997	Odense St. Jørgen cemetery	55.399	10.406	Denmark	Jorgen_533	Homo sapiens	900	10.1371/journal.ppat.1006997	bacteria	Mycobacterium leprae	tooth	NA	ENA	raw	ERS1574254
Schuenemann2018	2018	10.1371/journal.ppat.1006997	Odense St. Jørgen cemetery	55.399	10.406	Denmark	Jorgen_722	Homo sapiens	700	10.1371/journal.ppat.1006997	bacteria	Mycobacterium leprae	tooth	NA	ENA	raw	ERS1574259
Schuenemann2018	2018	10.1371/journal.ppat.1006997	Odense St. Jørgen cemetery	55.399	10.406	Denmark	Jorgen_749	Homo sapiens	700	10.1371/journal.ppat.1006997	bacteria	Mycobacterium leprae	tooth	NA	ENA	raw	ERS1574262
Schuenemann2018	2018	10.1371/journal.ppat.1006997	Szentes-Kistőke	46.715	20.281	Hungary	SK11	Homo sapiens	1300	10.1016/j.meegid.2015.02.001	bacteria	Mycobacterium leprae	bone	NA	SRA	raw	SRS2667046
Schuenemann2018	2018	10.1371/journal.ppat.1006997	Necropoli Vicenne Campochiaro	41.564	14.498	Italy	T18	Homo sapiens	1300	10.1016/j.meegid.2015.02.001	bacteria	Mycobacterium leprae	bone	NA	SRA	raw	SRS2667044
Schuenemann2018	2018	10.1371/journal.ppat.1006997	Prušánky	48.831	16.982	Czech Republic	Body 188	Homo sapiens	1100	10.1016/j.meegid.2015.02.001	bacteria	Mycobacterium leprae	bone	NA	SRA	raw	SRS2667047
Schuenemann2018	2018	10.1371/journal.ppat.1006997	Great Chesterford	52.063	0.193	United Kingdom	GC96	Homo sapiens	1500	10.1371/journal.pone.0124282	bacteria	Mycobacterium leprae	bone	NA	SRA	raw	SRS2667045
Warinner2014	2014	10.1038/ng.2906	Dalheim	51.565	8.84	Germany	G12	Homo sapiens	900	10.1038/ng.2906	bacteria	Tannerella forsythia	tooth	NA	SRA	raw	SRS473747,SRS473746,SRS473748,SRS473749,SRS473750
Bos2014	2014	10.1038/nature13591	El Yaral	-17.41	-71.092	Peru	64	Homo sapiens	700	10.1038/nature13591	bacteria	Mycobacterium pinnipedii	bone	NA	SRA	raw	SRS592075
Bos2014	2014	10.1038/nature13591	El Algodonal	-17.583	-71.21	Peru	58	Homo sapiens	800	10.1038/nature13591	bacteria	Mycobacterium pinnipedii	bone	NA	SRA	raw	SRS591992
Bos2014	2014	10.1038/nature13591	Chiribaya Alta	-17.621	-71.269	Peru	54	Homo sapiens	800	10.1038/nature13591	bacteria	Mycobacterium pinnipedii	bone	NA	SRA	raw	SRS591994
AndradesValtuena2017	2017	10.1016/j.cub.2017.10.025	Rasshevatskiy	45.569	41.03	Russia	RK1001	Homo sapiens	4700	10.1016/j.cub.2017.10.025	bacteria	Yersinia pestis	tooth	NA	ENA	raw	ERS1892069
AndradesValtuena2017	2017	10.1016/j.cub.2017.10.025	Beli Manastir-Popova zemlja	45.77	18.61	Croatia	GEN72	Homo sapiens	4700	10.1016/j.cub.2017.10.025	bacteria	Yersinia pestis	tooth	NA	ENA	raw	ERS1892068
AndradesValtuena2017	2017	10.1016/j.cub.2017.10.025	Gyvakarai	55.913	24.89	Lithuania	Gyvakarai1	Homo sapiens	4500	10.1016/j.cub.2017.10.025	bacteria	Yersinia pestis	tooth	NA	ENA	raw	ERS1892064
AndradesValtuena2017	2017	10.1016/j.cub.2017.10.025	Kunila	58.616	23.796	Estonia	KunilaII	Homo sapiens	4400	10.1016/j.cub.2017.10.025	bacteria	Yersinia pestis	tooth	NA	ENA	raw	ERS1892065
AndradesValtuena2017	2017	10.1016/j.cub.2017.10.025	Haunstetten Unterer Talweg 85	48.318	10.891	Germany	1343UnTal85	Homo sapiens	4200	10.1371/journal.pone.0139705	bacteria	Yersinia pestis	tooth	NA	ENA	raw	ERS1892067
AndradesValtuena2017	2017	10.1016/j.cub.2017.10.025	Haunstetten Postillionstrasse 6	48.308	10.893	Germany	6Post	Homo sapiens	3900	10.1371/journal.pone.0139705	bacteria	Yersinia pestis	tooth	NA	ENA	raw	ERS1892066
Spyrou2018	2018	10.1038/s41467-018-04550-9	Mikhailovsky II burial site	53.2	50.2	Russia	RT5	Homo sapiens	3800	10.1038/s41467-018-04550-9	bacteria	Yersinia pestis	tooth	NA	ENA	raw	ERS2106903
Spyrou2018	2018	10.1038/s41467-018-04550-9	Mikhailovsky II burial site	53.2	50.2	Russia	RT6	Homo sapiens	3800	10.1038/s41467-018-04550-9	bacteria	Yersinia pestis	tooth	NA	ENA	raw	ERS2106904
Rascovan2019	2019	10.1016/j.cell.2018.11.005	Gökhem 94:1, Frälsegården	58.173	13.407	Sweden	Gok2	Homo sapiens	4900	10.1016/j.cell.2018.11.005	bacteria	Yersinia pestis	tooth	NA	ENA	raw	ERS434180
Rasmussen2015	2015	10.1016/j.cell.2015.10.009	Sope	59.408	27.026	Estonia	RISE00 	Homo sapiens	4400	10.1038/nature14507	bacteria	Yersinia pestis	tooth	NA	ENA	raw	ERS848971
Rasmussen2015	2015	10.1016/j.cell.2015.10.009	Chociwel	50.796	17.094	Poland	RISE139 	Homo sapiens	4000	10.1038/nature14507	bacteria	Yersinia pestis	tooth	NA	ENA	raw	ERS848972
Rasmussen2015	2015	10.1016/j.cell.2015.10.009	Bulanovo	52.453	55.16	Russia	RISE386 	Homo sapiens	4000	10.1038/nature14507	bacteria	Yersinia pestis	tooth	NA	ENA	raw	ERS848973
Rasmussen2015	2015	10.1016/j.cell.2015.10.009	Kapan	39.2	46.4	Armenia	RISE397 	Homo sapiens	2900	10.1038/nature14507	bacteria	Yersinia pestis	tooth	NA	ENA	raw	ERS848974
Rasmussen2015	2015	10.1016/j.cell.2015.10.009	Kytmanovo	53.456	85.447	Russia	RISE505 	Homo sapiens	3600	10.1038/nature14507	bacteria	Yersinia pestis	tooth	NA	ENA	raw	ERS848975
Rasmussen2015	2015	10.1016/j.cell.2015.10.009	Bateni	54.584	90.775	Russia	RISE509 	Homo sapiens	4800	10.1038/nature14507	bacteria	Yersinia pestis	tooth	NA	ENA	raw	ERS848976
Rasmussen2015	2015	10.1016/j.cell.2015.10.009	Bateni	54.584	90.775	Russia	RISE511 	Homo sapiens	4700	10.1038/nature14507	bacteria	Yersinia pestis	tooth	NA	ENA	raw	ERS848977
Yu2020	2020	10.1016/j.cell.2020.04.037	Glazkovskoe Predmestie Site	52.279	104.251	Russia	GLZ001	Homo sapiens	4300	10.1016/j.cell.2020.04.037	bacteria	Yersinia pestis	tooth	NA	ENA	raw	ERS4540520
Yu2020	2020	10.1016/j.cell.2020.04.037	Glazkovskoe Predmestie Site	52.279	104.251	Russia	GLZ002	Homo sapiens	4400	10.1016/j.cell.2020.04.037	bacteria	Yersinia pestis	tooth	NA	ENA	raw	ERS4540521
Devault2017	2017	10.7554/eLife.20983	Troy	39.953	26.236	Turkey	Nod1	Homo sapiens	800	10.7554/eLife.20983	bacteria	Gardnerella vaginalis	calcified nodule	NA	SRA	raw	SRS1779841,SRS1779840
Devault2017	2017	10.7554/eLife.20983	Troy	39.953	26.236	Turkey	Nod1	Homo sapiens	800	10.7554/eLife.20983	bacteria	Staphylococcus saprophyticus	calcified nodule	NA	SRA	raw	SRS1779841,SRS1779840
Devault2017	2017	10.7554/eLife.20983	Troy	39.953	26.236	Turkey	Nod2	Homo sapiens	800	10.7554/eLife.20983	bacteria	Gardnerella vaginalis	calcified nodule	NA	SRA	raw	SRS1779846,SRS1779844
Devault2017	2017	10.7554/eLife.20983	Troy	39.953	26.236	Turkey	Nod2	Homo sapiens	800	10.7554/eLife.20983	bacteria	Staphylococcus saprophyticus	calcified nodule	NA	SRA	raw	SRS1779846,SRS1779844
Muhlemann2018	2018	10.1038/s41586-018-0097-z	Bulanovo	52.453	55.16	Russia	RISE387	Homo sapiens	4200	10.1038/s41586-018-0097-z	virus	Hepatitis B virus	tooth	NA	ENA	raw	ERS2295393
Muhlemann2018	2018	10.1038/s41586-018-0097-z	Sandorfalva-Eperjes	46.344	20.162	Hungary	DA195	Homo sapiens	2500	10.1038/s41586-018-0097-z	virus	Hepatitis B virus	unknown	NA	ENA	raw	ERS2295388
Muhlemann2018	2018	10.1038/s41586-018-0097-z	Osterhofen-Altenmarkt	48.691	13.061	Germany	RISE563	Homo sapiens	4400	10.1038/s41586-018-0097-z	virus	Hepatitis B virus	tooth	NA	ENA	raw	ERS2295394
Muhlemann2018	2018	10.1038/s41586-018-0097-z	Szàzhalombatta-Földvàr	47.372	18.962	Hungary	RISE254	Homo sapiens	3900	10.1038/s41586-018-0097-z	virus	Hepatitis B virus	bone	NA	ENA	raw	ERS2295391
Muhlemann2018	2018	10.1038/s41586-018-0097-z	Karasyur	46.997	66.285	Kazakhstan	DA29	Homo sapiens	800	10.1038/s41586-018-0097-z	virus	Hepatitis B virus	unknown	NA	ENA	raw	ERS2295384
Muhlemann2018	2018	10.1038/s41586-018-0097-z	Halvay 3	52.836	62.893	Kazakhstan	DA27	Homo sapiens	1600	10.1038/s41586-018-0097-z	virus	Hepatitis B virus	unknown	NA	ENA	raw	ERS2295383
Muhlemann2018	2018	10.1038/s41586-018-0097-z	Poprad	49.077	20.317	Slovakia	DA119	Homo sapiens	1500	10.1038/s41586-018-0097-z	virus	Hepatitis B virus	unknown	NA	ENA	raw	ERS2295387
Muhlemann2018	2018	10.1038/s41586-018-0097-z	Omnogobi	42.525	105.18	Mongolia	DA45	Homo sapiens	2100	10.1038/s41586-018-0097-z	virus	Hepatitis B virus	bone	NA	ENA	raw	ERS2295385
Muhlemann2018	2018	10.1038/s41586-018-0097-z	Szczepankowice	50.948	16.943	Poland	RISE154	Homo sapiens	3800	10.1038/s41586-018-0097-z	virus	Hepatitis B virus	tooth	NA	ENA	raw	ERS2295390
Muhlemann2018	2018	10.1038/s41586-018-0097-z	Keden	41.428	75.329	Kyrgyzstan	DA51	Homo sapiens	2200	10.1038/s41586-018-0097-z	virus	Hepatitis B virus	unknown	NA	ENA	raw	ERS2295386
Muhlemann2018	2018	10.1038/s41586-018-0097-z	Bulanovo	52.453	55.16	Russia	RISE386	Homo sapiens	4100	10.1038/s41586-018-0097-z	virus	Hepatitis B virus	tooth	NA	ENA	raw	ERS2295392
Muhlemann2018	2018	10.1038/s41586-018-0097-z	Butakty	43.202	76.981	Kazakhstan	DA222	Homo sapiens	1100	10.1038/s41586-018-0097-z	virus	Hepatitis B virus	unknown	NA	ENA	raw	ERS2295389
Dux2020	2020	10.1126/science.aba9411	Berlin	52.51	13.4	Germany	BMM 655/1912	Homo sapiens	100	10.1126/science.aba9411	virus	Measles morbillivirus	lung tissue	NA	ENA	raw	ERS4249335
Dux2020	2020	10.1126/science.aba9411	Prague	50.06	14.46	Czech Republic	MVi/Prague.CZE/60/1	Homo sapiens	100	10.1126/science.aba9411	virus	Measles morbillivirus	isolate	NA	ENA	raw	ERS4249362
Dux2020	2020	10.1126/science.aba9411	Prague	50.06	14.46	Czech Republic	Mvi/Prague.CZE/60/2	Homo sapiens	100	10.1126/science.aba9411	virus	Measles morbillivirus	isolate	NA	ENA	raw	ERS4249363
Maixner2016	2016	10.1126/science.aad2545	Hauslabjoch	46.773	10.837	Italy	Iceman Stomach corpus, content I 1054	Homo sapiens	5300	10.1126/science.aad2545	virus	Helicobacter pylori	digestive tract contents	2010	ENA	raw	ERS942275,ERS942266,ERS942283,ERS942284,ERS942285,ERS942286,ERS942287,ERS942288,ERS942289,ERS942290,ERS942291,ERS942291,ERS942292,ERS942292,ERS942293,ERS942293,ERS942294,ERS942294,
Maixner2016	2016	10.1126/science.aad2545	Hauslabjoch	46.773	10.837	Italy	Iceman Stomach corpus, content II 1054	Homo sapiens	5300	10.1126/science.aad2545	virus	Helicobacter pylori	digestive tract contents	2010	ENA	raw	ERS942267,ERS942277
Maixner2016	2016	10.1126/science.aad2545	Hauslabjoch	46.773	10.837	Italy	Iceman Stomach corpus, surface 1054	Homo sapiens	5300	10.1126/science.aad2545	virus	Helicobacter pylori	digestive tract contents	2010	ENA	raw	ERS942270,ERS942274,ERS942269
Maixner2016	2016	10.1126/science.aad2545	Hauslabjoch	46.773	10.837	Italy	Iceman Stomach antrum, content 1051	Homo sapiens	5300	10.1126/science.aad2545	virus	Helicobacter pylori	digestive tract contents	2010	ENA	raw	ERS942268,ERS942271
Maixner2016	2016	10.1126/science.aad2545	Hauslabjoch	46.773	10.837	Italy	Iceman Stomach antrum, surface 1051	Homo sapiens	5300	10.1126/science.aad2545	virus	Helicobacter pylori	digestive tract contents	2010	ENA	raw	ERS942265,ERS942273
Maixner2016	2016	10.1126/science.aad2545	Hauslabjoch	46.773	10.837	Italy	Iceman Small intestine 1063	Homo sapiens	5300	10.1126/science.aad2545	virus	Helicobacter pylori	digestive tract contents	NA	ENA	raw	ERS942272
Maixner2016	2016	10.1126/science.aad2545	Hauslabjoch	46.773	10.837	Italy	Iceman Large intestine, upper part I 1036	Homo sapiens	5300	10.1126/science.aad2545	virus	Helicobacter pylori	digestive tract contents	NA	ENA	raw	ERS942281
Maixner2016	2016	10.1126/science.aad2545	Hauslabjoch	46.773	10.837	Italy	Iceman Large intestine, upper part II 1036	Homo sapiens	5300	10.1126/science.aad2545	virus	Helicobacter pylori	digestive tract contents	NA	ENA	raw	ERS942282
Guellil2018	2018	10.1073/pnas.1807266115	St Nicolay’s ALT St Clement's Church, Oslo 	59.904	10.765	Norway	OSL9a	Homo sapiens	500	10.1073/pnas.1807266115	bacteria	Borrelia recurrentis	tooth	NA	ENA	raw	ERS2591211
Guellil2018	2018	10.1073/pnas.1807266115	St Nicolay’s ALT St Clement's Church, Oslo 	59.904	10.765	Norway	OSL9b	Homo sapiens	500	10.1073/pnas.1807266116	bacteria	Borrelia recurrentis	tooth	NA	ENA	raw	ERS2591210
Duggan2016	2016	10.1016/j.cub.2016.10.061	Dominican Church of the Holy Spirit of Vilnius	54.681	25.284	Lithuania	VD21	Homo sapiens	400	10.1016/j.cub.2016.10.061	virus	Variola virus	skin	2011	SRA	raw	SRS1749354
deBarrosDamgaard2018	2018	10.1038/s41586-018-0094-2	Uch-Kurbu	42.159	77.406	Kyrgyzstan	DA101	Homo sapiens	1700	10.1038/s41586-018-0094-2	bacteria	Yersinia pestis	tooth	NA	ENA	raw	ERS2367268
deBarrosDamgaard2018	2018	10.1038/s41586-018-0094-2	Unknown	42.861	44.185	Russia	DA147	Homo sapiens	1300	10.1038/s41586-018-0094-2	bacteria	Yersinia pestis	tooth	NA	ENA	raw	ERS2367269
Key2020	2020	10.1038/s41559-020-1106-9	Murzikhinsky II	55.304	50.086	Russia	MUR009	Homo sapiens	6400	10.1038/s41559-020-1106-9	bacteria	Salmonella enterica	tooth	NA	ENA	raw	ERS3967963
Key2020	2020	10.1038/s41559-020-1106-9	Murzikhinsky II	55.304	50.086	Russia	MUR019	Homo sapiens	6400	10.1038/s41559-020-1106-9	bacteria	Salmonella enterica	tooth	NA	ENA	raw	ERS3967964
Key2020	2020	10.1038/s41559-020-1106-9	Ipatovo 3	45.685	42.921	Russia	IV3002	Homo sapiens	5300	10.1038/s41559-020-1106-9	bacteria	Salmonella enterica	tooth	NA	ENA	raw	ERS3967967
Key2020	2020	10.1038/s41559-020-1106-9	Ikiztepe	41.612	35.87	Turkey	IKI003	Homo sapiens	5200	10.1038/s41559-020-1106-9	bacteria	Salmonella enterica	tooth	NA	ENA	raw	ERS3967961
Key2020	2020	10.1038/s41559-020-1106-9	Oberbipp	47.262	7.659	Switzerland	OBP001	Homo sapiens	5200	10.1038/s41559-020-1106-9	bacteria	Salmonella enterica	tooth	NA	ENA	raw	ERS3967965
Key2020	2020	10.1038/s41559-020-1106-9	Su Asedazzu	39.512	9.145	Italy	SUA004	Homo sapiens	4200	10.1038/s41559-020-1106-9	bacteria	Salmonella enterica	tooth	NA	ENA	raw	ERS3967966
Key2020	2020	10.1038/s41559-020-1106-9	Marinskaya 3	43.905	43.521	Russia	MK3001	Homo sapiens	2900	10.1038/s41559-020-1106-9	bacteria	Salmonella enterica	tooth	NA	ENA	raw	ERS3967962
Key2020	2020	10.1038/s41559-020-1106-9	Chiusi	43.016	11.95	Italy	ETR001	Homo sapiens	1700	10.1038/s41559-020-1106-9	bacteria	Salmonella enterica	tooth	NA	ENA	raw	ERS3967960
Barquera2020	2020	10.1016/j.cub.2020.04.002	Hospital Real de San Jose de los Naturales	19.43	-99.14	Mexico	SJN003	Homo sapiens	400	10.1016/j.cub.2020.04.002	bacteria	Treponema pallidum	tooth	NA	ENA	raw	ERS4529000,ERS4529001
Barquera2020	2020	10.1016/j.cub.2020.04.002	Hospital Real de San Jose de los Naturales	19.43	-99.14	Mexico	SJN001	Homo sapiens	400	10.1016/j.cub.2020.04.002	virus	Hepatitis B virus	tooth	NA	ENA	raw	ERS4528997,ERS4528998
KrauseKyora2018	2018	10.7554/eLife.36666	Karsdorf	51.27	11.65	Germany	Karsdorf	Homo sapiens	7000	10.7554/eLife.36666	virus	Hepatitis B virus	tooth	NA	ENA	raw	ERS2200179
KrauseKyora2018	2018	10.7554/eLife.36666	Sorsum	52.27	9.61	Germany	Sorsum	Homo sapiens	5100	10.7554/eLife.36666	virus	Hepatitis B virus	tooth	NA	ENA	raw	ERS2200180
KrauseKyora2018	2018	10.7554/eLife.36666	Petersberg	47.71	12.12	Germany	Petersberg	Homo sapiens	900	10.7554/eLife.36666	virus	Hepatitis B virus	tooth	NA	ENA	raw	ERS2200178
Giffin2020	2020	10.1038/s41598-020-66012-x	Aguonu g. 10	54.675	25.277	Lithuania	AGU007	Homo sapiens	400	10.1038/s41598-020-66012-x	bacteria	Yersinia pestis	tooth	NA	ENA	raw	ERS4398261
Giffin2020	2020	10.1038/s41598-020-66012-x	Aguonu g. 10	54.675	25.277	Lithuania	AGU010	Homo sapiens	500	10.1038/s41598-020-66012-x	bacteria	Yersinia pestis	tooth	NA	ENA	raw	ERS4410876
Giffin2020	2020	10.1038/s41598-020-66012-x	Aguonu g. 10	54.675	25.277	Lithuania	AGU020	Homo sapiens	500	10.1038/s41598-020-66012-x	bacteria	Yersinia pestis	tooth	NA	ENA	raw	ERS4398262
Giffin2020	2020	10.1038/s41598-020-66012-x	Aguonu g. 10	54.675	25.277	Lithuania	AGU025	Homo sapiens	400	10.1038/s41598-020-66012-x	bacteria	Yersinia pestis	tooth	NA	ENA	raw	ERS4398263
Giffin2020	2020	10.1038/s41598-020-66012-x	Aguonu g. 10	54.675	25.277	Lithuania	AGU007	Homo sapiens	400	10.1038/s41598-020-66012-x	bacteria	Treponema pallidum	tooth	NA	ENA	raw	ERS4398260
Feldman2016	2016	10.1093/molbev/msw170	Altenerding	48.287	11.903	Germany	AE1175	Homo sapiens	1500	10.1093/molbev/msw170	bacteria	Yersinia pestis	tooth	NA	ENA	raw	ERS1266114
BarGal2012	2012	10.1002/hep.25852	Yangju	37.8	127.0	South Korea	Yangju child mummy	Homo sapiens	500	10.1002/hep.25852	virus	Hepatitis B virus	liver	NA	GenBank	assembly	JN315779
Keller2019	2019	10.1073/pnas.1820447116	Dittenheim	49.055	10.792	Germany	DIT003.B	Homo sapiens	1400	10.1073/pnas.1820447116	bacteria	Yersinia pestis	tooth	NA	ENA	raw	ERS3465379
Keller2019	2019	10.1073/pnas.1820447116	Dittenheim	49.055	10.792	Germany	DIT004 merged	Homo sapiens	1400	10.1073/pnas.1820447116	bacteria	Yersinia pestis	tooth	NA	ENA	raw	ERS3465380,ERS3465381
Keller2019	2019	10.1073/pnas.1820447116	Edix Hill	52.136	-0.011	United Kingdom	EDI001.A	Homo sapiens	1400	10.1073/pnas.1820447116	bacteria	Yersinia pestis	tooth	NA	ENA	raw	ERS3465382
Keller2019	2019	10.1073/pnas.1820447116	Edix Hill	52.136	-0.011	United Kingdom	EDI003.A	Homo sapiens	1400	10.1073/pnas.1820447116	bacteria	Yersinia pestis	tooth	NA	ENA	raw	ERS3465383
Keller2019	2019	10.1073/pnas.1820447116	Edix Hill	52.136	-0.011	United Kingdom	EDI004.A	Homo sapiens	1400	10.1073/pnas.1820447116	bacteria	Yersinia pestis	tooth	NA	ENA	raw	ERS3465384
Keller2019	2019	10.1073/pnas.1820447116	Edix Hill	52.136	-0.011	United Kingdom	EDI005.A	Homo sapiens	1400	10.1073/pnas.1820447116	bacteria	Yersinia pestis	tooth	NA	ENA	raw	ERS3465385
Keller2019	2019	10.1073/pnas.1820447116	Saint-Doulchard Le Pressoir 	47.105	2.357	France	LSD001.A	Homo sapiens	1200	10.1073/pnas.1820447116	bacteria	Yersinia pestis	tooth	NA	ENA	raw	ERS3465386
Keller2019	2019	10.1073/pnas.1820447116	Saint-Doulchard Le Pressoir 	47.105	2.357	France	LSD002.A	Homo sapiens	1200	10.1073/pnas.1820447116	bacteria	Yersinia pestis	tooth	NA	ENA	raw	ERS3465387
Keller2019	2019	10.1073/pnas.1820447116	Saint-Doulchard Le Pressoir 	47.105	2.357	France	LSD007.A	Homo sapiens	1200	10.1073/pnas.1820447116	bacteria	Yersinia pestis	tooth	NA	ENA	raw	ERS3465388
Keller2019	2019	10.1073/pnas.1820447116	Saint-Doulchard Le Pressoir 	47.105	2.357	France	LSD013.A	Homo sapiens	1200	10.1073/pnas.1820447116	bacteria	Yersinia pestis	tooth	NA	ENA	raw	ERS3465389
Keller2019	2019	10.1073/pnas.1820447116	Saint-Doulchard Le Pressoir 	47.105	2.357	France	LSD019.A	Homo sapiens	1200	10.1073/pnas.1820447116	bacteria	Yersinia pestis	tooth	NA	ENA	raw	ERS3465390
Keller2019	2019	10.1073/pnas.1820447116	Saint-Doulchard Le Pressoir 	47.105	2.357	France	LSD020.A	Homo sapiens	1200	10.1073/pnas.1820447116	bacteria	Yersinia pestis	tooth	NA	ENA	raw	ERS3465391
Keller2019	2019	10.1073/pnas.1820447116	Saint-Doulchard Le Pressoir 	47.105	2.357	France	LSD021.A	Homo sapiens	1200	10.1073/pnas.1820447116	bacteria	Yersinia pestis	tooth	NA	ENA	raw	ERS3465392
Keller2019	2019	10.1073/pnas.1820447116	Saint-Doulchard Le Pressoir 	47.105	2.357	France	LSD022.A	Homo sapiens	1200	10.1073/pnas.1820447116	bacteria	Yersinia pestis	tooth	NA	ENA	raw	ERS3465393
Keller2019	2019	10.1073/pnas.1820447116	Saint-Doulchard Le Pressoir 	47.105	2.357	France	LSD023.A	Homo sapiens	1200	10.1073/pnas.1820447116	bacteria	Yersinia pestis	tooth	NA	ENA	raw	ERS3465394
Keller2019	2019	10.1073/pnas.1820447116	Saint-Doulchard Le Pressoir 	47.105	2.357	France	LSD024.A	Homo sapiens	1200	10.1073/pnas.1820447116	bacteria	Yersinia pestis	tooth	NA	ENA	raw	ERS3465395
Keller2019	2019	10.1073/pnas.1820447116	Saint-Doulchard Le Pressoir 	47.105	2.357	France	LSD026.A	Homo sapiens	1200	10.1073/pnas.1820447116	bacteria	Yersinia pestis	tooth	NA	ENA	raw	ERS3465396
Keller2019	2019	10.1073/pnas.1820447116	Lunel-Viel (Quartier centrale)	43.677	4.092	France	LVC001 merged	Homo sapiens	1400	10.1073/pnas.1820447116	bacteria	Yersinia pestis	tooth	NA	ENA	raw	ERS3465397,ERS3465398
Keller2019	2019	10.1073/pnas.1820447116	Lunel-Viel (Quartier centrale)	43.677	4.092	France	LVC005 merged	Homo sapiens	1400	10.1073/pnas.1820447116	bacteria	Yersinia pestis	tooth	NA	ENA	raw	ERS3465399,ERS3465400,ERS3465401
Keller2019	2019	10.1073/pnas.1820447116	Lunel-Viel (Quartier centrale)	43.677	4.092	France	LVC006.A	Homo sapiens	1400	10.1073/pnas.1820447116	bacteria	Yersinia pestis	tooth	NA	ENA	raw	ERS3465402
Keller2019	2019	10.1073/pnas.1820447116	Petting	47.912	12.816	Germany	PET004.A	Homo sapiens	1400	10.1073/pnas.1820447116	bacteria	Yersinia pestis	tooth	NA	ENA	raw	ERS3465404
Keller2019	2019	10.1073/pnas.1820447116	Petting	47.912	12.816	Germany	PET005.A	Homo sapiens	1400	10.1073/pnas.1820447116	bacteria	Yersinia pestis	tooth	NA	ENA	raw	ERS3465405
Keller2019	2019	10.1073/pnas.1820447116	Petting	47.912	12.816	Germany	PET006.A	Homo sapiens	1500	10.1073/pnas.1820447116	bacteria	Yersinia pestis	tooth	NA	ENA	raw	ERS3465406
Keller2019	2019	10.1073/pnas.1820447116	Unterthürheim	48.599	10.706	Germany	UNT002.A	Homo sapiens	1500	10.1073/pnas.1820447116	bacteria	Yersinia pestis	tooth	NA	ENA	raw	ERS3465407
Keller2019	2019	10.1073/pnas.1820447116	Unterthürheim	48.599	10.706	Germany	UNT003.A	Homo sapiens	1400	10.1073/pnas.1820447116	bacteria	Yersinia pestis	tooth	NA	ENA	raw	ERS3465408
Keller2019	2019	10.1073/pnas.1820447116	Unterthürheim	48.599	10.706	Germany	UNT004.A	Homo sapiens	1500	10.1073/pnas.1820447116	bacteria	Yersinia pestis	tooth	NA	ENA	raw	ERS3465409
Keller2019	2019	10.1073/pnas.1820447116	Unterthürheim	48.599	10.706	Germany	UNT005.A	Homo sapiens	1400	10.1073/pnas.1820447116	bacteria	Yersinia pestis	tooth	NA	ENA	raw	ERS3465410
Keller2019	2019	10.1073/pnas.1820447116	Unterthürheim	48.599	10.706	Germany	UNT006.A	Homo sapiens	1400	10.1073/pnas.1820447116	bacteria	Yersinia pestis	tooth	NA	ENA	raw	ERS3465411
Keller2019	2019	10.1073/pnas.1820447116	Valencia	39.476	-0.374	Spain	VAL001.B	Homo sapiens	1400	10.1073/pnas.1820447116	bacteria	Yersinia pestis	tooth	NA	ENA	raw	ERS3465403
Keller2019	2019	10.1073/pnas.1820447116	Waging	47.934	12.733	Germany	WAG001.A	Homo sapiens	1500	10.1073/pnas.1820447116	bacteria	Yersinia pestis	tooth	NA	ENA	raw	ERS3465412
Muhlemann2018b	2018	10.1073/pnas.1804921115	Tian Shan	41.501	75.794	Kyrgyzstan	DA66	Homo sapiens	1500	10.1073/pnas.1804921115	virus	Parvovirus B19	unknown	NA	ENA	reference_aligned,consensus	ERS2484289
Muhlemann2018b	2018	10.1073/pnas.1804921115	Lake Baikal (Shamanka II)	51.698	103.703	Russia	DA337	Homo sapiens	4000	10.1073/pnas.1804921115	virus	Parvovirus B19	unknown	NA	ENA	reference_aligned,consensus	ERS2484292
Muhlemann2018b	2018	10.1073/pnas.1804921115	Gotland	57.63	18.28	Sweden	VK477	Homo sapiens	1000	10.1073/pnas.1804921115	virus	Parvovirus B19	tooth	NA	ENA	reference_aligned,consensus	ERS2484298
Muhlemann2018b	2018	10.1073/pnas.1804921115	Brandýsek	50.18	14.15	Czech Republic	RISE569	Homo sapiens	1300	10.1073/pnas.1804921115	virus	Parvovirus B19	tooth	NA	ENA	reference_aligned,consensus	ERS2484294
Muhlemann2018b	2018	10.1073/pnas.1804921115	Bazaiha, Krasnoyarsk	55.951	92.784	Russia	NEO105	Homo sapiens	500	10.1073/pnas.1804921115	virus	Parvovirus B19	tooth	NA	ENA	reference_aligned,consensus	ERS2484293
Muhlemann2018b	2018	10.1073/pnas.1804921115	Lake Baikal (Shamanka II)	51.698	103.703	Russia	DA251	Homo sapiens	6900	10.1073/pnas.1804921115	virus	Parvovirus B19	tooth	NA	ENA	reference_aligned,consensus	ERS2484290
Muhlemann2018b	2018	10.1073/pnas.1804921115	Eastern Settlement	60.99	-45.42	Greenland	VK6	Homo sapiens	1000	10.1073/pnas.1804921115	virus	Parvovirus B19	tooth	NA	ENA	reference_aligned,consensus	ERS2484295
Muhlemann2018b	2018	10.1073/pnas.1804921115	Bodzia	52.703	18.887	Poland	VK154	Homo sapiens	1000	10.1073/pnas.1804921115	virus	Parvovirus B19	tooth	NA	ENA	reference_aligned,consensus	ERS2484297
Muhlemann2018b	2018	10.1073/pnas.1804921115	Oxford	51.756	-1.257	United Kingdom	VK143	Homo sapiens	1100	10.1073/pnas.1804921115	virus	Parvovirus B19	tooth	NA	ENA	reference_aligned,consensus	ERS2484296
Muhlemann2018b	2018	10.1073/pnas.1804921115	Lake Baikal (Shamanka II)	51.698	103.703	Russia	DA336	Homo sapiens	4100	10.1073/pnas.1804921115	virus	Parvovirus B19	unknown	NA	ENA	reference_aligned,consensus	ERS2484291
Wagner2014	2014	10.1016/S1473-3099(13)70323-2	Aschheim-Bajuwarenring	48.172	11.715	Germany	A120	Homo sapiens	1400	10.1016/S1473-3099(13)70323-2	bacteria	Yersinia pestis	tooth	NA	SRA	raw	SRS514388,SRS514389,SRS514393,SRS514395,SRS514397,SRS514398,SRS514399,SRS514400,SRS514401,SRS514402,SRS514403,SRS514404,SRS514423,SRS514424,SRS514425,SRS514426,SRS514427,SRS514429,SRS514430,SRS514431,SRS514435,SRS514436,SRS514437,SRS514438,SRS514439,SRS514440,SRS514441,SRS514442,SRS514507,SRS514506,SRS514505,SRS514444
Wagner2014	2014	10.1016/S1473-3099(13)70323-2	Aschheim-Bajuwarenring	48.172	11.715	Germany	A76	Homo sapiens	1400	10.1016/S1473-3099(13)70323-2	bacteria	Yersinia pestis	tooth	NA	SRA	raw	SRS514391,SRS514392,SRS514432,SRS514443,SRS514508
<<<<<<< HEAD
Vagene2018	2018	10.1038/s41559-017-0446-6	Teposcolula-Yucundaa	17.499	-97.467	Mexico	Tepos_10	Homo sapiens 	400	10.1038/s41559-017-0446-6	bacteria	Salmonella enterica	tooth	NA	ENA	raw	ERS2020211
Vagene2018	2018	10.1038/s41559-017-0446-6	Teposcolula-Yucundaa	17.499	-97.467	Mexico	Tepos_11	Homo sapiens 	400	10.1038/s41559-017-0446-6	bacteria	Salmonella enterica	tooth	NA	ENA	raw	ERS2020212
Vagene2018	2018	10.1038/s41559-017-0446-6	Teposcolula-Yucundaa	17.499	-97.467	Mexico	Tepos_14	Homo sapiens 	400	10.1038/s41559-017-0446-6	bacteria	Salmonella enterica	tooth	NA	ENA	raw	ERS2020215
Vagene2018	2018	10.1038/s41559-017-0446-6	Teposcolula-Yucundaa	17.499	-97.467	Mexico	Tepos_20	Homo sapiens 	400	10.1038/s41559-017-0446-6	bacteria	Salmonella enterica	tooth	NA	ENA	raw	ERS2020221
Vagene2018	2018	10.1038/s41559-017-0446-6	Teposcolula-Yucundaa	17.499	-97.467	Mexico	Tepos_34	Homo sapiens 	400	10.1038/s41559-017-0446-6	bacteria	Salmonella enterica	tooth	NA	ENA	raw	ERS2020226
Vagene2018	2018	10.1038/s41559-017-0446-6	Teposcolula-Yucundaa	17.499	-97.467	Mexico	Tepos_35	Homo sapiens 	400	10.1038/s41559-017-0446-6	bacteria	Salmonella enterica	tooth	NA	ENA	raw	ERS2020227
Vagene2018	2018	10.1038/s41559-017-0446-6	Teposcolula-Yucundaa	17.499	-97.467	Mexico	Tepos_36	Homo sapiens 	400	10.1038/s41559-017-0446-6	bacteria	Salmonella enterica	tooth	NA	ENA	raw	ERS2020228
Vagene2018	2018	10.1038/s41559-017-0446-6	Teposcolula-Yucundaa	17.499	-97.467	Mexico	Tepos_37	Homo sapiens 	400	10.1038/s41559-017-0446-6	bacteria	Salmonella enterica	tooth	NA	ENA	raw	ERS2020229
Vagene2018	2018	10.1038/s41559-017-0446-6	Teposcolula-Yucundaa	17.499	-97.467	Mexico	Tepos_38	Homo sapiens 	400	10.1038/s41559-017-0446-6	bacteria	Salmonella enterica	tooth	NA	ENA	raw	ERS2020230
Vagene2018	2018	10.1038/s41559-017-0446-6	Teposcolula-Yucundaa	17.499	-97.467	Mexico	Tepos_41	Homo sapiens 	400	10.1038/s41559-017-0446-6	bacteria	Salmonella enterica	tooth	NA	ENA	raw	ERS2020231
=======
Bos2011	2011	10.1038/nature10549	East Smithfield Cemetery	51.508	-0.069	United Kingdom	ES_11972	Homo sapiens	600	10.1038/nature10549	bacteria	Yersinia pestis	tooth	NA	SRA	raw	SRS259946
Bos2011	2011	10.1038/nature10549	East Smithfield Cemetery	51.508	-0.069	United Kingdom	ES_6330	Homo sapiens	600	10.1038/nature10549	bacteria	Yersinia pestis	tooth	NA	SRA	raw	SRS259944
Bos2011	2011	10.1038/nature10549	East Smithfield Cemetery	51.508	-0.069	United Kingdom	ES_8124	Homo sapiens	600	10.1038/nature10549	bacteria	Yersinia pestis	tooth	NA	SRA	raw	SRS259947
Bos2011	2011	10.1038/nature10549	East Smithfield Cemetery	51.508	-0.069	United Kingdom	ES_8291	Homo sapiens	600	10.1038/nature10549	bacteria	Yersinia pestis	tooth	NA	SRA	raw	SRS259945
Bos2016	2016	10.7554/eLife.12994.001	Observance	43.301	5.367	France	OBS107	Homo sapiens	200	10.7554/eLife.12994.001	bacteria	Yersinia pestis	tooth	NA	ENA	raw	ERS1020860
Bos2016	2016	10.7554/eLife.12994.001	Observance	43.301	5.367	France	OBS110	Homo sapiens	200	10.7554/eLife.12994.001	bacteria	Yersinia pestis	tooth	NA	ENA	raw	ERS1020861
Bos2016	2016	10.7554/eLife.12994.001	Observance	43.301	5.367	France	OBS116	Homo sapiens	200	10.7554/eLife.12994.001	bacteria	Yersinia pestis	tooth	NA	ENA	raw	ERS1020862
Bos2016	2016	10.7554/eLife.12994.001	Observance	43.301	5.367	France	OBS124	Homo sapiens	200	10.7554/eLife.12994.001	bacteria	Yersinia pestis	tooth	NA	ENA	raw	ERS1020863
Bos2016	2016	10.7554/eLife.12994.001	Observance	43.301	5.367	France	OBS137	Homo sapiens	200	10.7554/eLife.12994.001	bacteria	Yersinia pestis	tooth	NA	ENA	raw	ERS1020864
>>>>>>> 6241a534
<|MERGE_RESOLUTION|>--- conflicted
+++ resolved
@@ -130,7 +130,15 @@
 Muhlemann2018b	2018	10.1073/pnas.1804921115	Lake Baikal (Shamanka II)	51.698	103.703	Russia	DA336	Homo sapiens	4100	10.1073/pnas.1804921115	virus	Parvovirus B19	unknown	NA	ENA	reference_aligned,consensus	ERS2484291
 Wagner2014	2014	10.1016/S1473-3099(13)70323-2	Aschheim-Bajuwarenring	48.172	11.715	Germany	A120	Homo sapiens	1400	10.1016/S1473-3099(13)70323-2	bacteria	Yersinia pestis	tooth	NA	SRA	raw	SRS514388,SRS514389,SRS514393,SRS514395,SRS514397,SRS514398,SRS514399,SRS514400,SRS514401,SRS514402,SRS514403,SRS514404,SRS514423,SRS514424,SRS514425,SRS514426,SRS514427,SRS514429,SRS514430,SRS514431,SRS514435,SRS514436,SRS514437,SRS514438,SRS514439,SRS514440,SRS514441,SRS514442,SRS514507,SRS514506,SRS514505,SRS514444
 Wagner2014	2014	10.1016/S1473-3099(13)70323-2	Aschheim-Bajuwarenring	48.172	11.715	Germany	A76	Homo sapiens	1400	10.1016/S1473-3099(13)70323-2	bacteria	Yersinia pestis	tooth	NA	SRA	raw	SRS514391,SRS514392,SRS514432,SRS514443,SRS514508
-<<<<<<< HEAD
+Bos2011	2011	10.1038/nature10549	East Smithfield Cemetery	51.508	-0.069	United Kingdom	ES_11972	Homo sapiens	600	10.1038/nature10549	bacteria	Yersinia pestis	tooth	NA	SRA	raw	SRS259946
+Bos2011	2011	10.1038/nature10549	East Smithfield Cemetery	51.508	-0.069	United Kingdom	ES_6330	Homo sapiens	600	10.1038/nature10549	bacteria	Yersinia pestis	tooth	NA	SRA	raw	SRS259944
+Bos2011	2011	10.1038/nature10549	East Smithfield Cemetery	51.508	-0.069	United Kingdom	ES_8124	Homo sapiens	600	10.1038/nature10549	bacteria	Yersinia pestis	tooth	NA	SRA	raw	SRS259947
+Bos2011	2011	10.1038/nature10549	East Smithfield Cemetery	51.508	-0.069	United Kingdom	ES_8291	Homo sapiens	600	10.1038/nature10549	bacteria	Yersinia pestis	tooth	NA	SRA	raw	SRS259945
+Bos2016	2016	10.7554/eLife.12994.001	Observance	43.301	5.367	France	OBS107	Homo sapiens	200	10.7554/eLife.12994.001	bacteria	Yersinia pestis	tooth	NA	ENA	raw	ERS1020860
+Bos2016	2016	10.7554/eLife.12994.001	Observance	43.301	5.367	France	OBS110	Homo sapiens	200	10.7554/eLife.12994.001	bacteria	Yersinia pestis	tooth	NA	ENA	raw	ERS1020861
+Bos2016	2016	10.7554/eLife.12994.001	Observance	43.301	5.367	France	OBS116	Homo sapiens	200	10.7554/eLife.12994.001	bacteria	Yersinia pestis	tooth	NA	ENA	raw	ERS1020862
+Bos2016	2016	10.7554/eLife.12994.001	Observance	43.301	5.367	France	OBS124	Homo sapiens	200	10.7554/eLife.12994.001	bacteria	Yersinia pestis	tooth	NA	ENA	raw	ERS1020863
+Bos2016	2016	10.7554/eLife.12994.001	Observance	43.301	5.367	France	OBS137	Homo sapiens	200	10.7554/eLife.12994.001	bacteria	Yersinia pestis	tooth	NA	ENA	raw	ERS1020864
 Vagene2018	2018	10.1038/s41559-017-0446-6	Teposcolula-Yucundaa	17.499	-97.467	Mexico	Tepos_10	Homo sapiens 	400	10.1038/s41559-017-0446-6	bacteria	Salmonella enterica	tooth	NA	ENA	raw	ERS2020211
 Vagene2018	2018	10.1038/s41559-017-0446-6	Teposcolula-Yucundaa	17.499	-97.467	Mexico	Tepos_11	Homo sapiens 	400	10.1038/s41559-017-0446-6	bacteria	Salmonella enterica	tooth	NA	ENA	raw	ERS2020212
 Vagene2018	2018	10.1038/s41559-017-0446-6	Teposcolula-Yucundaa	17.499	-97.467	Mexico	Tepos_14	Homo sapiens 	400	10.1038/s41559-017-0446-6	bacteria	Salmonella enterica	tooth	NA	ENA	raw	ERS2020215
@@ -140,15 +148,4 @@
 Vagene2018	2018	10.1038/s41559-017-0446-6	Teposcolula-Yucundaa	17.499	-97.467	Mexico	Tepos_36	Homo sapiens 	400	10.1038/s41559-017-0446-6	bacteria	Salmonella enterica	tooth	NA	ENA	raw	ERS2020228
 Vagene2018	2018	10.1038/s41559-017-0446-6	Teposcolula-Yucundaa	17.499	-97.467	Mexico	Tepos_37	Homo sapiens 	400	10.1038/s41559-017-0446-6	bacteria	Salmonella enterica	tooth	NA	ENA	raw	ERS2020229
 Vagene2018	2018	10.1038/s41559-017-0446-6	Teposcolula-Yucundaa	17.499	-97.467	Mexico	Tepos_38	Homo sapiens 	400	10.1038/s41559-017-0446-6	bacteria	Salmonella enterica	tooth	NA	ENA	raw	ERS2020230
-Vagene2018	2018	10.1038/s41559-017-0446-6	Teposcolula-Yucundaa	17.499	-97.467	Mexico	Tepos_41	Homo sapiens 	400	10.1038/s41559-017-0446-6	bacteria	Salmonella enterica	tooth	NA	ENA	raw	ERS2020231
-=======
-Bos2011	2011	10.1038/nature10549	East Smithfield Cemetery	51.508	-0.069	United Kingdom	ES_11972	Homo sapiens	600	10.1038/nature10549	bacteria	Yersinia pestis	tooth	NA	SRA	raw	SRS259946
-Bos2011	2011	10.1038/nature10549	East Smithfield Cemetery	51.508	-0.069	United Kingdom	ES_6330	Homo sapiens	600	10.1038/nature10549	bacteria	Yersinia pestis	tooth	NA	SRA	raw	SRS259944
-Bos2011	2011	10.1038/nature10549	East Smithfield Cemetery	51.508	-0.069	United Kingdom	ES_8124	Homo sapiens	600	10.1038/nature10549	bacteria	Yersinia pestis	tooth	NA	SRA	raw	SRS259947
-Bos2011	2011	10.1038/nature10549	East Smithfield Cemetery	51.508	-0.069	United Kingdom	ES_8291	Homo sapiens	600	10.1038/nature10549	bacteria	Yersinia pestis	tooth	NA	SRA	raw	SRS259945
-Bos2016	2016	10.7554/eLife.12994.001	Observance	43.301	5.367	France	OBS107	Homo sapiens	200	10.7554/eLife.12994.001	bacteria	Yersinia pestis	tooth	NA	ENA	raw	ERS1020860
-Bos2016	2016	10.7554/eLife.12994.001	Observance	43.301	5.367	France	OBS110	Homo sapiens	200	10.7554/eLife.12994.001	bacteria	Yersinia pestis	tooth	NA	ENA	raw	ERS1020861
-Bos2016	2016	10.7554/eLife.12994.001	Observance	43.301	5.367	France	OBS116	Homo sapiens	200	10.7554/eLife.12994.001	bacteria	Yersinia pestis	tooth	NA	ENA	raw	ERS1020862
-Bos2016	2016	10.7554/eLife.12994.001	Observance	43.301	5.367	France	OBS124	Homo sapiens	200	10.7554/eLife.12994.001	bacteria	Yersinia pestis	tooth	NA	ENA	raw	ERS1020863
-Bos2016	2016	10.7554/eLife.12994.001	Observance	43.301	5.367	France	OBS137	Homo sapiens	200	10.7554/eLife.12994.001	bacteria	Yersinia pestis	tooth	NA	ENA	raw	ERS1020864
->>>>>>> 6241a534
+Vagene2018	2018	10.1038/s41559-017-0446-6	Teposcolula-Yucundaa	17.499	-97.467	Mexico	Tepos_41	Homo sapiens 	400	10.1038/s41559-017-0446-6	bacteria	Salmonella enterica	tooth	NA	ENA	raw	ERS2020231