--- conflicted
+++ resolved
@@ -81,12 +81,9 @@
 KrauseKyora2018	2018	10.7554/eLife.36666	Karsdorf	51.27	11.65	Germany	Karsdorf	Homo sapiens	7000	10.7554/eLife.36666	virus	Hepatitis B virus	tooth	NA	ENA	raw	ERS2200179
 KrauseKyora2018	2018	10.7554/eLife.36666	Sorsum	52.27	9.61	Germany	Sorsum	Homo sapiens	5100	10.7554/eLife.36666	virus	Hepatitis B virus	tooth	NA	ENA	raw	ERS2200180
 KrauseKyora2018	2018	10.7554/eLife.36666	Petersberg	47.71	12.12	Germany	Petersberg	Homo sapiens	900	10.7554/eLife.36666	virus	Hepatitis B virus	tooth	NA	ENA	raw	ERS2200178
-<<<<<<< HEAD
-BarGal2012	2012	10.1002/hep.25852	Yangju	37.8	127.0	South Korea	Yangju child mummy	Homo sapiens	500	10.1002/hep.25852	virus	Hepatitis B virus	liver	NA	GenBank	assembly	JN315779
-=======
 Giffin2020	2020	10.1038/s41598-020-66012-x	Aguonu g. 10	54.675	25.277	Lithuania	AGU007	Homo sapiens	400	10.1038/s41598-020-66012-x	bacteria	Yersinia pestis	tooth	NA	ENA	raw	ERS4398261
 Giffin2020	2020	10.1038/s41598-020-66012-x	Aguonu g. 10	54.675	25.277	Lithuania	AGU010	Homo sapiens	500	10.1038/s41598-020-66012-x	bacteria	Yersinia pestis	tooth	NA	ENA	raw	ERS4410876
 Giffin2020	2020	10.1038/s41598-020-66012-x	Aguonu g. 10	54.675	25.277	Lithuania	AGU020	Homo sapiens	500	10.1038/s41598-020-66012-x	bacteria	Yersinia pestis	tooth	NA	ENA	raw	ERS4398262
 Giffin2020	2020	10.1038/s41598-020-66012-x	Aguonu g. 10	54.675	25.277	Lithuania	AGU025	Homo sapiens	400	10.1038/s41598-020-66012-x	bacteria	Yersinia pestis	tooth	NA	ENA	raw	ERS4398263
 Giffin2020	2020	10.1038/s41598-020-66012-x	Aguonu g. 10	54.675	25.277	Lithuania	AGU007	Homo sapiens	400	10.1038/s41598-020-66012-x	bacteria	Treponema pallidum	tooth	NA	ENA	raw	ERS4398260
->>>>>>> 828b30a9
+BarGal2012	2012	10.1002/hep.25852	Yangju	37.8	127.0	South Korea	Yangju child mummy	Homo sapiens	500	10.1002/hep.25852	virus	Hepatitis B virus	liver	NA	GenBank	assembly	JN315779
