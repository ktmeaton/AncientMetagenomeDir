--- conflicted
+++ resolved
@@ -86,8 +86,5 @@
 Giffin2020	2020	10.1038/s41598-020-66012-x	Aguonu g. 10	54.675	25.277	Lithuania	AGU020	Homo sapiens	500	10.1038/s41598-020-66012-x	bacteria	Yersinia pestis	tooth	NA	ENA	raw	ERS4398262
 Giffin2020	2020	10.1038/s41598-020-66012-x	Aguonu g. 10	54.675	25.277	Lithuania	AGU025	Homo sapiens	400	10.1038/s41598-020-66012-x	bacteria	Yersinia pestis	tooth	NA	ENA	raw	ERS4398263
 Giffin2020	2020	10.1038/s41598-020-66012-x	Aguonu g. 10	54.675	25.277	Lithuania	AGU007	Homo sapiens	400	10.1038/s41598-020-66012-x	bacteria	Treponema pallidum	tooth	NA	ENA	raw	ERS4398260
-<<<<<<< HEAD
 Feldman2016	2016	10.1093/molbev/msw170	Altenerding	48.287	11.903	Germany	AE1175	Homo sapiens	1500	10.1093/molbev/msw170	bacteria	Yersinia pestis	tooth	NA	ENA	raw	ERS1266114
-=======
-BarGal2012	2012	10.1002/hep.25852	Yangju	37.8	127.0	South Korea	Yangju child mummy	Homo sapiens	500	10.1002/hep.25852	virus	Hepatitis B virus	liver	NA	GenBank	assembly	JN315779
->>>>>>> 2d902461
+BarGal2012	2012	10.1002/hep.25852	Yangju	37.8	127.0	South Korea	Yangju child mummy	Homo sapiens	500	10.1002/hep.25852	virus	Hepatitis B virus	liver	NA	GenBank	assembly	JN315779