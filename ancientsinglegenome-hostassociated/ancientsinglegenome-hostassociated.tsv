--- conflicted
+++ resolved
@@ -139,10 +139,6 @@
 Bos2016	2016	10.7554/eLife.12994.001	Observance	43.301	5.367	France	OBS116	Homo sapiens	200	10.7554/eLife.12994.001	bacteria	Yersinia pestis	tooth	NA	ENA	raw	ERS1020862
 Bos2016	2016	10.7554/eLife.12994.001	Observance	43.301	5.367	France	OBS124	Homo sapiens	200	10.7554/eLife.12994.001	bacteria	Yersinia pestis	tooth	NA	ENA	raw	ERS1020863
 Bos2016	2016	10.7554/eLife.12994.001	Observance	43.301	5.367	France	OBS137	Homo sapiens	200	10.7554/eLife.12994.001	bacteria	Yersinia pestis	tooth	NA	ENA	raw	ERS1020864
-<<<<<<< HEAD
-deDios2020	2020	10.1016/j.meegid.2020.104209	Musées Royaux des Beaux-Arts de Belgique	50.842	4.358	Belgium	Jean-Paul Marat	Homo sapiens	200	10.1016/j.meegid.2020.104209	eukaryota	Malassezia restricta	blood	NA	ENA	raw	ERS4278128,ERS4278129,ERS4278130
-deDios2020	2020	10.1016/j.meegid.2020.104209	Musées Royaux des Beaux-Arts de Belgique	50.842	4.358	Belgium	Jean-Paul Marat	Homo sapiens	200	10.1016/j.meegid.2020.104209	eukaryota	Cutibacterium acnes	blood	NA	ENA	raw	ERS4278128,ERS4278129,ERS4278130
-=======
 PattersonRoss2018	2018	10.1371/journal.ppat.1006750	Sacristy of the Basilica of St. Domenico Maggiore	40.848	14.254	Italy	NASD24	Homo sapiens	400	10.1371/journal.ppat.1006750	virus	Hepatitis B virus	tissue	NA	GenBank	consensus	MG585269
 Vagene2018	2018	10.1038/s41559-017-0446-6	Teposcolula-Yucundaa	17.499	-97.467	Mexico	Tepos_10	Homo sapiens	400	10.1038/s41559-017-0446-6	bacteria	Salmonella enterica	tooth	NA	ENA	raw	ERS2020211
 Vagene2018	2018	10.1038/s41559-017-0446-6	Teposcolula-Yucundaa	17.499	-97.467	Mexico	Tepos_11	Homo sapiens	400	10.1038/s41559-017-0446-6	bacteria	Salmonella enterica	tooth	NA	ENA	raw	ERS2020212
@@ -154,4 +150,5 @@
 Vagene2018	2018	10.1038/s41559-017-0446-6	Teposcolula-Yucundaa	17.499	-97.467	Mexico	Tepos_37	Homo sapiens	400	10.1038/s41559-017-0446-6	bacteria	Salmonella enterica	tooth	NA	ENA	raw	ERS2020229
 Vagene2018	2018	10.1038/s41559-017-0446-6	Teposcolula-Yucundaa	17.499	-97.467	Mexico	Tepos_38	Homo sapiens	400	10.1038/s41559-017-0446-6	bacteria	Salmonella enterica	tooth	NA	ENA	raw	ERS2020230
 Vagene2018	2018	10.1038/s41559-017-0446-6	Teposcolula-Yucundaa	17.499	-97.467	Mexico	Tepos_41	Homo sapiens	400	10.1038/s41559-017-0446-6	bacteria	Salmonella enterica	tooth	NA	ENA	raw	ERS2020231
->>>>>>> 2cb2b819
+deDios2020	2020	10.1016/j.meegid.2020.104209	Musées Royaux des Beaux-Arts de Belgique	50.842	4.358	Belgium	Jean-Paul Marat	Homo sapiens	200	10.1016/j.meegid.2020.104209	eukaryota	Malassezia restricta	blood	NA	ENA	raw	ERS4278128,ERS4278129,ERS4278130
+deDios2020	2020	10.1016/j.meegid.2020.104209	Musées Royaux des Beaux-Arts de Belgique	50.842	4.358	Belgium	Jean-Paul Marat	Homo sapiens	200	10.1016/j.meegid.2020.104209	eukaryota	Cutibacterium acnes	blood	NA	ENA	raw	ERS4278128,ERS4278129,ERS4278130