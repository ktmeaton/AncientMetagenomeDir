--- conflicted
+++ resolved
@@ -149,11 +149,7 @@
 Vagene2018	2018	10.1038/s41559-017-0446-6	Teposcolula-Yucundaa	17.499	-97.467	Mexico	Tepos_36	Homo sapiens	400	10.1038/s41559-017-0446-6	bacteria	Salmonella enterica	tooth	NA	ENA	raw	ERS2020228
 Vagene2018	2018	10.1038/s41559-017-0446-6	Teposcolula-Yucundaa	17.499	-97.467	Mexico	Tepos_37	Homo sapiens	400	10.1038/s41559-017-0446-6	bacteria	Salmonella enterica	tooth	NA	ENA	raw	ERS2020229
 Vagene2018	2018	10.1038/s41559-017-0446-6	Teposcolula-Yucundaa	17.499	-97.467	Mexico	Tepos_38	Homo sapiens	400	10.1038/s41559-017-0446-6	bacteria	Salmonella enterica	tooth	NA	ENA	raw	ERS2020230
-<<<<<<< HEAD
-Vagene2018	2018	10.1038/s41559-017-0446-6	Teposcolula-Yucundaa	17.499	-97.467	Mexico	Tepos_41	Homo sapiens	400	10.1038/s41559-017-0446-6	bacteria	Salmonella enterica	tooth	NA	ENA	raw	ERS2020231
-=======
 Vagene2018	2018	10.1038/s41559-017-0446-6	Teposcolula-Yucundaa	17.499	-97.467	Mexico	Tepos_41	Homo sapiens	400	10.1038/s41559-017-0446-6	bacteria	Salmonella enterica	tooth	NA	ENA	raw	ERS2020231
 deDios2020	2020	10.1016/j.meegid.2020.104209	Musées Royaux des Beaux-Arts de Belgique	50.842	4.358	Belgium	Jean-Paul Marat	Homo sapiens	200	10.1016/j.meegid.2020.104209	eukaryota	Malassezia restricta	blood	NA	ENA	raw	ERS4278128,ERS4278129,ERS4278130
 deDios2020	2020	10.1016/j.meegid.2020.104209	Musées Royaux des Beaux-Arts de Belgique	50.842	4.358	Belgium	Jean-Paul Marat	Homo sapiens	200	10.1016/j.meegid.2020.104209	eukaryota	Cutibacterium acnes	blood	NA	ENA	raw	ERS4278128,ERS4278129,ERS4278130
-Sabin2020	2020	10.1186/s13059-020-02112-1	Lund Cathedral	55.704	13.193	Sweden	Bishop Peder Winstrup	Homo sapiens	300	10.1186/s13059-020-02112-1	bacteria	Mycobacterium tuberculosis	calcified nodule	NA	SRA	raw	SRS6462469
->>>>>>> 4e3ad392
+Sabin2020	2020	10.1186/s13059-020-02112-1	Lund Cathedral	55.704	13.193	Sweden	Bishop Peder Winstrup	Homo sapiens	300	10.1186/s13059-020-02112-1	bacteria	Mycobacterium tuberculosis	calcified nodule	NA	SRA	raw	SRS6462469