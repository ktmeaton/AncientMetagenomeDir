project_name	publication_year	publication_doi	site_name	latitude	longitude	geo_loc_name	sample_name	sample_host	sample_age	sample_age_doi	singlegenome_domain	singlegenome_species	material	collection_date	archive	data_type	archive_accession
Schuenemann2013	2013	10.1126/science.1238286	Sigtuna	59.618	17.726	Sweden	3077	Homo sapiens	900	10.1126/science.1238286	bacteria	Mycobacterium leprae	bone	NA	SRA	raw	SRS418834
Schuenemann2013	2013	10.1126/science.1238286	Odense St. Jørgen cemetery	55.399	10.406	Denmark	Jorgen_625	Homo sapiens	600	10.1126/science.1238286	bacteria	Mycobacterium leprae	tooth	NA	SRA	raw	SRS418854
Schuenemann2013	2013	10.1126/science.1238286	Refshale	56.193	9.394	Denmark	Refshale_16	Homo sapiens	900	10.1126/science.1238286	bacteria	Mycobacterium leprae	tooth	NA	SRA	raw	SRS419262,SRS418858,SRS418859
Schuenemann2013	2013	10.1126/science.1238286	St. Mary Magdalene leprosarium, Winchester	51.059	-1.308	United Kingdom	SK2	Homo sapiens	700	10.1126/science.1238286	bacteria	Mycobacterium leprae	bone	NA	SRA	raw	SRS418843
Schuenemann2013	2013	10.1126/science.1238286	St. Mary Magdalene leprosarium, Winchester	52.059	-1.308	United Kingdom	SK8	Homo sapiens	1000	10.1126/science.1238286	bacteria	Mycobacterium leprae	tooth	NA	SRA	raw	SRS418845
Schuenemann2018	2018	10.1371/journal.ppat.1006997	Odense St. Jørgen cemetery	55.399	10.406	Denmark	Jorgen_404	Homo sapiens	800	10.1371/journal.ppat.1006997	bacteria	Mycobacterium leprae	tooth	NA	ENA	raw	ERS1574247
Schuenemann2018	2018	10.1371/journal.ppat.1006997	Odense St. Jørgen cemetery	55.399	10.406	Denmark	Jorgen_427	Homo sapiens	800	10.1371/journal.ppat.1006997	bacteria	Mycobacterium leprae	tooth	NA	ENA	raw	ERS1574249
Schuenemann2018	2018	10.1371/journal.ppat.1006997	Odense St. Jørgen cemetery	55.399	10.406	Denmark	Jorgen_507	Homo sapiens	900	10.1371/journal.ppat.1006997	bacteria	Mycobacterium leprae	tooth	NA	ENA	raw	ERS1574253
Schuenemann2018	2018	10.1371/journal.ppat.1006997	Odense St. Jørgen cemetery	55.399	10.406	Denmark	Jorgen_533	Homo sapiens	900	10.1371/journal.ppat.1006997	bacteria	Mycobacterium leprae	tooth	NA	ENA	raw	ERS1574254
Schuenemann2018	2018	10.1371/journal.ppat.1006997	Odense St. Jørgen cemetery	55.399	10.406	Denmark	Jorgen_722	Homo sapiens	700	10.1371/journal.ppat.1006997	bacteria	Mycobacterium leprae	tooth	NA	ENA	raw	ERS1574259
Schuenemann2018	2018	10.1371/journal.ppat.1006997	Odense St. Jørgen cemetery	55.399	10.406	Denmark	Jorgen_749	Homo sapiens	700	10.1371/journal.ppat.1006997	bacteria	Mycobacterium leprae	tooth	NA	ENA	raw	ERS1574262
Schuenemann2018	2018	10.1371/journal.ppat.1006997	Szentes-Kistőke	46.715	20.281	Hungary	SK11	Homo sapiens	1300	10.1016/j.meegid.2015.02.001	bacteria	Mycobacterium leprae	bone	NA	SRA	raw	SRS2667046
Schuenemann2018	2018	10.1371/journal.ppat.1006997	Necropoli Vicenne Campochiaro	41.564	14.498	Italy	T18	Homo sapiens	1300	10.1016/j.meegid.2015.02.001	bacteria	Mycobacterium leprae	bone	NA	SRA	raw	SRS2667044
Schuenemann2018	2018	10.1371/journal.ppat.1006997	Prušánky	48.831	16.982	Czech Republic	Body 188	Homo sapiens	1100	10.1016/j.meegid.2015.02.001	bacteria	Mycobacterium leprae	bone	NA	SRA	raw	SRS2667047
Schuenemann2018	2018	10.1371/journal.ppat.1006997	Great Chesterford	52.063	0.193	United Kingdom	GC96	Homo sapiens	1500	10.1371/journal.pone.0124282	bacteria	Mycobacterium leprae	bone	NA	SRA	raw	SRS2667045
Warinner2014	2014	10.1038/ng.2906	Dalheim	51.565	8.84	Germany	G12	Homo sapiens	900	10.1038/ng.2906	bacteria	Tannerella forsythia	tooth	NA	SRA	raw	SRS473747,SRS473746,SRS473748,SRS473749,SRS473750
Bos2014	2014	10.1038/nature13591	El Yaral	-17.41	-71.092	Peru	64	Homo sapiens	900	10.1038/nature13591	bacteria	Mycobacterium pinnipedii	bone	NA	SRA	raw	SRS592075
Bos2014	2014	10.1038/nature13591	El Algodonal	-17.583	-71.21	Peru	58	Homo sapiens	1000	10.1038/nature13591	bacteria	Mycobacterium pinnipedii	bone	NA	SRA	raw	SRS591992
Bos2014	2014	10.1038/nature13591	Chiribaya Alta	-17.621	-71.269	Peru	54	Homo sapiens	900	10.1038/nature13591	bacteria	Mycobacterium pinnipedii	bone	NA	SRA	raw	SRS591994
AndradesValtuena2017	2017	10.1016/j.cub.2017.10.025	Rasshevatskiy	45.569	41.03	Russia	RK1001	Homo sapiens	4200	10.1016/j.cub.2017.10.025	bacteria	Yersinia pestis	tooth	NA	ENA	raw	ERS1892069
AndradesValtuena2017	2017	10.1016/j.cub.2017.10.025	Beli Manastir-Popova zemlja	45.77	18.61	Croatia	GEN72	Homo sapiens	4200	10.1016/j.cub.2017.10.025	bacteria	Yersinia pestis	tooth	NA	ENA	raw	ERS1892068
AndradesValtuena2017	2017	10.1016/j.cub.2017.10.025	Gyvakarai	55.913	24.89	Lithuania	Gyvakarai1	Homo sapiens	4000	10.1016/j.cub.2017.10.025	bacteria	Yersinia pestis	tooth	NA	ENA	raw	ERS1892064
AndradesValtuena2017	2017	10.1016/j.cub.2017.10.025	Kunila	58.616	23.796	Estonia	KunilaII	Homo sapiens	4000	10.1016/j.cub.2017.10.025	bacteria	Yersinia pestis	tooth	NA	ENA	raw	ERS1892065
AndradesValtuena2017	2017	10.1016/j.cub.2017.10.025	Haunstetten Unterer Talweg 85	48.318	10.891	Germany	1343UnTal85	Homo sapiens	3800	10.1371/journal.pone.0139705	bacteria	Yersinia pestis	tooth	NA	ENA	raw	ERS1892067
AndradesValtuena2017	2017	10.1016/j.cub.2017.10.025	Haunstetten Postillionstrasse 6	48.308	10.893	Germany	6Post	Homo sapiens	3600	10.1371/journal.pone.0139705	bacteria	Yersinia pestis	tooth	NA	ENA	raw	ERS1892066
Spyrou2018	2018	10.1038/s41467-018-04550-9	Mikhailovsky II burial site	53.2	50.2	Russia	RT5	Homo sapiens	3500	10.1038/s41467-018-04550-9	bacteria	Yersinia pestis	tooth	NA	ENA	raw	ERS2106903
Spyrou2018	2018	10.1038/s41467-018-04550-9	Mikhailovsky II burial site	53.2	50.2	Russia	RT6	Homo sapiens	3500	10.1038/s41467-018-04550-9	bacteria	Yersinia pestis	tooth	NA	ENA	raw	ERS2106904
Rascovan2019	2019	10.1016/j.cell.2018.11.005	Gökhem 94:1, Frälsegården	58.173	13.407	Sweden	Gok2	Homo sapiens	4400	10.1016/j.cell.2018.11.005	bacteria	Yersinia pestis	tooth	NA	ENA	raw	ERS434180
Rasmussen2015	2015	10.1016/j.cell.2015.10.009	Sope	59.408	27.026	Estonia	RISE00 	Homo sapiens	4000	10.1038/nature14507	bacteria	Yersinia pestis	tooth	NA	ENA	raw	ERS848971
Rasmussen2015	2015	10.1016/j.cell.2015.10.009	Chociwel	50.796	17.094	Poland	RISE139 	Homo sapiens	3600	10.1038/nature14507	bacteria	Yersinia pestis	tooth	NA	ENA	raw	ERS848972
Rasmussen2015	2015	10.1016/j.cell.2015.10.009	Bulanovo	52.453	55.16	Russia	RISE386 	Homo sapiens	3800	10.1038/nature14507	bacteria	Yersinia pestis	tooth	NA	ENA	raw	ERS848973
Rasmussen2015	2015	10.1016/j.cell.2015.10.009	Kapan	39.2	46.4	Armenia	RISE397 	Homo sapiens	2800	10.1038/nature14507	bacteria	Yersinia pestis	tooth	NA	ENA	raw	ERS848974
Rasmussen2015	2015	10.1016/j.cell.2015.10.009	Kytmanovo	53.456	85.447	Russia	RISE505 	Homo sapiens	3400	10.1038/nature14507	bacteria	Yersinia pestis	tooth	NA	ENA	raw	ERS848975
Rasmussen2015	2015	10.1016/j.cell.2015.10.009	Bateni	54.584	90.775	Russia	RISE509 	Homo sapiens	4200	10.1038/nature14507	bacteria	Yersinia pestis	tooth	NA	ENA	raw	ERS848976
Rasmussen2015	2015	10.1016/j.cell.2015.10.009	Bateni	54.584	90.775	Russia	RISE511 	Homo sapiens	2900	10.1038/nature14507	bacteria	Yersinia pestis	tooth	NA	ENA	raw	ERS848977
Yu2020	2020	10.1016/j.cell.2020.04.037	Glazkovskoe Predmestie Site	52.279	104.251	Russia	GLZ001	Homo sapiens	4300	10.1016/j.cell.2020.04.037	bacteria	Yersinia pestis	tooth	NA	ENA	raw	ERS4540520
Yu2020	2020	10.1016/j.cell.2020.04.037	Glazkovskoe Predmestie Site	52.279	104.251	Russia	GLZ002	Homo sapiens	4400	10.1016/j.cell.2020.04.037	bacteria	Yersinia pestis	tooth	NA	ENA	raw	ERS4540521
Devault2017	2017	10.7554/eLife.20983	Troy	39.953	26.236	Turkey	Nod1	Homo sapiens	800	10.7554/eLife.20983	bacteria	Gardnerella vaginalis	calcified nodule	NA	SRA	raw	SRS1779841,SRS1779840
Devault2017	2017	10.7554/eLife.20983	Troy	39.953	26.236	Turkey	Nod1	Homo sapiens	800	10.7554/eLife.20983	bacteria	Staphylococcus saprophyticus	calcified nodule	NA	SRA	raw	SRS1779841,SRS1779840
Devault2017	2017	10.7554/eLife.20983	Troy	39.953	26.236	Turkey	Nod2	Homo sapiens	800	10.7554/eLife.20983	bacteria	Gardnerella vaginalis	calcified nodule	NA	SRA	raw	SRS1779846,SRS1779844
Devault2017	2017	10.7554/eLife.20983	Troy	39.953	26.236	Turkey	Nod2	Homo sapiens	800	10.7554/eLife.20983	bacteria	Staphylococcus saprophyticus	calcified nodule	NA	SRA	raw	SRS1779846,SRS1779844
Muhlemann2018	2018	10.1038/s41586-018-0097-z	Bulanovo	52.453	55.16	Russia	RISE387	Homo sapiens	3800	10.1038/s41586-018-0097-z	virus	Hepatitis B virus	tooth	NA	ENA	raw	ERS2295393
Muhlemann2018	2018	10.1038/s41586-018-0097-z	Sandorfalva-Eperjes	46.344	20.162	Hungary	DA195	Homo sapiens	2500	10.1038/s41586-018-0097-z	virus	Hepatitis B virus	unknown	NA	ENA	raw	ERS2295388
Muhlemann2018	2018	10.1038/s41586-018-0097-z	Osterhofen-Altenmarkt	48.691	13.061	Germany	RISE563	Homo sapiens	4000	10.1038/s41586-018-0097-z	virus	Hepatitis B virus	tooth	NA	ENA	raw	ERS2295394
Muhlemann2018	2018	10.1038/s41586-018-0097-z	Szàzhalombatta-Földvàr	47.372	18.962	Hungary	RISE254	Homo sapiens	3600	10.1038/s41586-018-0097-z	virus	Hepatitis B virus	bone	NA	ENA	raw	ERS2295391
Muhlemann2018	2018	10.1038/s41586-018-0097-z	Karasyur	46.997	66.285	Kazakhstan	DA29	Homo sapiens	800	10.1038/s41586-018-0097-z	virus	Hepatitis B virus	unknown	NA	ENA	raw	ERS2295384
Muhlemann2018	2018	10.1038/s41586-018-0097-z	Halvay 3	52.836	62.893	Kazakhstan	DA27	Homo sapiens	1600	10.1038/s41586-018-0097-z	virus	Hepatitis B virus	unknown	NA	ENA	raw	ERS2295383
Muhlemann2018	2018	10.1038/s41586-018-0097-z	Poprad	49.077	20.317	Slovakia	DA119	Homo sapiens	1500	10.1038/s41586-018-0097-z	virus	Hepatitis B virus	unknown	NA	ENA	raw	ERS2295387
Muhlemann2018	2018	10.1038/s41586-018-0097-z	Omnogobi	42.525	105.18	Mongolia	DA45	Homo sapiens	2000	10.1038/s41586-018-0097-z	virus	Hepatitis B virus	bone	NA	ENA	raw	ERS2295385
Muhlemann2018	2018	10.1038/s41586-018-0097-z	Szczepankowice	50.948	16.943	Poland	RISE154	Homo sapiens	3500	10.1038/s41586-018-0097-z	virus	Hepatitis B virus	tooth	NA	ENA	raw	ERS2295390
Muhlemann2018	2018	10.1038/s41586-018-0097-z	Keden	41.428	75.329	Kyrgyzstan	DA51	Homo sapiens	2200	10.1038/s41586-018-0097-z	virus	Hepatitis B virus	unknown	NA	ENA	raw	ERS2295386
Muhlemann2018	2018	10.1038/s41586-018-0097-z	Bulanovo	52.453	55.16	Russia	RISE386	Homo sapiens	3800	10.1038/s41586-018-0097-z	virus	Hepatitis B virus	tooth	NA	ENA	raw	ERS2295392
Muhlemann2018	2018	10.1038/s41586-018-0097-z	Butakty	43.202	76.981	Kazakhstan	DA222	Homo sapiens	1100	10.1038/s41586-018-0097-z	virus	Hepatitis B virus	unknown	NA	ENA	raw	ERS2295389
Dux2020	2020	10.1126/science.aba9411	Berlin	52.51	13.4	Germany	BMM 655/1912	Homo sapiens	100	10.1126/science.aba9411	virus	Measles morbillivirus	lung tissue	NA	ENA	raw	ERS4249335
Dux2020	2020	10.1126/science.aba9411	Prague	50.06	14.46	Czech Republic	MVi/Prague.CZE/60/1	Homo sapiens	100	10.1126/science.aba9411	virus	Measles morbillivirus	isolate	NA	ENA	raw	ERS4249362
Dux2020	2020	10.1126/science.aba9411	Prague	50.06	14.46	Czech Republic	Mvi/Prague.CZE/60/2	Homo sapiens	100	10.1126/science.aba9411	virus	Measles morbillivirus	isolate	NA	ENA	raw	ERS4249363
Maixner2016	2016	10.1126/science.aad2545	Hauslabjoch	46.773	10.837	Italy	Iceman Stomach corpus, content I 1054	Homo sapiens	5300	10.1126/science.aad2545	virus	Helicobacter pylori	digestive tract contents	2010	ENA	raw	ERS942275,ERS942266,ERS942283,ERS942284,ERS942285,ERS942286,ERS942287,ERS942288,ERS942289,ERS942290,ERS942291,ERS942291,ERS942292,ERS942292,ERS942293,ERS942293,ERS942294,ERS942294,
Maixner2016	2016	10.1126/science.aad2545	Hauslabjoch	46.773	10.837	Italy	Iceman Stomach corpus, content II 1054	Homo sapiens	5300	10.1126/science.aad2545	virus	Helicobacter pylori	digestive tract contents	2010	ENA	raw	ERS942267,ERS942277
Maixner2016	2016	10.1126/science.aad2545	Hauslabjoch	46.773	10.837	Italy	Iceman Stomach corpus, surface 1054	Homo sapiens	5300	10.1126/science.aad2545	virus	Helicobacter pylori	digestive tract contents	2010	ENA	raw	ERS942270,ERS942274,ERS942269
Maixner2016	2016	10.1126/science.aad2545	Hauslabjoch	46.773	10.837	Italy	Iceman Stomach antrum, content 1051	Homo sapiens	5300	10.1126/science.aad2545	virus	Helicobacter pylori	digestive tract contents	2010	ENA	raw	ERS942268,ERS942271
Maixner2016	2016	10.1126/science.aad2545	Hauslabjoch	46.773	10.837	Italy	Iceman Stomach antrum, surface 1051	Homo sapiens	5300	10.1126/science.aad2545	virus	Helicobacter pylori	digestive tract contents	2010	ENA	raw	ERS942265,ERS942273
Maixner2016	2016	10.1126/science.aad2545	Hauslabjoch	46.773	10.837	Italy	Iceman Small intestine 1063	Homo sapiens	5300	10.1126/science.aad2545	virus	Helicobacter pylori	digestive tract contents	NA	ENA	raw	ERS942272
Maixner2016	2016	10.1126/science.aad2545	Hauslabjoch	46.773	10.837	Italy	Iceman Large intestine, upper part I 1036	Homo sapiens	5300	10.1126/science.aad2545	virus	Helicobacter pylori	digestive tract contents	NA	ENA	raw	ERS942281
Maixner2016	2016	10.1126/science.aad2545	Hauslabjoch	46.773	10.837	Italy	Iceman Large intestine, upper part II 1036	Homo sapiens	5300	10.1126/science.aad2545	virus	Helicobacter pylori	digestive tract contents	NA	ENA	raw	ERS942282
Guellil2018	2018	10.1073/pnas.1807266115	St Nicolay’s ALT St Clement's Church, Oslo 	59.904	10.765	Norway	OSL9a	Homo sapiens	400	10.1073/pnas.1807266115	bacteria	Borrelia recurrentis	tooth	NA	ENA	raw	ERS2591211
Guellil2018	2018	10.1073/pnas.1807266115	St Nicolay’s ALT St Clement's Church, Oslo 	59.904	10.765	Norway	OSL9b	Homo sapiens	400	10.1073/pnas.1807266116	bacteria	Borrelia recurrentis	tooth	NA	ENA	raw	ERS2591210
Duggan2016	2016	10.1016/j.cub.2016.10.061	Dominican Church of the Holy Spirit of Vilnius	54.681	25.284	Lithuania	VD21	Homo sapiens	300	10.1016/j.cub.2016.10.061	virus	Variola virus	skin	2011	SRA	raw	SRS1749354
deBarrosDamgaard2018	2018	10.1038/s41586-018-0094-2	Uch-Kurbu	42.159	77.406	Kyrgyzstan	DA101	Homo sapiens	1800	10.1038/s41586-018-0094-2	bacteria	Yersinia pestis	tooth	NA	ENA	raw	ERS2367268
deBarrosDamgaard2018	2018	10.1038/s41586-018-0094-2	Unknown	42.861	44.185	Russia	DA147	Homo sapiens	1300	10.1038/s41586-018-0094-2	bacteria	Yersinia pestis	tooth	NA	ENA	raw	ERS2367269
Key2020	2020	10.1038/s41559-020-1106-9	Murzikhinsky II	55.304	50.086	Russia	MUR009	Homo sapiens	5700	10.1038/s41559-020-1106-9	bacteria	Salmonella enterica	tooth	NA	ENA	raw	ERS3967963
Key2020	2020	10.1038/s41559-020-1106-9	Murzikhinsky II	55.304	50.086	Russia	MUR019	Homo sapiens	5600	10.1038/s41559-020-1106-9	bacteria	Salmonella enterica	tooth	NA	ENA	raw	ERS3967964
Key2020	2020	10.1038/s41559-020-1106-9	Ipatovo 3	45.685	42.921	Russia	IV3002	Homo sapiens	4600	10.1038/s41559-020-1106-9	bacteria	Salmonella enterica	tooth	NA	ENA	raw	ERS3967967
Key2020	2020	10.1038/s41559-020-1106-9	Ikiztepe	41.612	35.87	Turkey	IKI003	Homo sapiens	4500	10.1038/s41559-020-1106-9	bacteria	Salmonella enterica	tooth	NA	ENA	raw	ERS3967961
Key2020	2020	10.1038/s41559-020-1106-9	Oberbipp	47.262	7.659	Switzerland	OBP001	Homo sapiens	4600	10.1038/s41559-020-1106-9	bacteria	Salmonella enterica	tooth	NA	ENA	raw	ERS3967965
Key2020	2020	10.1038/s41559-020-1106-9	Su Asedazzu	39.512	9.145	Italy	SUA004	Homo sapiens	3800	10.1038/s41559-020-1106-9	bacteria	Salmonella enterica	tooth	NA	ENA	raw	ERS3967966
Key2020	2020	10.1038/s41559-020-1106-9	Marinskaya 3	43.905	43.521	Russia	MK3001	Homo sapiens	2800	10.1038/s41559-020-1106-9	bacteria	Salmonella enterica	tooth	NA	ENA	raw	ERS3967962
Key2020	2020	10.1038/s41559-020-1106-9	Chiusi	43.016	11.95	Italy	ETR001	Homo sapiens	1800	10.1038/s41559-020-1106-9	bacteria	Salmonella enterica	tooth	NA	ENA	raw	ERS3967960
Barquera2020	2020	10.1016/j.cub.2020.04.002	Hospital Real de San Jose de los Naturales	19.43	-99.14	Mexico	SJN003	Homo sapiens	500	10.1016/j.cub.2020.04.002	bacteria	Treponema pallidum	tooth	NA	ENA	raw	ERS4529000,ERS4529001
Barquera2020	2020	10.1016/j.cub.2020.04.002	Hospital Real de San Jose de los Naturales	19.43	-99.14	Mexico	SJN001	Homo sapiens	500	10.1016/j.cub.2020.04.002	virus	Hepatitis B virus	tooth	NA	ENA	raw	ERS4528997,ERS4528998
KrauseKyora2018	2018	10.7554/eLife.36666	Karsdorf	51.27	11.65	Germany	Karsdorf	Homo sapiens	7000	10.7554/eLife.36666	virus	Hepatitis B virus	tooth	NA	ENA	raw	ERS2200179
KrauseKyora2018	2018	10.7554/eLife.36666	Sorsum	52.27	9.61	Germany	Sorsum	Homo sapiens	5100	10.7554/eLife.36666	virus	Hepatitis B virus	tooth	NA	ENA	raw	ERS2200180
KrauseKyora2018	2018	10.7554/eLife.36666	Petersberg	47.71	12.12	Germany	Petersberg	Homo sapiens	900	10.7554/eLife.36666	virus	Hepatitis B virus	tooth	NA	ENA	raw	ERS2200178
Giffin2020	2020	10.1038/s41598-020-66012-x	Aguonu g. 10	54.675	25.277	Lithuania	AGU007	Homo sapiens	400	10.1038/s41598-020-66012-x	bacteria	Yersinia pestis	tooth	NA	ENA	raw	ERS4398261
Giffin2020	2020	10.1038/s41598-020-66012-x	Aguonu g. 10	54.675	25.277	Lithuania	AGU010	Homo sapiens	400	10.1038/s41598-020-66012-x	bacteria	Yersinia pestis	tooth	NA	ENA	raw	ERS4410876
Giffin2020	2020	10.1038/s41598-020-66012-x	Aguonu g. 10	54.675	25.277	Lithuania	AGU020	Homo sapiens	400	10.1038/s41598-020-66012-x	bacteria	Yersinia pestis	tooth	NA	ENA	raw	ERS4398262
Giffin2020	2020	10.1038/s41598-020-66012-x	Aguonu g. 10	54.675	25.277	Lithuania	AGU025	Homo sapiens	400	10.1038/s41598-020-66012-x	bacteria	Yersinia pestis	tooth	NA	ENA	raw	ERS4398263
Giffin2020	2020	10.1038/s41598-020-66012-x	Aguonu g. 10	54.675	25.277	Lithuania	AGU007	Homo sapiens	400	10.1038/s41598-020-66012-x	bacteria	Treponema pallidum	tooth	NA	ENA	raw	ERS4398260
Feldman2016	2016	10.1093/molbev/msw170	Altenerding	48.287	11.903	Germany	AE1175	Homo sapiens	1500	10.1093/molbev/msw170	bacteria	Yersinia pestis	tooth	NA	ENA	raw	ERS1266114
BarGal2012	2012	10.1002/hep.25852	Yangju	37.8	127	South Korea	Yangju child mummy	Homo sapiens	300	10.1002/hep.25852	virus	Hepatitis B virus	liver	NA	GenBank	assembly	JN315779
Keller2019	2019	10.1073/pnas.1820447116	Dittenheim	49.055	10.792	Germany	DIT003.B	Homo sapiens	1500	10.1073/pnas.1820447116	bacteria	Yersinia pestis	tooth	NA	ENA	raw	ERS3465379
Keller2019	2019	10.1073/pnas.1820447116	Dittenheim	49.055	10.792	Germany	DIT004 merged	Homo sapiens	1500	10.1073/pnas.1820447116	bacteria	Yersinia pestis	tooth	NA	ENA	raw	ERS3465380,ERS3465381
Keller2019	2019	10.1073/pnas.1820447116	Edix Hill	52.136	-0.011	United Kingdom	EDI001.A	Homo sapiens	1500	10.1073/pnas.1820447116	bacteria	Yersinia pestis	tooth	NA	ENA	raw	ERS3465382
Keller2019	2019	10.1073/pnas.1820447116	Edix Hill	52.136	-0.011	United Kingdom	EDI003.A	Homo sapiens	1500	10.1073/pnas.1820447116	bacteria	Yersinia pestis	tooth	NA	ENA	raw	ERS3465383
Keller2019	2019	10.1073/pnas.1820447116	Edix Hill	52.136	-0.011	United Kingdom	EDI004.A	Homo sapiens	1500	10.1073/pnas.1820447116	bacteria	Yersinia pestis	tooth	NA	ENA	raw	ERS3465384
Keller2019	2019	10.1073/pnas.1820447116	Edix Hill	52.136	-0.011	United Kingdom	EDI005.A	Homo sapiens	1500	10.1073/pnas.1820447116	bacteria	Yersinia pestis	tooth	NA	ENA	raw	ERS3465385
Keller2019	2019	10.1073/pnas.1820447116	Saint-Doulchard Le Pressoir 	47.105	2.357	France	LSD001.A	Homo sapiens	1300	10.1073/pnas.1820447116	bacteria	Yersinia pestis	tooth	NA	ENA	raw	ERS3465386
Keller2019	2019	10.1073/pnas.1820447116	Saint-Doulchard Le Pressoir 	47.105	2.357	France	LSD002.A	Homo sapiens	1300	10.1073/pnas.1820447116	bacteria	Yersinia pestis	tooth	NA	ENA	raw	ERS3465387
Keller2019	2019	10.1073/pnas.1820447116	Saint-Doulchard Le Pressoir 	47.105	2.357	France	LSD007.A	Homo sapiens	1300	10.1073/pnas.1820447116	bacteria	Yersinia pestis	tooth	NA	ENA	raw	ERS3465388
Keller2019	2019	10.1073/pnas.1820447116	Saint-Doulchard Le Pressoir 	47.105	2.357	France	LSD013.A	Homo sapiens	1300	10.1073/pnas.1820447116	bacteria	Yersinia pestis	tooth	NA	ENA	raw	ERS3465389
Keller2019	2019	10.1073/pnas.1820447116	Saint-Doulchard Le Pressoir 	47.105	2.357	France	LSD019.A	Homo sapiens	1300	10.1073/pnas.1820447116	bacteria	Yersinia pestis	tooth	NA	ENA	raw	ERS3465390
Keller2019	2019	10.1073/pnas.1820447116	Saint-Doulchard Le Pressoir 	47.105	2.357	France	LSD020.A	Homo sapiens	1300	10.1073/pnas.1820447116	bacteria	Yersinia pestis	tooth	NA	ENA	raw	ERS3465391
Keller2019	2019	10.1073/pnas.1820447116	Saint-Doulchard Le Pressoir 	47.105	2.357	France	LSD021.A	Homo sapiens	1300	10.1073/pnas.1820447116	bacteria	Yersinia pestis	tooth	NA	ENA	raw	ERS3465392
Keller2019	2019	10.1073/pnas.1820447116	Saint-Doulchard Le Pressoir 	47.105	2.357	France	LSD022.A	Homo sapiens	1300	10.1073/pnas.1820447116	bacteria	Yersinia pestis	tooth	NA	ENA	raw	ERS3465393
Keller2019	2019	10.1073/pnas.1820447116	Saint-Doulchard Le Pressoir 	47.105	2.357	France	LSD023.A	Homo sapiens	1300	10.1073/pnas.1820447116	bacteria	Yersinia pestis	tooth	NA	ENA	raw	ERS3465394
Keller2019	2019	10.1073/pnas.1820447116	Saint-Doulchard Le Pressoir 	47.105	2.357	France	LSD024.A	Homo sapiens	1300	10.1073/pnas.1820447116	bacteria	Yersinia pestis	tooth	NA	ENA	raw	ERS3465395
Keller2019	2019	10.1073/pnas.1820447116	Saint-Doulchard Le Pressoir 	47.105	2.357	France	LSD026.A	Homo sapiens	1300	10.1073/pnas.1820447116	bacteria	Yersinia pestis	tooth	NA	ENA	raw	ERS3465396
Keller2019	2019	10.1073/pnas.1820447116	Lunel-Viel (Quartier centrale)	43.677	4.092	France	LVC001 merged	Homo sapiens	1500	10.1073/pnas.1820447116	bacteria	Yersinia pestis	tooth	NA	ENA	raw	ERS3465397,ERS3465398
Keller2019	2019	10.1073/pnas.1820447116	Lunel-Viel (Quartier centrale)	43.677	4.092	France	LVC005 merged	Homo sapiens	1500	10.1073/pnas.1820447116	bacteria	Yersinia pestis	tooth	NA	ENA	raw	ERS3465399,ERS3465400,ERS3465401
Keller2019	2019	10.1073/pnas.1820447116	Lunel-Viel (Quartier centrale)	43.677	4.092	France	LVC006.A	Homo sapiens	1500	10.1073/pnas.1820447116	bacteria	Yersinia pestis	tooth	NA	ENA	raw	ERS3465402
Keller2019	2019	10.1073/pnas.1820447116	Petting	47.912	12.816	Germany	PET004.A	Homo sapiens	1500	10.1073/pnas.1820447116	bacteria	Yersinia pestis	tooth	NA	ENA	raw	ERS3465404
Keller2019	2019	10.1073/pnas.1820447116	Petting	47.912	12.816	Germany	PET005.A	Homo sapiens	1500	10.1073/pnas.1820447116	bacteria	Yersinia pestis	tooth	NA	ENA	raw	ERS3465405
Keller2019	2019	10.1073/pnas.1820447116	Petting	47.912	12.816	Germany	PET006.A	Homo sapiens	1500	10.1073/pnas.1820447116	bacteria	Yersinia pestis	tooth	NA	ENA	raw	ERS3465406
Keller2019	2019	10.1073/pnas.1820447116	Unterthürheim	48.599	10.706	Germany	UNT002.A	Homo sapiens	1600	10.1073/pnas.1820447116	bacteria	Yersinia pestis	tooth	NA	ENA	raw	ERS3465407
Keller2019	2019	10.1073/pnas.1820447116	Unterthürheim	48.599	10.706	Germany	UNT003.A	Homo sapiens	1500	10.1073/pnas.1820447116	bacteria	Yersinia pestis	tooth	NA	ENA	raw	ERS3465408
Keller2019	2019	10.1073/pnas.1820447116	Unterthürheim	48.599	10.706	Germany	UNT004.A	Homo sapiens	1600	10.1073/pnas.1820447116	bacteria	Yersinia pestis	tooth	NA	ENA	raw	ERS3465409
Keller2019	2019	10.1073/pnas.1820447116	Unterthürheim	48.599	10.706	Germany	UNT005.A	Homo sapiens	1500	10.1073/pnas.1820447116	bacteria	Yersinia pestis	tooth	NA	ENA	raw	ERS3465410
Keller2019	2019	10.1073/pnas.1820447116	Unterthürheim	48.599	10.706	Germany	UNT006.A	Homo sapiens	1500	10.1073/pnas.1820447116	bacteria	Yersinia pestis	tooth	NA	ENA	raw	ERS3465411
Keller2019	2019	10.1073/pnas.1820447116	Valencia	39.476	-0.374	Spain	VAL001.B	Homo sapiens	1500	10.1073/pnas.1820447116	bacteria	Yersinia pestis	tooth	NA	ENA	raw	ERS3465403
Keller2019	2019	10.1073/pnas.1820447116	Waging	47.934	12.733	Germany	WAG001.A	Homo sapiens	1500	10.1073/pnas.1820447116	bacteria	Yersinia pestis	tooth	NA	ENA	raw	ERS3465412
Muhlemann2018b	2018	10.1073/pnas.1804921115	Tian Shan	41.501	75.794	Kyrgyzstan	DA66	Homo sapiens	1500	10.1073/pnas.1804921115	virus	Parvovirus B19	unknown	NA	ENA	reference_aligned,consensus	ERS2484289
Muhlemann2018b	2018	10.1073/pnas.1804921115	Lake Baikal (Shamanka II)	51.698	103.703	Russia	DA337	Homo sapiens	4000	10.1073/pnas.1804921115	virus	Parvovirus B19	unknown	NA	ENA	reference_aligned,consensus	ERS2484292
Muhlemann2018b	2018	10.1073/pnas.1804921115	Gotland	57.63	18.28	Sweden	VK477	Homo sapiens	1000	10.1073/pnas.1804921115	virus	Parvovirus B19	tooth	NA	ENA	reference_aligned,consensus	ERS2484298
Muhlemann2018b	2018	10.1073/pnas.1804921115	Brandýsek	50.18	14.15	Czech Republic	RISE569	Homo sapiens	1300	10.1073/pnas.1804921115	virus	Parvovirus B19	tooth	NA	ENA	reference_aligned,consensus	ERS2484294
Muhlemann2018b	2018	10.1073/pnas.1804921115	Bazaiha, Krasnoyarsk	55.951	92.784	Russia	NEO105	Homo sapiens	500	10.1073/pnas.1804921115	virus	Parvovirus B19	tooth	NA	ENA	reference_aligned,consensus	ERS2484293
Muhlemann2018b	2018	10.1073/pnas.1804921115	Lake Baikal (Shamanka II)	51.698	103.703	Russia	DA251	Homo sapiens	6900	10.1073/pnas.1804921115	virus	Parvovirus B19	tooth	NA	ENA	reference_aligned,consensus	ERS2484290
Muhlemann2018b	2018	10.1073/pnas.1804921115	Eastern Settlement	60.99	-45.42	Greenland	VK6	Homo sapiens	1000	10.1073/pnas.1804921115	virus	Parvovirus B19	tooth	NA	ENA	reference_aligned,consensus	ERS2484295
Muhlemann2018b	2018	10.1073/pnas.1804921115	Bodzia	52.703	18.887	Poland	VK154	Homo sapiens	1000	10.1073/pnas.1804921115	virus	Parvovirus B19	tooth	NA	ENA	reference_aligned,consensus	ERS2484297
Muhlemann2018b	2018	10.1073/pnas.1804921115	Oxford	51.756	-1.257	United Kingdom	VK143	Homo sapiens	1100	10.1073/pnas.1804921115	virus	Parvovirus B19	tooth	NA	ENA	reference_aligned,consensus	ERS2484296
Muhlemann2018b	2018	10.1073/pnas.1804921115	Lake Baikal (Shamanka II)	51.698	103.703	Russia	DA336	Homo sapiens	4100	10.1073/pnas.1804921115	virus	Parvovirus B19	unknown	NA	ENA	reference_aligned,consensus	ERS2484291
Wagner2014	2014	10.1016/S1473-3099(13)70323-2	Aschheim-Bajuwarenring	48.172	11.715	Germany	A120	Homo sapiens	1400	10.1016/S1473-3099(13)70323-2	bacteria	Yersinia pestis	tooth	NA	SRA	raw	SRS514388,SRS514389,SRS514393,SRS514395,SRS514397,SRS514398,SRS514399,SRS514400,SRS514401,SRS514402,SRS514403,SRS514404,SRS514423,SRS514424,SRS514425,SRS514426,SRS514427,SRS514429,SRS514430,SRS514431,SRS514435,SRS514436,SRS514437,SRS514438,SRS514439,SRS514440,SRS514441,SRS514442,SRS514507,SRS514506,SRS514505,SRS514444
Wagner2014	2014	10.1016/S1473-3099(13)70323-2	Aschheim-Bajuwarenring	48.172	11.715	Germany	A76	Homo sapiens	1400	10.1016/S1473-3099(13)70323-2	bacteria	Yersinia pestis	tooth	NA	SRA	raw	SRS514391,SRS514392,SRS514432,SRS514443,SRS514508
Bos2011	2011	10.1038/nature10549	East Smithfield Cemetery	51.508	-0.069	United Kingdom	ES_11972	Homo sapiens	600	10.1038/nature10549	bacteria	Yersinia pestis	tooth	NA	SRA	raw	SRS259946
Bos2011	2011	10.1038/nature10549	East Smithfield Cemetery	51.508	-0.069	United Kingdom	ES_6330	Homo sapiens	600	10.1038/nature10549	bacteria	Yersinia pestis	tooth	NA	SRA	raw	SRS259944
Bos2011	2011	10.1038/nature10549	East Smithfield Cemetery	51.508	-0.069	United Kingdom	ES_8124	Homo sapiens	600	10.1038/nature10549	bacteria	Yersinia pestis	tooth	NA	SRA	raw	SRS259947
Bos2011	2011	10.1038/nature10549	East Smithfield Cemetery	51.508	-0.069	United Kingdom	ES_8291	Homo sapiens	600	10.1038/nature10549	bacteria	Yersinia pestis	tooth	NA	SRA	raw	SRS259945
Bos2016	2016	10.7554/eLife.12994.001	Observance	43.301	5.367	France	OBS107	Homo sapiens	200	10.7554/eLife.12994.001	bacteria	Yersinia pestis	tooth	NA	ENA	raw	ERS1020860
Bos2016	2016	10.7554/eLife.12994.001	Observance	43.301	5.367	France	OBS110	Homo sapiens	200	10.7554/eLife.12994.001	bacteria	Yersinia pestis	tooth	NA	ENA	raw	ERS1020861
Bos2016	2016	10.7554/eLife.12994.001	Observance	43.301	5.367	France	OBS116	Homo sapiens	200	10.7554/eLife.12994.001	bacteria	Yersinia pestis	tooth	NA	ENA	raw	ERS1020862
Bos2016	2016	10.7554/eLife.12994.001	Observance	43.301	5.367	France	OBS124	Homo sapiens	200	10.7554/eLife.12994.001	bacteria	Yersinia pestis	tooth	NA	ENA	raw	ERS1020863
Bos2016	2016	10.7554/eLife.12994.001	Observance	43.301	5.367	France	OBS137	Homo sapiens	200	10.7554/eLife.12994.001	bacteria	Yersinia pestis	tooth	NA	ENA	raw	ERS1020864
PattersonRoss2018	2018	10.1371/journal.ppat.1006750	Sacristy of the Basilica of St. Domenico Maggiore	40.848	14.254	Italy	NASD24	Homo sapiens	400	10.1371/journal.ppat.1006750	virus	Hepatitis B virus	tissue	NA	GenBank	consensus	MG585269
Vagene2018	2018	10.1038/s41559-017-0446-6	Teposcolula-Yucundaa	17.499	-97.467	Mexico	Tepos_10	Homo sapiens	400	10.1038/s41559-017-0446-6	bacteria	Salmonella enterica	tooth	NA	ENA	raw	ERS2020211
Vagene2018	2018	10.1038/s41559-017-0446-6	Teposcolula-Yucundaa	17.499	-97.467	Mexico	Tepos_11	Homo sapiens	400	10.1038/s41559-017-0446-6	bacteria	Salmonella enterica	tooth	NA	ENA	raw	ERS2020212
Vagene2018	2018	10.1038/s41559-017-0446-6	Teposcolula-Yucundaa	17.499	-97.467	Mexico	Tepos_14	Homo sapiens	400	10.1038/s41559-017-0446-6	bacteria	Salmonella enterica	tooth	NA	ENA	raw	ERS2020215
Vagene2018	2018	10.1038/s41559-017-0446-6	Teposcolula-Yucundaa	17.499	-97.467	Mexico	Tepos_20	Homo sapiens	400	10.1038/s41559-017-0446-6	bacteria	Salmonella enterica	tooth	NA	ENA	raw	ERS2020221
Vagene2018	2018	10.1038/s41559-017-0446-6	Teposcolula-Yucundaa	17.499	-97.467	Mexico	Tepos_34	Homo sapiens	400	10.1038/s41559-017-0446-6	bacteria	Salmonella enterica	tooth	NA	ENA	raw	ERS2020226
Vagene2018	2018	10.1038/s41559-017-0446-6	Teposcolula-Yucundaa	17.499	-97.467	Mexico	Tepos_35	Homo sapiens	400	10.1038/s41559-017-0446-6	bacteria	Salmonella enterica	tooth	NA	ENA	raw	ERS2020227
Vagene2018	2018	10.1038/s41559-017-0446-6	Teposcolula-Yucundaa	17.499	-97.467	Mexico	Tepos_36	Homo sapiens	400	10.1038/s41559-017-0446-6	bacteria	Salmonella enterica	tooth	NA	ENA	raw	ERS2020228
Vagene2018	2018	10.1038/s41559-017-0446-6	Teposcolula-Yucundaa	17.499	-97.467	Mexico	Tepos_37	Homo sapiens	400	10.1038/s41559-017-0446-6	bacteria	Salmonella enterica	tooth	NA	ENA	raw	ERS2020229
Vagene2018	2018	10.1038/s41559-017-0446-6	Teposcolula-Yucundaa	17.499	-97.467	Mexico	Tepos_38	Homo sapiens	400	10.1038/s41559-017-0446-6	bacteria	Salmonella enterica	tooth	NA	ENA	raw	ERS2020230
Vagene2018	2018	10.1038/s41559-017-0446-6	Teposcolula-Yucundaa	17.499	-97.467	Mexico	Tepos_41	Homo sapiens	400	10.1038/s41559-017-0446-6	bacteria	Salmonella enterica	tooth	NA	ENA	raw	ERS2020231
<<<<<<< HEAD
Kay2015	2015	10.1038/ncomms7717	Dominican church of Vác	47.777	19.127	Hungary	body_121	Homo sapiens	200	10.1038/ncomms7717	bacteria	Mycobacterium tuberculosis	bone	NA	ENA	raw	ERS563413, ERS563414, ERS563415
Kay2015	2015	10.1038/ncomms7717	Dominican church of Vác	47.777	19.127	Hungary	body_68	Homo sapiens	200	10.1038/ncomms7717	bacteria	Mycobacterium tuberculosis	lung tissue	NA	ENA	raw	ERS563404, ERS563405, ERS563406
Kay2015	2015	10.1038/ncomms7717	Dominican church of Vác	47.777	19.127	Hungary	body_78	Homo sapiens	200	10.1038/ncomms7717	bacteria	Mycobacterium tuberculosis	bone	NA	ENA	raw	ERS563407
Kay2015	2015	10.1038/ncomms7717	Dominican church of Vác	47.777	19.127	Hungary	body_28	Homo sapiens	200	10.1038/ncomms7717	bacteria	Mycobacterium tuberculosis	abdomen	NA	ENA	raw	ERS563385, ERS563386, ERS563387
Kay2015	2015	10.1038/ncomms7717	Dominican church of Vác	47.777	19.127	Hungary	body_25	Homo sapiens	200	10.1038/ncomms7717	bacteria	Mycobacterium tuberculosis	abdomen	NA	ENA	raw	ERS563382, ERS563383
Kay2015	2015	10.1038/ncomms7717	Dominican church of Vác	47.777	19.127	Hungary	body_80	Homo sapiens	100	10.1038/ncomms7717	bacteria	Mycobacterium tuberculosis	thoracic segment of trunk	NA	ENA	raw	ERS563408
Kay2015	2015	10.1038/ncomms7717	Dominican church of Vác	47.777	19.127	Hungary	body_23	Homo sapiens	200	10.1038/ncomms7717	bacteria	Mycobacterium tuberculosis	abdomen	NA	ENA	raw	ERS563378, ERS563379
Kay2015	2015	10.1038/ncomms7717	Dominican church of Vác	47.777	19.127	Hungary	body_92	Homo sapiens	200	10.1038/ncomms7717	bacteria	Mycobacterium tuberculosis	thoracic segment of trunk	NA	ENA	raw	ERS563409
=======
deDios2020	2020	10.1016/j.meegid.2020.104209	Musées Royaux des Beaux-Arts de Belgique	50.842	4.358	Belgium	Jean-Paul Marat	Homo sapiens	200	10.1016/j.meegid.2020.104209	eukaryota	Malassezia restricta	blood	NA	ENA	raw	ERS4278128,ERS4278129,ERS4278130
deDios2020	2020	10.1016/j.meegid.2020.104209	Musées Royaux des Beaux-Arts de Belgique	50.842	4.358	Belgium	Jean-Paul Marat	Homo sapiens	200	10.1016/j.meegid.2020.104209	eukaryota	Cutibacterium acnes	blood	NA	ENA	raw	ERS4278128,ERS4278129,ERS4278130
Sabin2020	2020	10.1186/s13059-020-02112-1	Lund Cathedral	55.704	13.193	Sweden	Bishop Peder Winstrup	Homo sapiens	300	10.1186/s13059-020-02112-1	bacteria	Mycobacterium tuberculosis	calcified nodule	NA	SRA	raw	SRS6462469
Kay2014	2014	10.1128/mBio.01337-14	Geridu, Sardinia	40.78	8.574	Italy	2568	Homo sapiens	600	10.1128/mBio.01337-14	bacteria	Brucella melitensis	calcified nodule	NA	ENA	raw	ERS430636
Devault2014	2014	10.1056/NEJMoa1308663	Mütter Museum, College of Physicians of Philadelphia	39.953	-75.176	USA	3090.13	Homo sapiens	100	10.1056/NEJMoa1308663	bacteria	Vibrio cholerae	intestine	NA	SRA	raw	SRS480102
>>>>>>> 956de24d
<|MERGE_RESOLUTION|>--- conflicted
+++ resolved
@@ -150,7 +150,11 @@
 Vagene2018	2018	10.1038/s41559-017-0446-6	Teposcolula-Yucundaa	17.499	-97.467	Mexico	Tepos_37	Homo sapiens	400	10.1038/s41559-017-0446-6	bacteria	Salmonella enterica	tooth	NA	ENA	raw	ERS2020229
 Vagene2018	2018	10.1038/s41559-017-0446-6	Teposcolula-Yucundaa	17.499	-97.467	Mexico	Tepos_38	Homo sapiens	400	10.1038/s41559-017-0446-6	bacteria	Salmonella enterica	tooth	NA	ENA	raw	ERS2020230
 Vagene2018	2018	10.1038/s41559-017-0446-6	Teposcolula-Yucundaa	17.499	-97.467	Mexico	Tepos_41	Homo sapiens	400	10.1038/s41559-017-0446-6	bacteria	Salmonella enterica	tooth	NA	ENA	raw	ERS2020231
-<<<<<<< HEAD
+deDios2020	2020	10.1016/j.meegid.2020.104209	Musées Royaux des Beaux-Arts de Belgique	50.842	4.358	Belgium	Jean-Paul Marat	Homo sapiens	200	10.1016/j.meegid.2020.104209	eukaryota	Malassezia restricta	blood	NA	ENA	raw	ERS4278128,ERS4278129,ERS4278130
+deDios2020	2020	10.1016/j.meegid.2020.104209	Musées Royaux des Beaux-Arts de Belgique	50.842	4.358	Belgium	Jean-Paul Marat	Homo sapiens	200	10.1016/j.meegid.2020.104209	eukaryota	Cutibacterium acnes	blood	NA	ENA	raw	ERS4278128,ERS4278129,ERS4278130
+Sabin2020	2020	10.1186/s13059-020-02112-1	Lund Cathedral	55.704	13.193	Sweden	Bishop Peder Winstrup	Homo sapiens	300	10.1186/s13059-020-02112-1	bacteria	Mycobacterium tuberculosis	calcified nodule	NA	SRA	raw	SRS6462469
+Kay2014	2014	10.1128/mBio.01337-14	Geridu, Sardinia	40.78	8.574	Italy	2568	Homo sapiens	600	10.1128/mBio.01337-14	bacteria	Brucella melitensis	calcified nodule	NA	ENA	raw	ERS430636
+Devault2014	2014	10.1056/NEJMoa1308663	Mütter Museum, College of Physicians of Philadelphia	39.953	-75.176	USA	3090.13	Homo sapiens	100	10.1056/NEJMoa1308663	bacteria	Vibrio cholerae	intestine	NA	SRA	raw	SRS480102
 Kay2015	2015	10.1038/ncomms7717	Dominican church of Vác	47.777	19.127	Hungary	body_121	Homo sapiens	200	10.1038/ncomms7717	bacteria	Mycobacterium tuberculosis	bone	NA	ENA	raw	ERS563413, ERS563414, ERS563415
 Kay2015	2015	10.1038/ncomms7717	Dominican church of Vác	47.777	19.127	Hungary	body_68	Homo sapiens	200	10.1038/ncomms7717	bacteria	Mycobacterium tuberculosis	lung tissue	NA	ENA	raw	ERS563404, ERS563405, ERS563406
 Kay2015	2015	10.1038/ncomms7717	Dominican church of Vác	47.777	19.127	Hungary	body_78	Homo sapiens	200	10.1038/ncomms7717	bacteria	Mycobacterium tuberculosis	bone	NA	ENA	raw	ERS563407
@@ -158,11 +162,4 @@
 Kay2015	2015	10.1038/ncomms7717	Dominican church of Vác	47.777	19.127	Hungary	body_25	Homo sapiens	200	10.1038/ncomms7717	bacteria	Mycobacterium tuberculosis	abdomen	NA	ENA	raw	ERS563382, ERS563383
 Kay2015	2015	10.1038/ncomms7717	Dominican church of Vác	47.777	19.127	Hungary	body_80	Homo sapiens	100	10.1038/ncomms7717	bacteria	Mycobacterium tuberculosis	thoracic segment of trunk	NA	ENA	raw	ERS563408
 Kay2015	2015	10.1038/ncomms7717	Dominican church of Vác	47.777	19.127	Hungary	body_23	Homo sapiens	200	10.1038/ncomms7717	bacteria	Mycobacterium tuberculosis	abdomen	NA	ENA	raw	ERS563378, ERS563379
-Kay2015	2015	10.1038/ncomms7717	Dominican church of Vác	47.777	19.127	Hungary	body_92	Homo sapiens	200	10.1038/ncomms7717	bacteria	Mycobacterium tuberculosis	thoracic segment of trunk	NA	ENA	raw	ERS563409
-=======
-deDios2020	2020	10.1016/j.meegid.2020.104209	Musées Royaux des Beaux-Arts de Belgique	50.842	4.358	Belgium	Jean-Paul Marat	Homo sapiens	200	10.1016/j.meegid.2020.104209	eukaryota	Malassezia restricta	blood	NA	ENA	raw	ERS4278128,ERS4278129,ERS4278130
-deDios2020	2020	10.1016/j.meegid.2020.104209	Musées Royaux des Beaux-Arts de Belgique	50.842	4.358	Belgium	Jean-Paul Marat	Homo sapiens	200	10.1016/j.meegid.2020.104209	eukaryota	Cutibacterium acnes	blood	NA	ENA	raw	ERS4278128,ERS4278129,ERS4278130
-Sabin2020	2020	10.1186/s13059-020-02112-1	Lund Cathedral	55.704	13.193	Sweden	Bishop Peder Winstrup	Homo sapiens	300	10.1186/s13059-020-02112-1	bacteria	Mycobacterium tuberculosis	calcified nodule	NA	SRA	raw	SRS6462469
-Kay2014	2014	10.1128/mBio.01337-14	Geridu, Sardinia	40.78	8.574	Italy	2568	Homo sapiens	600	10.1128/mBio.01337-14	bacteria	Brucella melitensis	calcified nodule	NA	ENA	raw	ERS430636
-Devault2014	2014	10.1056/NEJMoa1308663	Mütter Museum, College of Physicians of Philadelphia	39.953	-75.176	USA	3090.13	Homo sapiens	100	10.1056/NEJMoa1308663	bacteria	Vibrio cholerae	intestine	NA	SRA	raw	SRS480102
->>>>>>> 956de24d
+Kay2015	2015	10.1038/ncomms7717	Dominican church of Vác	47.777	19.127	Hungary	body_92	Homo sapiens	200	10.1038/ncomms7717	bacteria	Mycobacterium tuberculosis	thoracic segment of trunk	NA	ENA	raw	ERS563409